--- conflicted
+++ resolved
@@ -197,8 +197,6 @@
                 {
                     return $this->redirect('quicksearch');
                 }
-<<<<<<< HEAD
-=======
                 else
                 {
                     $issues = $this->issues;
@@ -208,7 +206,6 @@
                         return $this->forward($this->getRouting()->generate('viewissue', array('project_key' => $issue->getProject()->getKey(), 'issue_no' => $issue->getFormattedIssueNo())));
                     }
                 }
->>>>>>> 96674023
             }
             if ($this->search_object->hasQuickfoundIssues()) {
                 $issues = $this->search_object->getQuickfoundIssues();
