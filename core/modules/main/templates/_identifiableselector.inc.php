--- conflicted
+++ resolved
@@ -31,11 +31,8 @@
             <?php endif; ?>
             <input type="hidden" name="include_teams" value="<?php echo (int) $include_teams; ?>">
             <input type="hidden" name="include_clients" value="<?php echo (int) $include_clients; ?>">
-<<<<<<< HEAD
             <input type="search" class="identifiable_lookup" name="find_identifiable_by" id="<?php echo $base_id; ?>_input" placeholder="<?php echo $text_title; ?>">
-            <input type="submit" value="<?php echo __('Find'); ?>"></input>
         </form>
-=======
             <input type="text" name="find_identifiable_by" id="<?php echo $base_id; ?>_input" value="<?php echo $text_title; ?>" style="width: 240px; padding: 1px 1px 1px;" onblur="if (this.getValue() == '') { this.value = '<?php echo $text_title; ?>'; this.addClassName('faded_out'); }" onfocus="if (this.getValue() == '<?php echo $text_title; ?>') { this.clear(); } this.removeClassName('faded_out');" class="faded_out">
         <?php if ($use_form): ?>
                 <input type="submit" style="width: 60px;" value="<?php echo __('Find'); ?>">
@@ -44,7 +41,6 @@
                 <input type="button" style="width: 60px;" value="<?php echo __('Find'); ?>" onclick="TBG.Main.findIdentifiable('<?php echo make_url('main_find_identifiable'); ?>', '<?php echo $base_id; ?>');return false;">
             </div>
         <?php endif; ?>
->>>>>>> 28beba72
     </li>
     <li class="dropdown_content nohover" id="<?php echo $base_id; ?>_results_container" style="display: none;">
         <ul id="<?php echo $base_id; ?>_results"></ul>
