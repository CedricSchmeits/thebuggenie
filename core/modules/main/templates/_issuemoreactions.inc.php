<?php if (isset($dynamic) && $dynamic == true): ?>
    <?php $moreactions_url = array('project_key' => $issue->getProject()->getKey(), 'issue_id' => $issue->getID()); ?>
    <?php if (isset($board)) $moreactions_url['board_id'] = $board->getID(); ?>
    <?php if (isset($estimator_mode)) $moreactions_url['estimator_mode'] = $estimator_mode; ?>
    <ul class="more_actions_dropdown popup_box dynamic_menu" data-menu-url="<?php echo make_url('issue_moreactions', $moreactions_url); ?>">
        <li class="spinning"><?php echo image_tag('spinning_32.gif'); ?></li>
    </ul>
<?php else: ?>
    <ul class="more_actions_dropdown popup_box">
        <?php if (!$issue->getProject()->isArchived() && $issue->canEditIssueDetails()): ?>
            <?php if (!isset($multi) || !$multi): ?>
                <li class="header"><?php echo __('Workflow transition actions'); ?></li>
                <?php if ($issue->isWorkflowTransitionsAvailable()): ?>
                    <?php foreach ($issue->getAvailableWorkflowTransitions() as $transition): ?>
                        <li>
                            <?php if ($transition->hasTemplate()): ?>
                                <?php echo javascript_link_tag($transition->getName(), array('onclick' => "TBG.Main.Helpers.Backdrop.show('".make_url('get_partial_for_backdrop', array('key' => 'workflow_transition', 'transition_id' => $transition->getID()))."&project_key=".$issue->getProject()->getKey()."&issue_id=".$issue->getID()."');")); ?>
                            <?php else: ?>
                                <?php echo javascript_link_tag(image_tag('spinning_16.gif', array('style' => 'display: none;', 'id' => 'transition_working_'.$transition->getID().'_indicator')).$transition->getName(), array('onclick' => "TBG.Search.interactiveWorkflowTransition('".make_url('transition_issues', array('project_key' => $issue->getProject()->getKey(), 'transition_id' => $transition->getID()))."&issue_ids[]=".$issue->getID()."', ".$transition->getID().");")); ?>
                            <?php endif; ?>
                        </li>
                    <?php endforeach; ?>
                <?php endif; ?>
            <?php endif; ?>
            <?php if (!isset($multi) || !$multi): ?>
                <li class="header"><?php echo __('Additional actions available'); ?></li>
            <?php endif; ?>
            <?php if ($issue->canEditMilestone()): ?>
                <?php if ($issue->isOpen()): ?>
                    <li id="more_actions_mark_notblocking_link_<?php echo $issue->getID(); ?>"<?php if (!$issue->isBlocking()): ?> style="display: none;"<?php endif; ?>><?php echo javascript_link_tag(fa_image_tag('certificate', ['class' => ['mark_not_blocking']]).__("Mark as not blocking the next release"), array('onclick' => "TBG.Issues.toggleBlocking('".make_url('unblock', array('project_key' => $issue->getProject()->getKey(), 'issue_id' => $issue->getId()))."', ".$issue->getID().");")); ?></li>
                    <li id="more_actions_mark_blocking_link_<?php echo $issue->getID(); ?>"<?php if ($issue->isBlocking()): ?> style="display: none;"<?php endif; ?>><?php echo javascript_link_tag(fa_image_tag('certificate', ['class' => ['mark_blocking']]).__("Mark as blocking the next release"), array('onclick' => "TBG.Issues.toggleBlocking('".make_url('block', array('project_key' => $issue->getProject()->getKey(), 'issue_id' => $issue->getId()))."', ".$issue->getID().");")); ?></li>
                <?php else: ?>
                    <li id="more_actions_mark_notblocking_link_<?php echo $issue->getID(); ?>"<?php if (!$issue->isBlocking()): ?> style="display: none;"<?php endif; ?> class="disabled"><a href="javascript:void(0);"><?php echo image_tag('icon_unblock.png').__("Mark as not blocking the next release"); ?></a><div class="tooltip rightie"><?php echo __('This action is not available when this issue is closed'); ?></div></li>
                    <li id="more_actions_mark_blocking_link_<?php echo $issue->getID(); ?>"<?php if ($issue->isBlocking()): ?> style="display: none;"<?php endif; ?> class="disabled"><a href="javascript:void(0);"><?php echo image_tag('icon_block.png').__("Mark as blocking the next release"); ?></a><div class="tooltip rightie"><?php echo __('This action is not available when this issue is closed'); ?></div></li>
                <?php endif; ?>
                <li class="separator"></li>
            <?php endif; ?>
            <?php if ((!isset($multi) || !$multi) && $issue->isUpdateable() && $issue->canAttachLinks()): ?>
                <?php if ($issue->canAttachLinks()): ?>
                    <li><a href="javascript:void(0);" id="attach_link_button" onclick="TBG.Main.Profile.clearPopupsAndButtons();TBG.Main.Helpers.Backdrop.show('<?php echo make_url('get_partial_for_backdrop', array('key' => 'attachlink', 'issue_id' => $issue->getID())); ?>');"><?php echo fa_image_tag('link').__('Attach a link'); ?></a></li>
                <?php endif; ?>
            <?php endif; ?>
            <?php if ($issue->isUpdateable() && \thebuggenie\core\framework\Settings::isUploadsEnabled() && $issue->canAttachFiles()): ?>
                <?php if (\thebuggenie\core\framework\Settings::isUploadsEnabled() && $issue->canAttachFiles()): ?>
                    <li><a href="javascript:void(0);" id="attach_file_button" onclick="TBG.Main.Profile.clearPopupsAndButtons();TBG.Main.showUploader('<?php echo make_url('get_partial_for_backdrop', array('key' => 'uploader', 'mode' => 'issue', 'issue_id' => $issue->getID())); ?>');"><?php echo fa_image_tag('paperclip').__('Attach a file'); ?></a></li>
                <?php else: ?>
                    <li class="disabled"><a href="javascript:void(0);" id="attach_file_button" onclick="TBG.Main.Helpers.Message.error('<?php echo __('File uploads are not enabled'); ?>', '<?php echo __('Before you can upload attachments, file uploads needs to be activated'); ?>');"><?php echo fa_image_tag('paperclip').__('Attach a file'); ?></a></li>
                <?php endif; ?>
            <?php endif; ?>
            <?php if ($issue->isUpdateable()): ?>
                <?php if ($issue->canEditAffectedComponents() || $issue->canEditAffectedBuilds() || $issue->canEditAffectedEditions()): ?>
                    <li><a id="affected_add_button" href="javascript:void(0);" onclick="TBG.Main.Profile.clearPopupsAndButtons();TBG.Main.Helpers.Backdrop.show('<?php echo make_url('get_partial_for_backdrop', array('key' => 'issue_add_item', 'issue_id' => $issue->getID())); ?>');"><?php echo fa_image_tag('cubes', ['class' => 'affected_items']).__('Add affected item'); ?></a></li>
                <?php else: ?>
                    <li class="disabled"><a id="affected_add_button" href="javascript:void(0);" onclick="TBG.Main.Helpers.Message.error('<?php echo __('You are not allowed to add an item to this list'); ?>');"><?php echo fa_image_tag('cubes', ['class' => 'affected_items']).__('Add affected item'); ?></a></li>
                <?php endif; ?>
            <?php elseif ($issue->canEditAffectedComponents() || $issue->canEditAffectedBuilds() || $issue->canEditAffectedEditions()): ?>
                <li class="disabled"><a href="javascript:void(0);"><?php echo fa_image_tag('cubes', ['class' => 'affected_items']).__("Add affected item"); ?></a><div class="tooltip rightie"><?php echo __('This action is not available when this issue is closed'); ?></div></li>
            <?php endif; ?>
            <li class="separator"></li>
            <?php if ($issue->isUpdateable()): ?>
                <?php if ($issue->canAddRelatedIssues() && $tbg_user->canReportIssues($issue->getProject())): ?>
                    <?php if (isset($board)): ?>
                        <?php if (!$board->getTaskIssuetypeID()): ?>
                            <li><?php echo javascript_link_tag(fa_image_tag('list-alt').__('Create a new child issue'), array('onclick' => "TBG.Main.Profile.clearPopupsAndButtons();TBG.Main.Helpers.Backdrop.show('".make_url('get_partial_for_backdrop', array('key' => 'reportissue', 'project_id' => $issue->getProject()->getId(), 'parent_issue_id' => $issue->getID()))."');", 'title' => __('Create a new child issue'))); ?></li>
                        <?php elseif ($issue->getIssuetype()->getID() != $board->getTaskIssuetypeID()): ?>
                            <li><?php echo javascript_link_tag(fa_image_tag('list-alt').__('Add a new task'), array('onclick' => "TBG.Main.Helpers.Backdrop.show('".make_url('get_partial_for_backdrop', array('key' => 'reportissue', 'project_id' => $issue->getProject()->getId(), 'parent_issue_id' => $issue->getID(), 'issuetype_id' => $board->getTaskIssuetypeID(), 'lock_issuetype' => 1))."');", 'title' => __('Add a new task'))); ?></li>
                        <?php endif; ?>
                    <?php else: ?>
                        <li><?php echo javascript_link_tag(fa_image_tag('list-alt').__('Create a new related issue'), array('onclick' => "TBG.Main.Profile.clearPopupsAndButtons();TBG.Main.Helpers.Backdrop.show('".make_url('get_partial_for_backdrop', array('key' => 'reportissue', 'project_id' => $issue->getProject()->getId(), 'parent_issue_id' => $issue->getID()))."');", 'title' => __('Create a new child issue'))); ?></li>
                    <?php endif; ?>
                <?php endif; ?>
                <?php if ($issue->canAddRelatedIssues()): ?>
                    <li><a href="javascript:void(0)" id="relate_to_existing_issue_button" onclick="TBG.Main.Profile.clearPopupsAndButtons();TBG.Main.Helpers.Backdrop.show('<?php echo make_url('get_partial_for_backdrop', array('key' => 'relate_issue', 'issue_id' => $issue->getID())); ?>');"><?php echo fa_image_tag('sign-in').__('Add a relation for this issue'); ?></a></li>
                <?php endif; ?>
            <?php else: ?>
                <?php if ($issue->canAddRelatedIssues() && $tbg_user->canReportIssues($issue->getProject())): ?>
                    <li class="disabled"><a href="javascript:void(0);"><?php echo fa_image_tag('list-alt').__("Create a new related issue"); ?></a><div class="tooltip rightie"><?php echo __('This action is not available at this stage in the workflow'); ?></div></li>
                <?php endif; ?>
                <?php if ($issue->canAddRelatedIssues()): ?>
                    <li class="disabled"><a href="javascript:void(0);"><?php echo fa_image_tag('sign-in').__("Relate to an existing issue"); ?></a><div class="tooltip rightie"><?php echo __('This action is not available at this stage in the workflow'); ?></div></li>
                <?php endif; ?>
            <?php endif; ?>
            <?php if (!isset($times) || $times): ?>
                <li class="separator"></li>
                <?php if ($issue->canEditEstimatedTime()): ?>
                    <?php if ($issue->isUpdateable()): ?>
                        <li><a href="javascript:void(0);" onclick="TBG.Main.Profile.clearPopupsAndButtons();$('estimated_time_<?php echo $issue->getID(); ?>_change').toggle('block');" title="<?php echo ($issue->hasEstimatedTime()) ? __('Change estimate') : __('Estimate this issue'); ?>"><?php echo fa_image_tag('clock-o').(($issue->hasEstimatedTime()) ? __('Change estimate') : __('Estimate this issue')); ?></a></li>
                    <?php else: ?>
                        <li class="disabled"><a href="javascript:void(0);"><?php echo fa_image_tag('clock-o').__("Change estimate"); ?></a><div class="tooltip rightie"><?php echo __('This action is not available at this stage in the workflow'); ?></div></li>
                    <?php endif; ?>
                <?php endif; ?>
            <?php endif; ?>
            <?php if ($issue->canEditSpentTime()): ?>
                <li><a href="javascript:void(0)" onclick="TBG.Main.Profile.clearPopupsAndButtons();TBG.Main.Helpers.Backdrop.show('<?php echo make_url('get_partial_for_backdrop', array('key' => 'issue_spenttimes', 'issue_id' => $issue->getID(), 'initial_view' => 'entry')); ?>');"><?php echo fa_image_tag('clock-o').__('Log time spent'); ?></a></li>
            <?php endif; ?>
            <?php if ($issue->canEditAccessPolicy()): ?>
                <li class="separator"></li>
                <li><a href="javascript:void(0)" onclick="TBG.Main.Profile.clearPopupsAndButtons();TBG.Main.Helpers.Backdrop.show('<?php echo make_url('get_partial_for_backdrop', array('key' => 'issue_permissions', 'issue_id' => $issue->getID())); ?>');"><?php echo fa_image_tag('lock', ['class' => 'access_policy']).__("Update issue access policy"); ?></a></li>
                <li><a href="javascript:void(0)" onclick="TBG.Main.Profile.clearPopupsAndButtons();TBG.Main.Helpers.Backdrop.show('<?php echo make_url('get_partial_for_backdrop', array('key' => 'issue_subscribers', 'issue_id' => $issue->getID())); ?>');"><?php echo fa_image_tag('star-o', ['class' => 'subscriber_list']).__("Manage issue subscribers"); ?></a></li>
            <?php endif; ?>
            <?php if ($issue->canEditIssueDetails()): ?>
                <li><a href="javascript:void(0)" onclick="TBG.Main.Profile.clearPopupsAndButtons();TBG.Main.Helpers.Backdrop.show('<?php echo make_url('get_partial_for_backdrop', array('key' => 'move_issue', 'issue_id' => $issue->getID(), 'multi' => (int) (isset($multi) && $multi))); ?>');"><?php echo fa_image_tag('sign-out').__("Move issue to another project"); ?></a></li>
            <?php endif; ?>
            <?php if ($issue->canDeleteIssue()): ?>
                <li class="separator"></li>
<<<<<<< HEAD
                <li><a href="javascript:void(0)" onclick="TBG.Main.Profile.clearPopupsAndButtons();TBG.Main.Helpers.Dialog.show('<?php echo __('Permanently delete this issue?'); ?>', '<?php echo __('Are you sure you wish to delete this issue? It will remain in the database for your records, but will not be accessible via The Bug Genie.'); ?>', {yes: {href: '<?php echo make_url('deleteissue', array('project_key' => $issue->getProject()->getKey(), 'issue_id' => $issue->getID())); ?><?php if (isset($_SERVER['HTTP_REFERER'])): ?>?referrer=<?php echo $_SERVER['HTTP_REFERER']; ?><?php echo ($issue->getMilestone() && $tbg_response->getPage() == 'project_roadmap') ? '#roadmap_milestone_' . $issue->getMilestone()->getID() : ''; endif; ?>' }, no: {click: TBG.Main.Helpers.Dialog.dismiss}});"><?php echo image_tag('icon_delete.png').__("Permanently delete this issue"); ?></a></li>
=======
                <li><a href="javascript:void(0)" onclick="TBG.Main.Profile.clearPopupsAndButtons();TBG.Main.Helpers.Dialog.show('<?php echo __('Permanently delete this issue?'); ?>', '<?php echo __('Are you sure you wish to delete this issue? It will remain in the database for your records, but will not be accessible via The Bug Genie.'); ?>', {yes: {href: '<?php echo make_url('deleteissue', array('project_key' => $issue->getProject()->getKey(), 'issue_id' => $issue->getID())); ?><?php if (isset($_SERVER['HTTP_REFERER'])): ?>?referrer=<?php echo tbg_template_escape($_SERVER['HTTP_REFERER']); ?><?php echo ($issue->getMilestone()) ? '#roadmap_milestone_' . $issue->getMilestone()->getID() : ''; endif; ?>' }, no: {click: TBG.Main.Helpers.Dialog.dismiss}});"><?php echo fa_image_tag('times', ['class' => 'delete']).__("Permanently delete this issue"); ?></a></li>
>>>>>>> 0e93557c
            <?php endif; ?>
        <?php else: ?>
            <li class="disabled"><a href="#"><?php echo __('No additional actions available'); ?></a></li>
        <?php endif; ?>
    </ul>
    <?php if (!isset($times) || $times): ?>
        <?php if ($issue->canEditEstimatedTime()): ?>
            <?php $estimator_params = array('issue' => $issue, 'field' => 'estimated_time', 'instant_save' => true); ?>
            <?php if (isset($estimator_mode)) $estimator_params['mode'] = $estimator_mode; ?>
            <?php if (isset($board)): ?>
                <?php include_component('main/issueestimator', array_merge($estimator_params, compact('board'))); ?>
            <?php else: ?>
                <?php include_component('main/issueestimator', $estimator_params); ?>
            <?php endif; ?>
        <?php endif; ?>
    <?php endif; ?>
<?php endif; ?><|MERGE_RESOLUTION|>--- conflicted
+++ resolved
@@ -103,11 +103,7 @@
             <?php endif; ?>
             <?php if ($issue->canDeleteIssue()): ?>
                 <li class="separator"></li>
-<<<<<<< HEAD
-                <li><a href="javascript:void(0)" onclick="TBG.Main.Profile.clearPopupsAndButtons();TBG.Main.Helpers.Dialog.show('<?php echo __('Permanently delete this issue?'); ?>', '<?php echo __('Are you sure you wish to delete this issue? It will remain in the database for your records, but will not be accessible via The Bug Genie.'); ?>', {yes: {href: '<?php echo make_url('deleteissue', array('project_key' => $issue->getProject()->getKey(), 'issue_id' => $issue->getID())); ?><?php if (isset($_SERVER['HTTP_REFERER'])): ?>?referrer=<?php echo $_SERVER['HTTP_REFERER']; ?><?php echo ($issue->getMilestone() && $tbg_response->getPage() == 'project_roadmap') ? '#roadmap_milestone_' . $issue->getMilestone()->getID() : ''; endif; ?>' }, no: {click: TBG.Main.Helpers.Dialog.dismiss}});"><?php echo image_tag('icon_delete.png').__("Permanently delete this issue"); ?></a></li>
-=======
                 <li><a href="javascript:void(0)" onclick="TBG.Main.Profile.clearPopupsAndButtons();TBG.Main.Helpers.Dialog.show('<?php echo __('Permanently delete this issue?'); ?>', '<?php echo __('Are you sure you wish to delete this issue? It will remain in the database for your records, but will not be accessible via The Bug Genie.'); ?>', {yes: {href: '<?php echo make_url('deleteissue', array('project_key' => $issue->getProject()->getKey(), 'issue_id' => $issue->getID())); ?><?php if (isset($_SERVER['HTTP_REFERER'])): ?>?referrer=<?php echo tbg_template_escape($_SERVER['HTTP_REFERER']); ?><?php echo ($issue->getMilestone()) ? '#roadmap_milestone_' . $issue->getMilestone()->getID() : ''; endif; ?>' }, no: {click: TBG.Main.Helpers.Dialog.dismiss}});"><?php echo fa_image_tag('times', ['class' => 'delete']).__("Permanently delete this issue"); ?></a></li>
->>>>>>> 0e93557c
             <?php endif; ?>
         <?php else: ?>
             <li class="disabled"><a href="#"><?php echo __('No additional actions available'); ?></a></li>
