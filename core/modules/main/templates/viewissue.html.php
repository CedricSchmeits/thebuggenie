--- conflicted
+++ resolved
@@ -56,11 +56,7 @@
                             </span>
                             <span id="issue_title">
                                 <?php if ($issue->isEditable() && $issue->canEditTitle()): ?>
-<<<<<<< HEAD
-                                    <?php echo image_tag('icon_edit.png', array('class' => 'dropdown', 'id' => 'title_edit', 'onclick' => "$('title_edit').show('inline');$('title_change').show(); $('title_name').hide(); $('no_title').hide();")); ?>
-=======
                                     <?php echo image_tag('icon_edit.png', array('class' => 'dropdown', 'id' => 'title_edit', 'onclick' => "$('title_field').toggleClassName('editing');$('title_change').show(); $('title_name').hide(); $('no_title').hide();")); ?>
->>>>>>> 6c0c7dbc
                                     <a class="undo" href="javascript:void(0);" onclick="TBG.Issues.Field.revert('<?php echo make_url('issue_revertfield', array('project_key' => $issue->getProject()->getKey(), 'issue_id' => $issue->getID(), 'field' => 'title')); ?>', 'title');" title="<?php echo __('Undo this change'); ?>"><?php echo image_tag('undo.png', array('class' => 'undo')); ?></a>
                                     <?php echo image_tag('spinning_16.gif', array('style' => 'display: none; float: left; margin-right: 5px;', 'id' => 'title_undo_spinning')); ?>
                                 <?php endif; ?>
@@ -74,11 +70,7 @@
                             <?php if ($issue->isEditable() && $issue->canEditTitle()): ?>
                             <span id="title_change" style="display: none;">
                                 <form id="title_form" action="<?php echo make_url('issue_setfield', array('project_key' => $issue->getProject()->getKey(), 'issue_id' => $issue->getID(), 'field' => 'title')); ?>" method="post" onSubmit="TBG.Issues.Field.set('<?php echo make_url('issue_setfield', array('project_key' => $issue->getProject()->getKey(), 'issue_id' => $issue->getID(), 'field' => 'title')) ?>', 'title'); return false;">
-<<<<<<< HEAD
-                                    <input type="text" name="value" value="<?php echo $issue->getTitle(); ?>" /><?php echo __('%save or %cancel', array('%save' => '<input type="submit" style="font-size: 1em; margin: -3px 5px 2px 0; padding: 2px 10px !important;" value="'.__('Save').'">', '%cancel' => '<a href="#" onclick="$(\'title_edit\').style.display = \'\'; $(\'title_change\').hide(); $(\'title_name\').show(); return false;">'.__('cancel').'</a>')); ?>
-=======
                                     <input type="text" name="value" value="<?php echo $issue->getTitle(); ?>"><span class="title_form_save_container"><?php echo __('%cancel or %save', array('%save' => '<input type="submit" class="button button-silver" value="'.__('Save').'">', '%cancel' => '<a href="#" onclick="$(\'title_field\').toggleClassName(\'editing\');$(\'title_change\').hide(); $(\'title_name\').show(); return false;">'.__('cancel').'</a>')); ?></span>
->>>>>>> 6c0c7dbc
                                 </form>
                                 <?php echo image_tag('spinning_16.gif', array('style' => 'display: none; float: left; margin-right: 5px;', 'id' => 'title_spinning')); ?>
                                 <span id="title_change_error" class="error_message" style="display: none;"></span>
@@ -329,14 +321,9 @@
                                 <div id="description_change" style="display: none;" class="editor_container">
                                     <form id="description_form" action="<?php echo make_url('issue_setfield', array('project_key' => $issue->getProject()->getKey(), 'issue_id' => $issue->getID(), 'field' => 'description')); ?>" method="post" onSubmit="TBG.Issues.Field.set('<?php echo make_url('issue_setfield', array('project_key' => $issue->getProject()->getKey(), 'issue_id' => $issue->getID(), 'field' => 'description')) ?>', 'description'); return false;">
                                         <?php include_component('main/textarea', array('area_name' => 'value', 'target_type' => 'issue', 'target_id' => $issue->getID(), 'area_id' => 'description_form_value', 'syntax' => \thebuggenie\core\framework\Settings::getSyntaxClass($issue->getDescriptionSyntax()), 'height' => '250px', 'width' => '100%', 'value' => htmlentities($issue->getDescription(), ENT_COMPAT, \thebuggenie\core\framework\Context::getI18n()->getCharset()))); ?>
-<<<<<<< HEAD
-                                        <br>
-                                        <input class="button button-silver" style="float: left; margin: -3px 5px 0 0; font-weight: bold;" type="submit" value="<?php echo __('Save'); ?>"><?php echo __('%save or %cancel', array('%save' => '', '%cancel' => javascript_link_tag(__('cancel'), array('style' => 'font-weight: bold;', 'onclick' => "$('description_edit').style.display = '';$('description_change').hide();".(($issue->getDescription() != '') ? "$('description_name').show();" : "$('no_description').show();")."return false;")))); ?>
-=======
                                         <div class="textarea_save_container">
-                                            <?php echo __('%cancel or %save', array('%save' => '<input class="button button-silver" type="submit" value="'.__('Save').'">', '%cancel' => javascript_link_tag(__('Cancel'), array('onclick' => "$('description_change').hide();".(($issue->getDescription() != '') ? "$('description_name').show();" : "$('no_description').show();")."return false;")))); ?>
+                                            <?php echo __('%cancel or %save', array('%save' => '<input class="button button-silver" type="submit" value="'.__('Save').'">', '%cancel' => javascript_link_tag(__('Cancel'), array('onclick' => "$('description_edit').style.display = '';$('description_change').hide();".(($issue->getDescription() != '') ? "$('description_name').show();" : "$('no_description').show();")."return false;")))); ?>
                                         </div>
->>>>>>> 6c0c7dbc
                                     </form>
                                     <?php echo image_tag('spinning_16.gif', array('style' => 'display: none; float: left; margin-right: 5px;', 'id' => 'description_spinning')); ?>
                                     <div id="description_change_error" class="error_message" style="display: none;"></div>
