--- conflicted
+++ resolved
@@ -592,7 +592,15 @@
     {
         set_time_limit(0);
 
-<<<<<<< HEAD
+        \thebuggenie\core\entities\tables\Files::getTable()->upgrade(\thebuggenie\core\modules\installation\upgrade_414\File::getB2DBTable());
+
+        $this->upgrade_complete = true;
+    }
+
+    protected function _upgradeFrom4dot1dot5(framework\Request $request)
+    {
+        set_time_limit(0);
+
         \thebuggenie\core\entities\tables\Issues::getTable()->upgrade(\thebuggenie\core\modules\installation\upgrade_415\Issue::getB2DBTable());
         \thebuggenie\core\entities\tables\IssueSpentTimes::getTable()->upgrade(\thebuggenie\core\modules\installation\upgrade_415\IssueSpentTime::getB2DBTable());
         \thebuggenie\core\entities\tables\IssueEstimates::getTable()->upgrade(\thebuggenie\core\modules\installation\upgrade_415\IssueEstimatesTable::getTable());
@@ -605,9 +613,6 @@
         set_time_limit(0);
 
         \thebuggenie\core\entities\tables\Projects::getTable()->upgrade(\thebuggenie\core\modules\installation\upgrade_416\Project::getB2DBTable());
-=======
-        \thebuggenie\core\entities\tables\Files::getTable()->upgrade(\thebuggenie\core\modules\installation\upgrade_414\File::getB2DBTable());
->>>>>>> 0e93557c
 
         $this->upgrade_complete = true;
     }
@@ -649,16 +654,10 @@
                     $this->_upgradeFrom4dot1dot2($request);
                 case '4.1.3':
                     $this->_upgradeFrom4dot1dot3($request);
-<<<<<<< HEAD
                 case '4.1.5':
                     $this->_upgradeFrom4dot1dot5($request);
                 case '4.1.6':
                     $this->_upgradeFrom4dot1dot6($request);
-=======
-                case '4.1.4':
-                case '4.1.5':
-                    $this->_upgradeFrom4dot1dot5($request);
->>>>>>> 0e93557c
                 default:
                     $this->upgrade_complete = true;
                     break;
