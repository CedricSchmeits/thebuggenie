<?php

    namespace thebuggenie\core\entities;

    use thebuggenie\core\entities\common\IdentifiableEventContainer;
    use thebuggenie\core\entities\tables\Notifications;
    use thebuggenie\core\entities\tables\UserIssues;
    use thebuggenie\core\framework;

    /**
     * User class
     *
     * @author Daniel Andre Eikeland <zegenie@zegeniestudios.net>
     * @version 3.1
     * @license http://opensource.org/licenses/MPL-2.0 Mozilla Public License 2.0 (MPL 2.0)
     * @package thebuggenie
     * @subpackage core
     */

    /**
     * User class
     *
     * @package thebuggenie
     * @subpackage core
     *
     * @Table(name="\thebuggenie\core\entities\tables\Users")
     */
    class User extends IdentifiableEventContainer
    {

        protected static $_num_users = null;

        /**
         * All users
         *
         * @var array
         */
        protected static $_users = null;

        /**
         * Unique username (login name)
         *
         * @var string
         * @Column(type="string", length=50)
         */
        protected $_username = '';

        /**
         * Hashed password
         *
         * @var string
         * @Column(type="string", length=100)
         */
        protected $_password = '';

        /**
         * Password salt
         *
         * @var string
         * @Column(type="string", length=100)
         */
        protected $_salt = '';

        /**
         * User real name
         *
         * @var string
         * @Column(type="string", length=200)
         */
        protected $_realname = '';

        /**
         * User short name (buddyname)
         *
         * @var string
         * @Column(type="string", length=200)
         */
        protected $_buddyname = '';

        /**
         * User email
         *
         * @var string
         * @Column(type="string", length=200)
         */
        protected $_email = '';

        /**
         * Is email private?
         *
         * @var boolean
         * @Column(type="boolean")
         */
        protected $_private_email = true;

        /**
         * The user state
         *
         * @var \thebuggenie\core\entities\Userstate
         * @Column(type="integer", length=10)
         * @Relates(class="\thebuggenie\core\entities\Userstate")
         */
        protected $_userstate = null;

        /**
         * Whether the user has a custom userstate set
         *
         * @var boolean
         * @Column(type="boolean")
         */
        protected $_customstate = false;

        /**
         * User homepage
         *
         * @var string
         * @Column(type="string", length=200)
         */
        protected $_homepage = '';

        /**
         * Users language
         *
         * @var string
         * @Column(type="string", length=20)
         */
        protected $_language = '';

        /**
         * Array of team ids where the current user is a member
         *
         * @var array
         * @Relates(class="\thebuggenie\core\entities\Team", collection=true, manytomany=true, joinclass="\thebuggenie\core\entities\tables\TeamMembers")
         */
        protected $teams = null;

        /**
         * Array of client ids where the current user is a member
         *
         * @var array
         * @Relates(class="\thebuggenie\core\entities\Client", collection=true, manytomany=true, joinclass="\thebuggenie\core\entities\tables\ClientMembers")
         */
        protected $clients = null;

        /**
         * The users avatar
         *
         * @var string
         * @Column(type="string", length=200)
         */
        protected $_avatar = null;

        /**
         * Whether to use the users gravatar or not
         *
         * @var boolean
         * @Column(type="boolean")
         */
        protected $_use_gravatar = true;

        /**
         * Array of scopes this user is a member of
         *
         * @var array
         * @Relates(class="\thebuggenie\core\entities\Scope", collection=true, manytomany=true, joinclass="\thebuggenie\core\entities\tables\UserScopes")
         */
        protected $_scopes = null;

        /**
         * Array of unconfirmed scopes this user is a member of
         *
         * @var array
         */
        protected $_unconfirmed_scopes = null;

        /**
         * Array of confirmed scopes this user is a member of
         *
         * @var array
         */
        protected $_confirmed_scopes = null;

        /**
         * Array of issues to watch
         *
         * @var array
         * @Relates(class="\thebuggenie\core\entities\Issue", collection=true, manytomany=true, joinclass="\thebuggenie\core\entities\tables\UserIssues")
         */
        protected $_starredissues = null;

        /**
         * Array of issues assigned to the user
         *
         * @var array
         */
        protected $userassigned = null;

        /**
         * Array of issues assigned to the users team(s)
         *
         * @var array
         */
        protected $teamassigned = array();

        /**
         * The users group
         *
         * @var Group
         */
        protected $_group_id = null;

        /**
         * Whether the user is confirmed in this scope or not
         *
         * @var boolean
         */
        protected $_scope_confirmed = null;

        /**
         * A list of the users associated projects, if any
         *
         * @var array
         */
        protected $_associated_projects = null;

        /**
         * Timestamp of when the user was last seen
         *
         * @var integer
         * @Column(type="integer", length=10)
         */
        protected $_lastseen = 0;

        /**
         * The timezone this user is in
         *
         * @var \DateTimeZone
         * @Column(type="string", length=100)
         */
        protected $_timezone = null;

        /**
         * This users upload quota (MB)
         *
         * @var integer
         * @Column(type="integer", length=10)
         */
        protected $_quota;

        /**
         * When this user joined
         *
         * @var integer
         * @Column(type="integer", length=10)
         */
        protected $_joined = 0;

        /**
         * This users friends
         *
         * @var array An array of \thebuggenie\core\entities\User objects
         */
        protected $_friends = null;

        /**
         * Whether the user is enabled
         *
         * @var boolean
         * @Column(type="boolean")
         */
        protected $_enabled = false;

        /**
         * Whether the user is autogenerated via openid
         *
         * @var boolean
         * @Column(type="boolean")
         */
        protected $_openid_locked = false;

        /**
         * Whether the user is activated
         *
         * @var boolean
         * @Column(type="boolean")
         */
        protected $_activated = false;

        /**
         * Whether the user is deleted
         *
         * @var boolean
         * @Column(type="boolean")
         */
        protected $_deleted = false;

        /**
         * The users preferred formatting syntax for issues
         *
         * @var integer
         * @Column(type="integer", length=3, default=2)
         */
        protected $_preferred_issues_syntax = framework\Settings::SYNTAX_MD;

        /**
         * The users preferred formatting syntax for articles
         *
         * @var integer
         * @Column(type="integer", length=3, default=1)
         */
        protected $_preferred_wiki_syntax = framework\Settings::SYNTAX_MW;

        /**
         * The users preferred formatting syntax for comments
         *
         * @var integer
         * @Column(type="integer", length=3, default=2)
         */
        protected $_preferred_comments_syntax = framework\Settings::SYNTAX_MD;

        /**
         * Whether the user wants to default to markdown in wiki pages
         *
         * @var boolean
         * @Column(type="boolean")
         */
        protected $_prefer_wiki_markdown = false;

        protected $_openid_accounts;

        /**
         * List of user's notification settings
         *
         * @var array|\thebuggenie\core\entities\NotificationSetting
         * @Relates(class="\thebuggenie\core\entities\NotificationSetting", collection=true, foreign_column="user_id")
         */
        protected $_notification_settings = null;

        protected $_notification_settings_sorted = null;

        /**
         * List of user's notifications
         *
         * @var array|\thebuggenie\core\entities\Notification
         * @Relates(class="\thebuggenie\core\entities\Notification", collection=true, foreign_column="user_id", orderby="created_at")
         */
        protected $_notifications = null;

        /**
         * List of user's dashboards
         *
         * @var array|\thebuggenie\core\entities\Dashboard
         * @Relates(class="\thebuggenie\core\entities\Dashboard", collection=true, foreign_column="user_id", orderby="name")
         */
        protected $_dashboards = null;

        /**
         * List of user's application-specific passwords
         *
         * @var array|\thebuggenie\core\entities\ApplicationPassword
         * @Relates(class="\thebuggenie\core\entities\ApplicationPassword", collection=true, foreign_column="user_id", orderby="created_at")
         */
        protected $_application_passwords = null;

        protected $_unread_notifications_count = null;

        protected $_read_notifications_count = null;

        protected $_filter_first_notification = null;

        /**
         * Retrieve a user by username
         *
         * @param string $username
         *
         * @return \thebuggenie\core\entities\User
         */
        public static function getByUsername($username)
        {
            return self::getB2DBTable()->getByUsername($username);
        }

        public static function getByEmail($email)
        {
            $user = self::getB2DBTable()->getByEmail($email);
            if (!$user instanceof User && !framework\Settings::isUsingExternalAuthenticationBackend())
            {
                $user = new User();
                $user->setPassword(self::createPassword());
                $user->setUsername($email);
                $user->setEmail($email);
                $user->setActivated();
                $user->setEnabled();
                $user->setValidated();
                $user->save();
            }

            return $user;
        }

        /**
         * Return (or create, assuming no external auth backend) a user based on
         * a provided openid identity
         *
         * @param string $identity
         *
         * @return \thebuggenie\core\entities\User
         */
        public static function getByOpenID($identity)
        {
            $user = null;
            if ($user_id = tables\OpenIdAccounts::getTable()->getUserIDfromIdentity($identity))
            {
                $user = \thebuggenie\core\entities\User::getB2DBTable()->selectById($user_id);
            }
            elseif (!framework\Settings::isUsingExternalAuthenticationBackend() && framework\Settings::getOpenIDStatus() == 'all')
            {
                $user = new self();
                $user->setPassword(self::createPassword());
                $username = end((explode('/', rtrim($identity, '/'))));
                $username = urldecode($username);
                $user->setUsername($username);
                $user->setOpenIdLocked();
                $user->setActivated();
                $user->setEnabled();
                $user->setValidated();
                $user->save();
            }

            return $user;
        }

        /**
         * Retrieve all userrs
         *
         * @return array
         */
        public static function getAll()
        {
            if (self::$_users === null)
            {
                self::$_users = array();
                if ($res = self::getB2DBTable()->getAll())
                {
                    while ($row = $res->getNextRow())
                    {
                        self::$_users[$row->get(tables\Users::ID)] = new \thebuggenie\core\entities\User($row->get(tables\Users::ID), $row);
                    }
                }
            }
            return self::$_users;
        }

        public static function isUsernameAvailable($username)
        {
            return static::getB2DBTable()->isUsernameAvailable($username);
        }

        public static function doesIDExist($id)
        {
            return (bool) static::getB2DBTable()->doesIDExist($id);
        }

        /**
         * Load user fixtures for a specified scope
         *
         * @param Scope $scope
         * @param Group $admin_group
         * @param Group $user_group
         * @param Group $guest_group
         */
        public static function loadFixtures(Scope $scope, Group $admin_group, Group $user_group, Group $guest_group)
        {
            $adminuser = new User();
            $adminuser->setUsername('administrator');
            $adminuser->setRealname('Administrator');
            $adminuser->setBuddyname('Admin');
            $adminuser->setGroup($admin_group);
            $adminuser->setPassword('admin');
            $adminuser->setActivated();
            $adminuser->setEnabled();
            $adminuser->setAvatar('admin');
            $adminuser->save();

            $guestuser = new User();
            $guestuser->setUsername('guest');
            $guestuser->setRealname('Guest user');
            $guestuser->setBuddyname('Guest user');
            $guestuser->setGroup($guest_group);
            $guestuser->setPassword('password'); // Settings not active yet
            $guestuser->setActivated();
            $guestuser->setEnabled();
            $guestuser->save();

            framework\Settings::saveSetting('defaultuserid', $guestuser->getID(), 'core', $scope->getID());

            return array($guestuser->getID(), $adminuser->getID());
        }

        /**
         * Take a raw password and convert it to the hashed format
         *
         * @param string $password
         *
         * @return hashed password
         */
        public static function hashPassword($password, $salt)
        {
            return crypt($password, '$2a$07$'.$salt.'$');
        }

        /**
         * Returns the logged in user, or default user if not logged in
         *
         * @param \thebuggenie\core\framework\Request $request
         * @param \thebuggenie\core\framework\Action  $action
         *
         * @return \thebuggenie\core\entities\User
         */
        public static function loginCheck(framework\Request $request, framework\Action $action)
        {
            try
            {
                $authentication_method = $action->getAuthenticationMethodForAction(framework\Context::getRouting()->getCurrentRouteAction());
                $user = null;
                $external = false;

                switch ($authentication_method)
                {
                    case framework\Action::AUTHENTICATION_METHOD_ELEVATED:
                    case framework\Action::AUTHENTICATION_METHOD_CORE:
                        $username = $request['tbg3_username'];
                        $password = $request['tbg3_password'];
                        if ($authentication_method == framework\Action::AUTHENTICATION_METHOD_ELEVATED)
                        {
                            $elevated_password = $request['tbg3_elevated_password'];
                        }

                        $raw = true;

                        // If no username and password specified, check if we have a session that exists already
                        if ($username === null && $password === null)
                        {
                            if (framework\Context::getRequest()->hasCookie('tbg3_username') && framework\Context::getRequest()->hasCookie('tbg3_password'))
                            {
                                $username = framework\Context::getRequest()->getCookie('tbg3_username');
                                $password = framework\Context::getRequest()->getCookie('tbg3_password');
                                $user = self::getB2DBTable()->getByUsername($username);
                                if ($authentication_method == framework\Action::AUTHENTICATION_METHOD_ELEVATED)
                                {
                                    $elevated_password = framework\Context::getRequest()->getCookie('tbg3_elevated_password');
                                    if ($user instanceof User && !$user->hasPasswordHash($password))
                                    {
                                        $user = null;
                                    }
                                    else
                                    {
                                        if ($user instanceof User && !$user->hasPasswordHash($elevated_password))
                                        {
                                            framework\Context::setUser($user);
                                            framework\Context::getRouting()->setCurrentRouteName('elevated_login_page');
                                            throw new framework\exceptions\ElevatedLoginException('reenter');
                                        }
                                    }
                                }
                                else
                                {
                                    if ($user instanceof User && !$user->hasPasswordHash($password)) $user = null;
                                }

                                if (!$user instanceof User)
                                {
                                    framework\Context::logout();
                                    throw new \Exception('No such login');
                                }
                            }
                        }

                        // If we have authentication details, validate them
                        if (framework\Settings::isUsingExternalAuthenticationBackend() && $username !== null && $password !== null)
                        {
                            $external = true;
                            framework\Logging::log('Authenticating with backend: '.framework\Settings::getAuthenticationBackend(), 'auth', framework\Logging::LEVEL_INFO);
                            try
                            {
                                $mod = framework\Context::getModule(framework\Settings::getAuthenticationBackend());
                                if ($mod->getType() !== Module::MODULE_AUTH)
                                {
                                    framework\Logging::log('Auth module is not the right type', 'auth', framework\Logging::LEVEL_FATAL);
                                }
                                if (framework\Context::getRequest()->hasCookie('tbg3_username') && framework\Context::getRequest()->hasCookie('tbg3_password'))
                                {
                                    $user = $mod->verifyLogin($username, $password);
                                }
                                else
                                {
                                    $user = $mod->doLogin($username, $password);
                                }
                                if (!$user instanceof User)
                                {
                                    // Invalid
                                    framework\Context::logout();
                                    throw new \Exception('No such login');
                                    //framework\Context::getResponse()->headerRedirect(framework\Context::getRouting()->generate('login'));
                                }
                            }
                            catch (\Exception $e)
                            {
                                throw $e;
                            }
                        }
                        // If we don't have login details, the backend may autologin from cookies or something
                        elseif (framework\Settings::isUsingExternalAuthenticationBackend())
                        {
                            $external = true;
                            framework\Logging::log('Authenticating without credentials with backend: '.framework\Settings::getAuthenticationBackend(), 'auth', framework\Logging::LEVEL_INFO);
                            try
                            {
                                $mod = framework\Context::getModule(framework\Settings::getAuthenticationBackend());
                                if ($mod->getType() !== Module::MODULE_AUTH)
                                {
                                    framework\Logging::log('Auth module is not the right type', 'auth', framework\Logging::LEVEL_FATAL);
                                }

                                $user = $mod->doAutoLogin();

                                if ($user == false)
                                {
                                    // Invalid
                                    framework\Context::logout();
                                    throw new \Exception('No such login');
                                    //framework\Context::getResponse()->headerRedirect(framework\Context::getRouting()->generate('login'));
                                }
                                // In case the operation was a success, but no autologin was enabled, set the user to null
                                // so the rest of the code that deals with guest access can handle it.
                                else if ($user == true)
                                {
                                    $user = null;
                                }
                            }
                            catch (\Exception $e)
                            {
                                throw $e;
                            }
                        }
                        elseif ($username !== null && $password !== null && !$user instanceof User)
                        {
                            $external = false;
                            framework\Logging::log('Using internal authentication', 'auth', framework\Logging::LEVEL_INFO);

                            $user = self::getB2DBTable()->getByUsername($username);
                            if ($user instanceof User && !$user->hasPassword($password)) $user = null;

                            if (!$user instanceof User)
                            {
                                framework\Context::logout();
                            }
                        }
                        break;
                    case framework\Action::AUTHENTICATION_METHOD_DUMMY:
                        $user = self::getB2DBTable()->getByUserID(framework\Settings::getDefaultUserID());
                        break;
                    case framework\Action::AUTHENTICATION_METHOD_CLI:
                        $user = self::getB2DBTable()->getByUsername(framework\Context::getCurrentCLIusername());
                        break;
                    case framework\Action::AUTHENTICATION_METHOD_RSS_KEY:
                        $user = self::getB2DBTable()->getByRssKey($request['rsskey']);
                        break;
                    case framework\Action::AUTHENTICATION_METHOD_APPLICATION_PASSWORD:
                        $user = self::getB2DBTable()->getByUsername($request['api_username']);
                        if (!$user->authenticateApplicationPassword($request['api_token'])) $user = null;
                        break;
                }

                if ($user === null && !framework\Settings::isLoginRequired())
                    {
                        $user = self::getB2DBTable()->getByUserID(framework\Settings::getDefaultUserID());
                    }

                if ($user instanceof User)
                {
                    if (!$user->isActivated())
                    {
                        throw new \Exception('This account has not been activated yet');
                    }
                    elseif (!$user->isEnabled())
                    {
                        throw new \Exception('This account has been suspended');
                    }
                    elseif(!$user->isConfirmedMemberOfScope(framework\Context::getScope()))
                    {
                        if (!framework\Settings::isRegistrationAllowed())
                        {
                            throw new \Exception('This account does not have access to this scope');
                        }
                    }

                    if ($external == false && $authentication_method == framework\Action::AUTHENTICATION_METHOD_CORE)
                    {
                        $password = $user->getHashPassword();

                        if (!$request->hasCookie('tbg3_username') && !$user->isGuest())
                        {
                            if ($request->getParameter('tbg3_rememberme'))
                            {
                                framework\Context::getResponse()->setCookie('tbg3_username', $user->getUsername());
                                framework\Context::getResponse()->setCookie('tbg3_password', $user->getPassword());
                            }
                            else
                            {
                                framework\Context::getResponse()->setSessionCookie('tbg3_username', $user->getUsername());
                                framework\Context::getResponse()->setSessionCookie('tbg3_password', $user->getPassword());
                            }
                        }
                    }
                }
                elseif (framework\Settings::isLoginRequired())
                {
                    throw new \Exception('Login required');
                }
                else
                {
                    throw new \Exception('No such login');
                }
            }
            catch (\Exception $e)
            {
                throw $e;
            }
            return $user;

        }

        /**
         * Create and return a temporary password
         *
         * @return string
         */
        public static function createPassword($len = 16)
        {
            $pass = '';
            $lchar = 0;
            $char = 0;
            for($i = 0; $i < $len; $i++)
            {
                while($char == $lchar)
                {
                    $char = mt_rand(48, 109);
                    if($char > 57) $char += 7;
                    if($char > 90) $char += 6;
                }
                $pass .= chr($char);
                $lchar = $char;
            }
            return $pass;
        }

        public static function getUsersCount()
        {
            if (self::$_num_users === null)
            {
                self::$_num_users = tables\UserScopes::getTable()->countUsers();
            }

            return self::$_num_users;
        }

        /**
         * Pre-save function to check for conflicting usernames and to make
         * sure some properties are set
         *
         * @param boolean $is_new Whether this is a new user object
         */
        protected function _preSave($is_new)
        {
            parent::_preSave($is_new);
            if (!framework\Context::isInstallmode() && !framework\Context::isUpgrademode())
            {
                $compare_user = self::getByUsername($this->getUsername());
                if ($compare_user instanceof User && $compare_user->getID() && $compare_user->getID() != $this->getID())
                {
                    throw new \Exception(framework\Context::getI18n()->__('This username already exists'));
                }
            }
            if ($is_new)
            {
                // In case the postsave event isn't processed we automatically enable the user
                // since we can't be sure that an activation email has been sent out
                $this->setEnabled();
                $this->setActivated();
            }
            if (!$this->_realname)
            {
                $this->_realname = $this->_username;
            }
            if (!$this->_buddyname)
            {
                $this->_buddyname = $this->_username;
            }
            if (is_object($this->_timezone))
            {
                $this->_timezone = $this->_timezone->getName();
            }
            if ($is_new && $this->_joined === 0)
            {
                $this->_joined = NOW;
            }
            if ($is_new && $this->_group_id === null)
            {
                $this->setGroup(framework\Settings::getDefaultGroup());
            }
            if ($this->_deleted)
            {
                try
                {
                    if ($this->getGroup() instanceof \thebuggenie\core\entities\Group)
                    {
                        $this->getGroup()->removeMember($this);
                    }
                }
                catch (\Exception $e) {}

                $this->_group_id = null;
                $this->_buddyname = $this->_username;
                $this->_username = '';
                if (!$is_new)
                {
                    tables\TeamMembers::getTable()->clearTeamsByUserID($this->getID());
                    tables\ClientMembers::getTable()->clearClientsByUserID($this->getID());
                    tables\UserScopes::getTable()->clearUserScopes($this->getID());
                }
            }
        }

        /**
         * Performs post-save actions on user objects
         *
         * This includes firing off events for modules to listen to (e.g. so
         * activation emails can be sent out), and setting up a default
         * dashboard for the new user.
         *
         * @param boolean $is_new Whether this is a new object or not (automatically passed to the function from B2DB)
         */
        protected function _postSave($is_new)
        {
            if ($is_new)
            {
                // Set up a default dashboard for the user
                $dashboard = new \thebuggenie\core\entities\Dashboard();
                                $dashboard->setUser($this);
                                $dashboard->save();

                $scope = \thebuggenie\core\entities\Scope::getB2DBTable()->selectById((int) framework\Settings::getDefaultScopeID());
                $this->addScope($scope, false);
                $this->confirmScope($scope->getID());
                if (!framework\Context::getScope()->isDefault())
                {
                    $scope = framework\Context::getScope();
                    $this->addScope($scope, false);
                    $this->confirmScope($scope->getID());
                }

                $event = \thebuggenie\core\framework\Event::createNew('core', 'self::_postSave', $this);
                $event->trigger();
            }

            if ($this->_group_id !== null)
            {
                tables\UserScopes::getTable()->updateUserScopeGroup($this->getID(), framework\Context::getScope()->getID(), $this->_group_id);
            }

        }

        /**
         * Returns whether the current user is a guest or not
         *
         * @return boolean
         */
        public static function isThisGuest()
        {
            if (framework\Context::getUser() instanceof User)
            {
                return framework\Context::getUser()->isGuest();
            }
            else
            {
                return true;
            }
        }

        /**
         * Class constructor
         *
         * @param \b2db\Row $row
         */
        public function _construct(\b2db\Row $row, $foreign_key = null)
        {
            framework\Logging::log("User with id {$this->getID()} set up successfully");
        }

        /**
         * Post initialization override
         */
        public function _postInitialize()
        {
            if (!$this->_salt)
            {
                $this->regenerateSalt();
            }
        }

        /**
         * Retrieve the users real name
         *
         * @return string
         */
        public function getName()
        {
            if ($this->isDeleted())
            {
                return framework\Context::getI18n()->__('No such user');
            }
            switch (framework\Settings::getUserDisplaynameFormat())
            {
                case framework\Settings::USER_DISPLAYNAME_FORMAT_REALNAME:
                    return ($this->_realname) ? $this->_realname : $this->_username;

                case framework\Settings::USER_DISPLAYNAME_FORMAT_BUDDY:
                default:
                    return ($this->_buddyname) ? $this->_buddyname : (($this->_realname) ? $this->_realname : $this->_username);
            }
        }

        /**
         * Retrieve the users id
         *
         * @return integer
         */
        public function getID()
        {
            return $this->_id;
        }

        /**
         * Retrieve this users realname and username combined
         *
         * @return string "Real Name (username)"
         */
        public function getNameWithUsername()
        {
            if ($this->isDeleted())
            {
                return __('No such user');
            }
            if ($this->isOpenIdLocked())
            {
                return $this->_buddyname;
            }
            switch (framework\Settings::getUserDisplaynameFormat())
            {
                case framework\Settings::USER_DISPLAYNAME_FORMAT_REALNAME:
                    return ($this->_realname) ? $this->_realname . ' (' . $this->_username . ')' : $this->_username;

                case framework\Settings::USER_DISPLAYNAME_FORMAT_BUDDY:
                default:
                    return ($this->_buddyname) ? $this->_buddyname . ' (' . $this->_username . ')' : (($this->_realname) ? $this->_realname . ' (' . $this->_username . ')' : $this->_username);
            }
        }

        public function __toString()
        {
            return $this->getNameWithUsername();
        }

        /**
         * Whether this user is authenticated or just an authenticated guest
         *
         * @return boolean
         */
        public function isAuthenticated()
        {
            return (bool) ($this->getID() == framework\Context::getUser()->getID());
        }

        /**
         * Set users "last seen" property to NOW
         */
        public function updateLastSeen()
        {
            $this->_lastseen = NOW;
        }

        /**
         * Return timestamp for when this user was last online
         *
         * @return integer
         */
        public function getLastSeen()
        {
            return $this->_lastseen;
        }

        /**
         * Marks this user with the Online user state
         */
        public function setOnline()
        {
            $this->_userstate = framework\Settings::getOnlineState();
            $this->_customstate = !$this->isOffline();
        }

        /**
         * Marks this user with the Offline user state
         */
        public function setOffline()
        {
            $this->_userstate = framework\Settings::getOfflineState();
            $this->_customstate = true;
            $this->save();
        }

        /**
         * Retrieve the timestamp for when this user joined
         *
         * @return integer
         */
        public function getJoinedDate()
        {
            return $this->_joined;
        }

        /**
         * Populates team array when needed
         */
        protected function _populateTeams()
        {
            if ($this->teams === null)
            {
                $this->_teams = array('assigned' => array(), 'ondemand' => array());
                $this->_b2dbLazyload('teams');
                framework\Logging::log('Populating user teams');
                if (count($this->teams))
                {
                    foreach ($this->teams as $team)
                    {
                        if (!$team->getScope() instanceof Scope || $team->getScope()->getID() != framework\Context::getScope()->getID()) continue;
                        $key = ($team->isOndemand()) ? 'ondemand' : 'assigned';
                        $this->_teams[$key][$team->getID()] = $team;
                    }
                }
                framework\Logging::log('...done (Populating user teams)');
            }
        }

        /**
         * Checks if the user is a member of the given team
         *
         * @param \thebuggenie\core\entities\Team $team
         *
         * @return boolean
         */
        public function isMemberOfTeam(\thebuggenie\core\entities\Team $team)
        {
            $this->_populateTeams();
            return (array_key_exists($team->getID(), $this->_teams['assigned']) || array_key_exists($team->getID(), $this->_teams['ondemand']));
        }

        /**
         * Populates client array when needed
         *
         */
        protected function _populateClients()
        {
            if ($this->clients === null)
            {
                $this->_b2dbLazyload('clients');
            }
        }

        /**
         * Checks if the user is a member of the given client
         *
         * @param \thebuggenie\core\entities\Client $client
         *
         * @return boolean
         */
        public function isMemberOfClient(\thebuggenie\core\entities\Client $client)
        {
            $this->_populateClients();
            return array_key_exists($client->getID(), $this->clients);
        }

        /**
         * Return all this user's clients
         *
         * @return array|Client
         */
        public function getClients()
        {
            $this->_populateClients();
            return $this->clients;
        }

        /**
         * Checks whether or not the user is logged in
         *
         * @return boolean
         */
        public function isLoggedIn()
        {
            return ($this->_id != 0) ? true : false;
        }

        /**
         * Checks whether or not the current user is a "regular" or "guest" user
         *
         * @return boolean
         */
        public function isGuest()
        {
            return (bool) (!$this->isLoggedIn() || ($this->getID() == framework\Settings::getDefaultUserID() && framework\Settings::isDefaultUserGuest()));
        }

        /**
         * Returns an array of issue ids which are directly assigned to the current user
         *
         * @return array|Issue
         */
        public function getUserAssignedIssues()
        {
            if ($this->userassigned === null)
            {
                $this->userassigned = array();
                if ($issues = tables\Issues::getTable()->getOpenIssuesByUserAssigned($this->getID()))
                {
                    foreach ($issues as $issue)
                    {
                        $this->userassigned[$issue->getID()] = $issue;
                    }
                    ksort($this->userassigned, SORT_NUMERIC);
                }
            }
            return $this->userassigned;
        }

        /**
         * Returns an array of issue ids assigned to the given team
         *
         * @param integer $team_id The team id
         *
         * @return array|Issue
         */
        public function getUserTeamAssignedIssues($team_id)
        {
            if (!array_key_exists($team_id, $this->teamassigned))
            {
                $this->teamassigned[$team_id] = array();
                if ($issues = tables\Issues::getTable()->getOpenIssuesByTeamAssigned($team_id))
                {
                    foreach ($issues as $issue)
                    {
                        $this->teamassigned[$team_id][$issue->getID()] = $issue;
                    }
                }
                ksort($this->teamassigned[$team_id], SORT_NUMERIC);
            }
            return $this->teamassigned[$team_id];
        }

        /**
         * Populate the array of starred issues
         */
        protected function _populateStarredIssues()
        {
            if ($this->_starredissues === null)
            {
                $this->_starredissues = UserIssues::getTable()->getUserStarredIssues($this->getID());
                ksort($this->_starredissues, SORT_NUMERIC);
            }
        }

        /**
         * Returns whether or not an issue is starred
         *
         * @param integer $issue_id The issue ID to check
         *
         * @return boolean
         */
        public function isIssueStarred($issue_id)
        {
            $this->_populateStarredIssues();
            return array_key_exists($issue_id, $this->_starredissues);
        }

        /**
         * Adds an issue to the list of issues "starred" by this user
         *
         * @param integer $issue_id ID of issue to add
         * @return boolean
         */
        public function addStarredIssue($issue_id)
        {
            $this->_populateStarredIssues();
            if ($this->isLoggedIn() && !$this->isGuest())
            {
                if (array_key_exists($issue_id, $this->_starredissues))
                    return true;

                tables\UserIssues::getTable()->addStarredIssue($this->getID(), $issue_id);
                $issue = tables\Issues::getTable()->selectById($issue_id);
                $this->_starredissues[$issue->getID()] = $issue;
                ksort($this->_starredissues);
                return true;
            }

            return false;
        }

        /**
         * Removes an issue from the list of flagged issues
         *
         * @param integer $issue_id ID of issue to remove
         */
        public function removeStarredIssue($issue_id)
        {
            tables\UserIssues::getTable()->removeStarredIssue($this->getID(), $issue_id);
            if (is_array($this->_starredissues) && array_key_exists($issue_id, $this->_starredissues))
            {
                unset($this->_starredissues[$issue_id]);
            }
            return true;
        }

        /**
         * Sets up the internal friends array
         */
        protected function _setupFriends()
        {
            if ($this->_friends === null)
            {
                $userids = tables\Buddies::getTable()->getFriendsByUserID($this->getID());
                $friends = array();
                foreach ($userids as $friend)
                {
                    try
                    {
                        $friend = \thebuggenie\core\entities\User::getB2DBTable()->selectById((int) $friend);
                        $friends[$friend->getID()] = $friend;
                    }
                    catch (\Exception $e)
                    {
                        $this->removeFriend($friend);
                    }
                }
                $this->_friends = $friends;
            }
        }

        /**
         * Adds a friend to the buddy list
         *
         * @param \thebuggenie\core\entities\User $user Friend to add
         *
         * @return boolean
         */
        public function addFriend($user)
        {
            if (!($this->isFriend($user)) && !$user->isDeleted())
            {
                tables\Buddies::getTable()->addFriend($this->getID(), $user->getID());
                if ($this->_friends !== null)
                {
                    $this->_friends[$user->getID()] = $user;
                }
                return true;
            }
            else
            {
                return false;
            }
        }

        /**
         * Get all this users friends
         *
         * @return array|User An array of users
         */
        public function getFriends()
        {
            $this->_setupFriends();
            $friends = $this->_friends;

            if (framework\Context::isProjectContext())
            {
                $project_assigned_users = framework\Context::getCurrentProject()->getAssignedUsers();
                $project_assigned_teams = framework\Context::getCurrentProject()->getAssignedTeams();
                $project_assigned_teams_members = array();

                foreach ($project_assigned_teams as $team)
                {
                    $project_assigned_teams_members = array_merge($project_assigned_teams_members, $team->getMembers());
                }

                foreach ($friends as $friend_id => $friend)
                {
                    if (! array_key_exists($friend_id, $project_assigned_users) && ! array_key_exists($friend_id, $project_assigned_teams_members)) unset($friends[$friend_id]);
                }
            }

            return $friends;
        }

        /**
         * Removes a user from the list of buddies
         *
         * @param \thebuggenie\core\entities\User $user User to remove
         */
        public function removeFriend($user)
        {
            $user_id = ($user instanceof User) ? $user->getID() : $user;
            tables\Buddies::getTable()->removeFriendByUserID($this->getID(), $user_id);
            if (is_array($this->_friends))
            {
                unset($this->_friends[$user_id]);
            }
        }

        /**
         * Check if the given user is a friend of this user
         *
         * @param \thebuggenie\core\entities\User $user The user to check
         *
         * @return boolean
         */
        public function isFriend($user)
        {
            $this->_setupFriends();
            if (empty($this->_friends)) return false;
            return array_key_exists($user->getID(), $this->_friends);
        }

        /**
         * Change the password to a new password
         *
         * @param string $newpassword
         */
        public function changePassword($newpassword)
        {
            if (!$newpassword)
            {
                throw new \Exception("Cannot set empty password");
            }
            $this->_password = self::hashPassword($newpassword, $this->getSalt());
        }

        /**
         * Alias for changePassword
         *
         * @param string $newpassword
         *
         * @see self::changePassword
         */
        public function setPassword($newpassword)
        {
            return $this->changePassword($newpassword);
        }

        /**
         * Set the user state to this state
         *
         * @param Userstate $state The userstate to set
         */
        public function setState(Userstate $state)
        {
            $this->_userstate = $state;
            $this->_customstate = true;
        }

        /**
         * Whether this user is currently active on the site
         *
         * @return boolean
         */
        public function isActive()
        {
            return (bool) ($this->_lastseen > (NOW - (60 * 10)));
        }

        /**
         * Whether this user is currently inactive (but not logged out) on the site
         *
         * @return boolean
         */
        public function isAway()
        {
            return (bool) (($this->_lastseen < (NOW - (60 * 10))) && ($this->_lastseen > (NOW - (60 * 30))));
        }

        /**
         * Whether this user is currently offline (timed out or explicitly logged out)
         *
         * @return boolean
         */
        public function isOffline()
        {
            if ($this->_customstate)
            {
                return (!$this->getState() instanceof UserState) ? false : !$this->getState()->isOnline();
            }
            elseif ($this->_lastseen < (NOW - (60 * 30)))
            {
                return true;
            }
            else
            {
                return (!$this->getState() instanceof UserState) ? false : !$this->getState()->isOnline();
            }
        }

        /**
         * Get the current user state
         *
         * @return \thebuggenie\core\entities\Userstate
         */
        public function getState()
        {
            $active = $this->isActive();
            $away = $this->isAway();
            if ($this->_customstate && ($active || $away))
            {
                $this->_b2dbLazyload('_userstate');
                if ($this->_userstate instanceof Userstate)
                {
                    return $this->_userstate;
                }
            }


            if ($active)
                return framework\Settings::getOnlineState();
            elseif ($away)
                return framework\Settings::getAwayState();
            else
                return framework\Settings::getOfflineState();
        }

        /**
         * Whether this user is enabled or not
         *
         * @return boolean
         */
        public function isEnabled()
        {
            return $this->_enabled;
        }

        /**
         * Set whether this user is activated or not
         *
         * @param boolean $val [optional]
         */
        public function setActivated($val = true)
        {
            $this->_activated = (boolean) $val;
        }

        /**
         * Whether this user is activated or not
         *
         * @return boolean
         */
        public function isActivated()
        {
            return $this->_activated;
        }

        /**
         * Whether this user is deleted or not
         *
         * @return boolean
         */
        public function isDeleted()
        {
            return $this->_deleted;
        }

        public function markAsDeleted()
        {
            $this->_deleted = true;
        }

        /**
         * Returns an array of teams which the current user is a member of
         *
         * @return array|Team
         */
        public function getTeams()
        {
            $this->_populateTeams();
            $teams = $this->_teams['assigned'];

            if (framework\Context::isProjectContext())
            {
                $project = framework\Context::getCurrentProject();
            }
            else if (framework\Context::getRequest()->hasParameter('issue_id'))
            {
                $issue = Issue::getB2DBTable()->selectById(framework\Context::getRequest()->getParameter('issue_id'));

                if ($issue instanceof Issue && $issue->getProject() instanceof Project) $project = $issue->getProject();
            }

            if (isset($project))
            {
                $project_assigned_teams = $project->getAssignedTeams();

                foreach ($teams as $team_id => $team)
                {
                    if (! array_key_exists($team_id, $project_assigned_teams)) unset($teams[$team_id]);
                }
            }

            return $teams;
        }

        public function hasTeams()
        {
            $this->_populateTeams();
            return count($this->_teams['assigned']);
        }

        /**
         * Returns an array of teams which the current user is a member of
         *
         * @return array|Team
         */
        public function getOndemandTeams()
        {
            $this->_populateTeams();
            return $this->_teams['ondemand'];
        }

        /**
         * Clear this users teams
         */
        public function clearTeams()
        {
            \thebuggenie\core\entities\tables\TeamMembers::getTable()->clearTeamsByUserID($this->getID());
        }

        /**
         * Clear this users clients
         */
        public function clearClients()
        {
            \thebuggenie\core\entities\tables\ClientMembers::getTable()->clearClientsByUserID($this->getID());
        }

        /**
         * Add this user to a team
         *
         * @param \thebuggenie\core\entities\Team $team
         */
        public function addToTeam(\thebuggenie\core\entities\Team $team)
        {
            $team->addMember($this);
            $this->_teams = null;
            $this->teams = null;
        }

        /**
         * Add this user to a client
         *
         * @param \thebuggenie\core\entities\Client $client
         */
        public function addToClient(\thebuggenie\core\entities\Client $client)
        {
            $client->addMember($this);
            $this->clients = null;
        }

        /**
         * Set whether or not the email address is hidden for normal users
         *
         * @param boolean $val
         */
        public function setEmailPrivate($val)
        {
            $this->_private_email = (bool) $val;
        }

        /**
         * Returns whether or not the email address is private
         *
         * @return boolean
         */
        public function isEmailPrivate()
        {
            return $this->_private_email;
        }

        /**
         * Returns whether or not the email address is public
         *
         * @return boolean
         */
        public function isEmailPublic()
        {
            return !$this->_private_email;
        }

        /**
         * Returns whether the user is confirmed in this scope or not
         *
         * @return boolean
         */
        public function getScopeConfirmed()
        {
            if ($this->_scope_confirmed === null)
            {
                $this->_scope_confirmed = tables\UserScopes::getTable()->getUserConfirmedByScope($this->getID(), framework\Context::getScope()->getID());
            }
            return (bool) $this->_scope_confirmed;
        }

        public function setScopeConfirmed($value = true)
        {
            $this->_scope_confirmed = $value;
        }

        public function isScopeConfirmed()
        {
            return $this->getScopeConfirmed();
        }

        /**
         * Returns the user group
         *
         * @return Group
         */
        public function getGroup()
        {
            if (!is_object($this->_group_id))
            {
                try
                {
                    if (!is_numeric($this->_group_id))
                    {
                        $this->_group_id = tables\UserScopes::getTable()->getUserGroupIdByScope($this->getID(), framework\Context::getScope()->getID());
                    }
                    if (!is_numeric($this->_group_id))
                    {
                        $this->_group_id = framework\Settings::getDefaultGroup();
                    }
                    else
                    {
                        $this->_group_id = tables\Groups::getTable()->selectById($this->_group_id);
                    }
                }
                catch (\Exception $e) {}
            }
            return $this->_group_id;
        }

        /**
         * Return this users group ID if any
         *
         * @return integer
         */
        public function getGroupID()
        {
            if (is_object($this->getGroup()))
            {
                return $this->getGroup()->getID();
            }

            return null;
        }

        /**
         * Set this users group
         *
         * @param Group|integer $group
         */
        public function setGroup($group)
        {
            $this->_group_id = $group;
        }

        /**
         * Set the username
         *
         * @param string $username
         */
        public function setUsername($username)
        {
            $this->_username = $username;
        }

        /**
         * Return this users' username
         *
         * @return string
         */
        public function getUsername()
        {
            return $this->_username;
        }

        /**
         * Returns a hash of the user password
         *
         * @return string
         */
        public function getHashPassword()
        {
            return $this->_password;
        }

        /**
         * Returns a hash of the user password
         *
         * @see self::getHashPassword
         * @return string
         */
        public function getPassword()
        {
            return $this->getHashPassword();
        }

        /**
         * Returns the salt used for password hashing
         *
         * @return string
         */
        public function getSalt()
        {
            if (!$this->_salt)
            {
                $this->regenerateSalt();
            }
            return $this->_salt;
        }

        /**
         * Sets the salt used for password hashing
         *
         * @param string $salt
         */
        public function setSalt($salt)
        {
            $this->_salt = $salt;
        }

        /**
         * Set (or reset) the users salt
         *
         * @return string
         */
        public function regenerateSalt()
        {
            $this->_salt = sha1((time()+mt_rand(100, 100000)).mt_rand(1000, 10000));
            return $this->_salt;
        }

        /**
         * Return whether or not the users password is this
         *
         * @param string $password Unhashed password
         *
         * @return boolean
         */
        public function hasPassword($password)
        {
            return $this->hasPasswordHash(self::hashPassword($password, $this->getSalt()));
        }

        /**
         * Return whether or not the users password hash matches the provided hash value
         *
         * @param string $password_hash Hashed password
         *
         * @return boolean
         */
        public function hasPasswordHash($password_hash)
        {
            return (bool) ($password_hash == $this->getHashPassword());
        }

        /**
         * Returns the real name (full name) of the user
         *
         * @return string
         */
        public function getRealname()
        {
            return $this->_realname;
        }

        /**
         * Returns the buddy name (friendly name) of the user
         *
         * @return string
         */
        public function getBuddyname()
        {
            return $this->_buddyname;
        }

        /**
         * Return the users nickname (buddyname)
         *
         * @uses self::getBuddyname()
         *
         * @return string
         */
        public function getNickname()
        {
            return $this->getBuddyname();
        }

        public function getDisplayName()
        {
            return ($this->getRealname() == '') ? $this->getBuddyname() : $this->getRealname();
        }

        /**
         * Returns the email of the user
         *
         * @return string
         */
        public function getEmail()
        {
            return $this->_email;
        }

        /**
         * Returns the users homepage
         *
         * @return unknown
         */
        public function getHomepage()
        {
            return $this->_homepage;
        }

        /**
         * Set this users homepage
         *
         * @param string $homepage
         */
        public function setHomepage($homepage)
        {
            $this->_homepage = $homepage;
        }

        /**
         * Set the avatar image
         *
         * @param string $avatar
         */
        public function setAvatar($avatar)
        {
            $this->_avatar = $avatar;
        }

        /**
         * Returns the avatar of the user
         *
         * @return string
         */
        public function getAvatar()
        {
            return ($this->_avatar != '') ? $this->_avatar : 'user';
        }

        /**
         * Return the users avatar url
         *
         * @param boolean $small [optional] Whether to get the URL for the small avatar (default small)
         *
         * @return string an URL to put in an <img> tag
         */
        public function getAvatarURL($small = true)
        {
            $event = \thebuggenie\core\framework\Event::createNew('core', 'self::getAvatarURL', $this)->trigger();
            $url = $event->getReturnValue();

            if ($url === null)
            {
                if ($this->usesGravatar() && $this->getEmail())
                {
                    $url = (framework\Context::getScope()->isSecure()) ? 'https://secure.gravatar.com/avatar/' : 'http://www.gravatar.com/avatar/';
                    $url .= md5(trim($this->getEmail())) . '.png?d=wavatar&amp;s=';

                    $size_event = \thebuggenie\core\framework\Event::createNew('core', 'self::getGravatarSize', $this)->trigger(compact('small'));
                    $size = $size_event->getReturnValue();

                    if ($size === null)
                    {
                        if (is_bool($small))
                        {
                            $url .= ($small === true) ? 28 : 48;
                        }
                        else if (is_numeric($small))
                        {
                            $url .= $small;
                        }
                    }
                    else
                    {
                        $url .= $size;
                    }
                }
                else
                {
                    $url = framework\Context::getWebroot() . 'avatars/' . $this->getAvatar();
                    if ($small) $url .= '_small';
                    $url .= '.png';
                }
            }
            return $url;
        }

        /**
         * Return whether the user uses gravatar for avatars
         *
         * @return boolean
         */
        public function usesGravatar()
        {
            if (!framework\Settings::isGravatarsEnabled()) return false;
            if ($this->isGuest()) return false;
            return (bool) $this->_use_gravatar;
        }

        public function disableTutorial($key)
        {
            framework\Settings::saveUserSetting($this->getID(), 'disable_tutorial_'.$key, true);
        }

        protected function _isTutorialEnabled($key)
        {
            if ($this->isGuest()) return false;
            return !(bool) framework\Settings::getUserSetting($this->getID(), 'disable_tutorial_'.$key);
        }

        public function enableTutorial($key)
        {
            framework\Settings::deleteUserSetting($this->getID(), 'disable_tutorial_'.$key);
        }

        public function isViewissueTutorialEnabled()
        {
            return $this->_isTutorialEnabled('viewissue');
        }

        public function isPlanningTutorialEnabled()
        {
            return $this->_isTutorialEnabled('planning');
        }

        public function isKeyboardNavigationEnabled()
        {
            $val = framework\Settings::get(framework\Settings::SETTING_USER_KEYBOARD_NAVIGATION, 'core', framework\Context::getScope(), $this->getID());
            return ($val !== null) ? $val : true;
        }

        public function setKeyboardNavigationEnabled($value = true)
        {
            if (!$value) framework\Settings::saveSetting(framework\Settings::SETTING_USER_KEYBOARD_NAVIGATION, false, 'core', null, $this->getID());
            else framework\Settings::deleteSetting(framework\Settings::SETTING_USER_KEYBOARD_NAVIGATION, 'core', null, $this->getID());
        }

        public function getActivationKey()
        {
            return $this->_getOrGenerateActivationKey();
        }

        public function regenerateActivationKey()
        {
            $value = md5(uniqid().rand(100, 100000));
            framework\Settings::saveUserSetting($this->getID(), framework\Settings::SETTING_USER_ACTIVATION_KEY, $value);

            return $value;
        }

        protected function _getOrGenerateActivationKey()
        {
            $value = framework\Settings::getUserSetting($this->getID(), framework\Settings::SETTING_USER_ACTIVATION_KEY);
            if (!$value)
            {
                $value = $this->regenerateActivationKey();
            }

            return $value;
        }

        /**
         * Set the users email address
         *
         * @param string $email A valid email address
         */
        public function setEmail($email)
        {
            $this->_email = $email;
        }

        /**
         * Set the users realname
         *
         * @param string $realname
         */
        public function setRealname($realname)
        {
            $this->_realname = $realname;
        }

        /**
         * Set the users buddyname
         *
         * @param string $buddyname
         */
        public function setBuddyname($buddyname)
        {
            $this->_buddyname = $buddyname;
        }

        /**
         * Set whether the user uses gravatar
         *
         * @param boolean $val
         */
        public function setUsesGravatar($val)
        {
            $this->_use_gravatar = (bool) $val;
        }

        /**
         * Set whether this user is enabled or not
         *
         * @param boolean $val [optional]
         */
        public function setEnabled($val = true)
        {
            $this->_enabled = $val;
        }

        /**
         * Set whether this user is validated or not
         *
         * @param boolean $val [optional]
         */
        public function setValidated($val = true)
        {
            $this->_activated = $val;
        }

        /**
         * Set the user's joined date
         *
         * @param integer $val [optional]
         */
        public function setJoined($val = null)
        {
            if ($val === null)
            {
                $val = NOW;
            }
            $this->_joined = $val;
        }

        /**
         * Find one user based on details
         *
         * @param string $details Any user detail (email, username, realname or buddyname)
         *
         * @return \thebuggenie\core\entities\User
         */
        public static function findUser($details)
        {
            $users = self::getB2DBTable()->getByDetails($details);
            if (is_array($users) && count($users) == 1)
                return array_shift($users);

            return null;
        }

        /**
         * Find users based on details
         *
         * @param string $details Any user detail (email, username, realname or buddyname)
         * @param integer $limit [optional] an optional limit on the number of results
         *
         * @return array
         */
        public static function findUsers($details, $limit = null)
        {
            return self::getB2DBTable()->getByDetails($details, $limit);
        }

        /**
         * Perform a permission check on this user
         *
         * @param string $permission_type The permission key
         * @param integer $target_id [optional] a target id if applicable
         * @param string $module_name [optional] the module for which the permission is valid
         *
         * @return boolean
         */
        public function hasPermission($permission_type, $target_id = 0, $module_name = 'core', $check_global_role = true)
        {
            framework\Logging::log('Checking permission '.$permission_type);
            $group_id = (int) $this->getGroupID();
            $has_associated_project = is_bool($check_global_role) ? $check_global_role : (is_numeric($target_id) && $target_id != 0 ? array_key_exists($target_id, $this->getAssociatedProjects()) : true);
            $teams = $this->getTeams();

            if ($target_id != 0 && Project::getB2DBTable()->selectById($target_id) instanceof \thebuggenie\core\entities\Project)
            {
                $teams = array_intersect_key($teams, Project::getB2DBTable()->selectById($target_id)->getAssignedTeams());
            }
            $retval = framework\Context::checkPermission($permission_type, $this->getID(), $group_id, $teams, $target_id, $module_name, $has_associated_project);
            if ($retval !== null)
            {
                framework\Logging::log('...done (Checking permissions '.$permission_type.', target id '.$target_id.') - return was '.(($retval) ? 'true' : 'false'));
            }
            else
            {
                framework\Logging::log('...done (Checking permissions '.$permission_type.', target id '.$target_id.') - return was null');
            }

            return $retval;
        }

        /**
         * Whether this user can access the specified module
         *
         * @param string $module The module key
         *
         * @return boolean
         */
        public function hasModuleAccess($module)
        {
            return framework\Context::getModule($module)->hasAccess($this->getID());
        }

        /**
         * Whether this user can access the specified page
         *
         * @param string $page The page key
         *
         * @return boolean
         */
        public function hasPageAccess($page, $target_id = null)
        {
            if ($target_id === null)
            {
                $retval = $this->hasPermission("page_{$page}_access", 0, "core");
                return $retval;
            }
            else
            {
                $retval = $this->hasPermission("page_{$page}_access", $target_id, "core");
                return ($retval === null) ? $this->hasPermission("page_{$page}_access", 0, "core") : $retval;
            }
        }

        /**
         * Check whether the user can access the specified project page
         *
         * @param string $page The page key
         * @param Project $project
         *
         * @return boolean
         */
        public function hasProjectPageAccess($page, Project $project)
        {
            $retval = $this->hasPageAccess($page, $project->getID());
            $retval = ($retval === null) ? $this->hasPageAccess('project_allpages', $project->getID()) : $retval;

            if ($retval === null)
            {
                if ($project->getOwner() instanceof User && $project->getOwner()->getID() == $this->getID()) return true;
                if ($project->getLeader() instanceof User && $project->getLeader()->getID() == $this->getID()) return true;
            }

            return ($retval !== null) ? $retval : framework\Settings::isPermissive();
        }

        public function getTimezoneIdentifier()
        {
            return (is_object($this->_timezone)) ? $this->_timezone->getName() : $this->_timezone;
        }

        /**
         * Get this users timezone
         *
         * @return \DateTimeZone
         */
        public function getTimezone()
        {
            if (!is_object($this->_timezone))
            {
                if ($this->_timezone == 'sys' || $this->_timezone == null)
                {
                    $this->_timezone = framework\Settings::getServerTimezone();
                }
                else
                {
                    $this->_timezone = new \DateTimeZone($this->_timezone);
                }
            }
            return $this->_timezone;
        }

        /**
         * Set this users timezone
         *
         * @param string $timezone
         */
        public function setTimezone($timezone)
        {
            $this->_timezone = $timezone;
        }

        public function getPreferredWikiSyntax($real_value = false)
        {
            if ($real_value)
                return $this->_preferred_wiki_syntax;

            return framework\Settings::getSyntaxClass($this->_preferred_wiki_syntax);
        }

        public function setPreferredWikiSyntax($preferred_syntax)
        {
            $this->_preferred_wiki_syntax = $preferred_syntax;
        }

        public function getPreferredIssuesSyntax($real_value = false)
        {
            if ($real_value)
                return $this->_preferred_issues_syntax;

            return framework\Settings::getSyntaxClass($this->_preferred_issues_syntax);
        }

        public function setPreferredIssuesSyntax($preferred_syntax)
        {
            $this->_preferred_issues_syntax = $preferred_syntax;
        }

        public function getPreferredCommentsSyntax($real_value = false)
        {
            if ($real_value)
                return $this->_preferred_comments_syntax;

            return framework\Settings::getSyntaxClass($this->_preferred_comments_syntax);
        }

        public function setPreferredCommentsSyntax($preferred_syntax)
        {
            $this->_preferred_comments_syntax = $preferred_syntax;
        }

        protected function _dualPermissionsCheck($permission_1, $permission_1_target, $permission_2, $permission_2_target, $fallback)
        {
            $retval = $this->hasPermission($permission_1, $permission_1_target);
            $retval = ($retval !== null) ? $retval : $this->hasPermission($permission_2, $permission_2_target);

            return (bool) ($retval !== null) ? $retval : $fallback;
        }

        /**
         * Return if the user can report new issues
         *
         * @param integer|Project $project_id [optional] A project id
         * @return boolean
         */
        public function canReportIssues($project_id = null)
        {
            $retval = null;
            if ($project_id !== null)
            {
                if (is_numeric($project_id)) $project_id = tables\Projects::getTable()->selectById($project_id);
                if ($project_id->isArchived()) return false;

                $project_id = ($project_id instanceof \thebuggenie\core\entities\Project) ? $project_id->getID() : $project_id;
                $retval = $this->hasPermission('cancreateissues', $project_id);
                $retval = ($retval !== null) ? $retval : $this->hasPermission('cancreateandeditissues', $project_id);
            }

            return ($retval !== null) ? $retval : framework\Settings::isPermissive();
        }

        /**
         * Return if the user can search for issues
         *
         * @return boolean
         */
        public function canSearchForIssues()
        {
            return (bool) $this->_dualPermissionsCheck('canfindissues', 0, 'canfindissuesandsavesearches', 0, framework\Settings::isPermissive());
        }

        /**
         * Return if the user can edit the main menu
         *
         * @return boolean
         */
        public function canEditMainMenu($target_type = null)
        {
<<<<<<< HEAD
            if (is_null($target_type) || $target_type == 'main_menu')
=======
            if ($target_type === null || $target_type == 'main_menu')
>>>>>>> 2f7c031a
            {
                $retval = $this->hasPermission('caneditmainmenu', 0, 'core');
            }
            else if ($target_type == 'wiki')
            {
                $retval = $this->hasPermission('editwikimenu', 0, 'publish');
            }
            else
            {
                $retval = false;
            }
            return ($retval !== null) ? $retval : false;
        }

        /**
         * Return if the user can see comments
         *
         * @return boolean
         */
        public function canViewComments()
        {
            return $this->_dualPermissionsCheck('canviewcomments', 0, 'canpostandeditcomments', 0, framework\Settings::isPermissive());
        }

        /**
         * Return if the user can post comments
         *
         * @return boolean
         */
        public function canPostComments()
        {
            return $this->_dualPermissionsCheck('canpostcomments', 0, 'canpostandeditcomments', 0, framework\Settings::isPermissive());
        }

        /**
         * Return if the user can see non public comments
         *
         * @return boolean
         */
        public function canSeeNonPublicComments()
        {
            return $this->_dualPermissionsCheck('canseenonpubliccomments', 0, 'canpostseeandeditallcomments', 0, framework\Settings::isPermissive());
        }

        /**
         * Return if the user can create public saved searches
         *
         * @return boolean
         */
        public function canCreatePublicSearches()
        {
            return $this->_dualPermissionsCheck('cancreatepublicsearches', 0, 'canfindissuesandsavesearches', 0, framework\Settings::isPermissive());
        }

        /**
         * Return whether the user can access a saved search
         *
         * @param B2DBrow $savedsearch
         *
         * @return boolean
         */
        public function canAccessSavedSearch(\thebuggenie\core\entities\SavedSearch $savedsearch)
        {
            return (bool) ($savedsearch->isPublic() || $savedsearch->getUserID() == $this->getID());
        }

        /**
         * Return if the user can access configuration pages
         *
         * @param integer $section [optional] a section, or the configuration frontpage
         *
         * @return boolean
         */
        public function canAccessConfigurationPage($section = null)
        {
            $retval = $this->hasPermission('canviewconfig', $section);
            $retval = ($retval !== null) ? $retval : $this->hasPermission('cansaveconfig', $section);

            foreach (range(0, 19) as $target_id)
            {
                if ($retval !== null) break;

                $retval = ($retval !== null) ? $retval : $this->hasPermission('canviewconfig', $target_id);
                $retval = ($retval !== null) ? $retval : $this->hasPermission('cansaveconfig', $target_id);
            }

            return (bool) ($retval !== null) ? $retval : false;
        }

        /**
         * Return if the user can save configuration in a section
         *
         * @return boolean
         */
        public function canSaveConfiguration($section, $module = 'core')
        {
            $retval = $this->hasPermission('cansaveconfig', $section, $module);
            $retval = ($retval !== null) ? $retval : $this->hasPermission('cansaveconfig', 0, $module);

            return (bool) ($retval !== null) ? $retval : false;
        }

        /**
         * Return if the user can manage a project
         *
         * @param \thebuggenie\core\entities\Project $project
         *
         * @return boolean
         */
        public function canManageProject(\thebuggenie\core\entities\Project $project)
        {
            if ($project->getOwner() instanceof User && $project->getOwner()->getID() == $this->getID()) return true;

            return (bool) $this->hasPermission('canmanageproject', $project->getID()) || $this->canSaveConfiguration(framework\Settings::CONFIGURATION_SECTION_PROJECTS);
        }

        /**
         * Return if the user can manage releases for a project
         *
         * @param \thebuggenie\core\entities\Project $project
         *
         * @return boolean
         */
        public function canManageProjectReleases(\thebuggenie\core\entities\Project $project)
        {
            if ($project->isArchived()) return false;
            if ($this->canSaveConfiguration(framework\Settings::CONFIGURATION_SECTION_PROJECTS)) return true;
            if ($project->getOwner() instanceof User && $project->getOwner()->getID() == $this->getID()) return true;

            return $this->_dualPermissionsCheck('canmanageprojectreleases', $project->getID(), 'canmanageproject', $project->getID(), false);
        }

        public function canAddScrumSprints(\thebuggenie\core\entities\Project $project)
        {
            if ($project->isArchived()) return false;
            if ($project->getOwner() instanceof User && $project->getOwner()->getID() == $this->getID()) return true;

            return $this->_dualPermissionsCheck('canaddscrumsprints', $project->getID(), 'candoscrumplanning', $project->getID(), false);
        }

        /**
         * Return if the user can edit project details and settings
         *
         * @param \thebuggenie\core\entities\Project $project
         *
         * @return boolean
         */
        public function canEditProjectDetails(\thebuggenie\core\entities\Project $project)
        {
            if ($project->isArchived()) return false;
            if ($this->canSaveConfiguration(framework\Settings::CONFIGURATION_SECTION_PROJECTS)) return true;
            if ($project->getOwner() instanceof User && $project->getOwner()->getID() == $this->getID()) return true;

            return $this->_dualPermissionsCheck('caneditprojectdetails', $project->getID(), 'canmanageproject', $project->getID(), false);
        }

        /**
         * Return if the user can assign scrum user stories
         *
         * @param \thebuggenie\core\entities\Project $project
         *
         * @return boolean
         */
        public function canAssignScrumUserStories(\thebuggenie\core\entities\Project $project)
        {
            if ($project->isArchived()) return false;
            if ($this->canSaveConfiguration(framework\Settings::CONFIGURATION_SECTION_PROJECTS)) return true;
            if ($project->getOwner() instanceof User && $project->getOwner()->getID() == $this->getID()) return true;

            $retval = $this->hasPermission('canassignscrumuserstoriestosprints', $project->getID());
            $retval = ($retval !== null) ? $retval : $this->hasPermission('candoscrumplanning', $project->getID());
            $retval = ($retval !== null) ? $retval : $this->hasPermission('canassignscrumuserstoriestosprints', 0);
            $retval = ($retval !== null) ? $retval : $this->hasPermission('candoscrumplanning', 0);

            return (bool) ($retval !== null) ? $retval : false;
        }

        /**
         * Return if the user can change its own password
         *
         * @return boolean
         */
        public function canChangePassword()
        {
            return $this->_dualPermissionsCheck('canchangepassword', 0, 'page_account_access', 0, true);
        }

        /**
         * Return a list of the users latest log items
         *
         * @param integer $number Limit to a number of changes
         *
         * @return array
         */
        public function getLatestActions($number = 10)
        {
            $items = tables\Log::getTable()->getByUserID($this->getID(), $number);
            return $items;
        }

        /**
         * Clears the associated projects cache (useful only when you know that you've changed assignees this same request
         *
         * @return null
         */
        public function clearAssociatedProjectsCache()
        {
            $this->_associated_projects = null;
        }

        /**
         * Get all the projects a user is associated with
         *
         * @return array|Project
         */
        public function getAssociatedProjects()
        {
            if ($this->_associated_projects === null)
            {
                $this->_associated_projects = array();

                $projects = tables\ProjectAssignedUsers::getTable()->getProjectsByUserID($this->getID());
                $lo_projects = tables\Projects::getTable()->getByUserID($this->getID());

                $project_ids = array_merge(array_keys($projects), array_keys($lo_projects));

                foreach ($this->getTeams() as $team)
                {
                    $project_ids = array_merge($project_ids, array_keys($team->getAssociatedProjects()));
                }

                $project_ids = array_unique($project_ids);

                foreach ($project_ids as $project_id)
                {
                    try
                    {
                        $this->_associated_projects[$project_id] = tables\Projects::getTable()->selectById($project_id);
                    }
                    catch (\Exception $e) { }
                }
            }

            return $this->_associated_projects;
        }

        /**
         * Return an array of issues that has changes pending
         *
         * @return array
         */
        public function getIssuesPendingChanges()
        {
            return \thebuggenie\core\entities\common\Changeable::getChangedItems('\thebuggenie\core\entities\Issue');
        }

        public function setLanguage($language)
        {
            $this->_language = $language;
        }

        public function getLanguage()
        {
            return ($this->_language != '') ? $this->_language : framework\Settings::getLanguage();
        }

        /**
         * Return an array of issues posted by this user
         *
         * @param int $limit number of issues to be retrieved
         *
         * @return array
         */
        public function getIssues($limit = null)
        {
            return tables\Issues::getTable()->getIssuesPostedByUser($this->getID(), $limit);
        }

        public function isOpenIdLocked()
        {
            return (bool) $this->_openid_locked;
        }

        public function setOpenIdLocked($value = true)
        {
            $this->_openid_locked = (bool) $value;
        }

        /**
         * Populates openid accounts array when needed
         */
        protected function _populateOpenIDAccounts()
        {
            if ($this->_openid_accounts === null)
            {
                framework\Logging::log('Populating openid accounts');
                $this->_openid_accounts = tables\OpenIdAccounts::getTable()->getIdentitiesForUserID($this->getID());
                framework\Logging::log('...done (Populating user clients)');
            }
        }

        /**
         * Get associated openid accounts
         *
         * @return array
         */
        public function getOpenIDAccounts()
        {
            $this->_populateOpenIDAccounts();
            return $this->_openid_accounts;
        }

        public function hasOpenIDIdentity($identity)
        {
            $this->_populateOpenIDAccounts();
            return array_key_exists($identity, $this->_openid_accounts);
        }

        public function toJSON()
        {
            return array('id' => $this->getID(),
                        'name' => $this->getName(),
                        'username' => $this->getUsername());
        }

        /**
         * Return the users associated scopes
         *
         * @return array|Scope
         */
        public function getScopes()
        {
            $this->_b2dbLazyload('_scopes');
            return $this->_scopes;
        }

        protected function _populateScopeDetails()
        {
            if ($this->_unconfirmed_scopes === null || $this->_confirmed_scopes === null)
            {
                $this->_unconfirmed_scopes = array();
                $this->_confirmed_scopes = array();
                if ($this->_scopes === null) $this->_scopes = array();
                $scopes = tables\UserScopes::getTable()->getScopeDetailsByUser($this->getID());
                foreach ($scopes as $scope_id => $details)
                {
                    $scope = \thebuggenie\core\entities\Scope::getB2DBTable()->selectById($scope_id);
                    if (!$scope instanceof Scope) continue;
                    if (!$details['confirmed'])
                    {
                        $this->_unconfirmed_scopes[$scope_id] = $scope;
                    }
                    else
                    {
                        $this->_confirmed_scopes[$scope_id] = $scope;
                    }
                    if (!array_key_exists($scope_id, $this->_scopes)) $this->_scopes[$scope_id] = $scope;
                }
            }
        }

        /**
         * Get users unconfirmed scope memberships
         *
         * @return array|Scope
         */
        public function getUnconfirmedScopes()
        {
            $this->_populateScopeDetails();
            return $this->_unconfirmed_scopes;
        }

        /**
         * Get users confirmed scope memberships
         *
         * @return array|Scope
         */
        public function getConfirmedScopes()
        {
            $this->_populateScopeDetails();
            return $this->_confirmed_scopes;
        }

        public function clearScopes()
        {
            tables\UserScopes::getTable()->clearUserScopes($this->getID());
            $this->_scopes = null;
            $this->_unconfirmed_scopes = null;
            $this->_confirmed_scopes = null;
        }

        public function addScope(Scope $scope, $notify = true)
        {
            if (!$this->isMemberOfScope($scope))
            {
                tables\UserScopes::getTable()->addUserToScope($this->getID(), $scope->getID());
                if ($notify)
                {
                    \thebuggenie\core\framework\Event::createNew('core', 'self::addScope', $this, array('scope' => $scope))->trigger();
                }
                $this->_scopes = null;
                $this->_unconfirmed_scopes = null;
                $this->_confirmed_scopes = null;
            }
        }

        public function removeScope($scope)
        {
            $scope_id = ($scope instanceof Scope) ? $scope->getID() : $scope;
            tables\UserScopes::getTable()->removeUserFromScope($this->getID(), $scope_id);
            $this->_scopes = null;
            $this->_unconfirmed_scopes = null;
            $this->_confirmed_scopes = null;
        }

        public function confirmScope($scope)
        {
            $scope_id = ($scope instanceof Scope) ? $scope->getID() : $scope;
            tables\UserScopes::getTable()->confirmUserInScope($this->getID(), $scope_id);
            $this->_scopes = null;
            $this->_unconfirmed_scopes = null;
            $this->_confirmed_scopes = null;
        }

        public function isConfirmedMemberOfScope(Scope $scope)
        {
            return array_key_exists($scope->getID(), $this->getConfirmedScopes());
        }

        public function isMemberOfScope(Scope $scope)
        {
            return array_key_exists($scope->getID(), $this->getScopes());
        }

        protected function _populateNotifications($first_notification_id = null, $last_notification_id = null)
        {
            $filter_first_notification = ! is_null($first_notification_id) && is_numeric($first_notification_id);
            if ($filter_first_notification)
            {
                $this->_notifications = null;
                $this->_filter_first_notification = true;
            }
            else if (! $filter_first_notification && $this->_filter_first_notification)
            {
                $this->_notifications = null;
                $this->_filter_first_notification = false;
            }
            if (!is_array($this->_notifications))
            {
                $this->_notifications = Notifications::getTable()->getByUserIDAndGroupableMinutes($this->getID(), $this->getNotificationSetting(framework\Settings::SETTINGS_USER_NOTIFY_GROUPED_NOTIFICATIONS, false, 'core')->getValue());
                $notifications = array('unread' => array(), 'read' => array(), 'all' => array());
                $db_notifcations = $this->_notifications;
                foreach ($db_notifcations as $notification)
                {
                    if ($filter_first_notification && $notification->getID() <= $first_notification_id) break;
                    if (! $filter_first_notification && ! is_null($last_notification_id) && $notification->getID() >= $last_notification_id) continue;
                    if ($notification->getTriggeredByUser()->getID() == $this->getID()) continue;

                    array_push($notifications['all'], $notification);
                    if ($notification->isRead())
                    {
                        array_push($notifications['read'], $notification);
                    }
                    else
                    {
                        array_push($notifications['unread'], $notification);
                    }
                }
                $notifications = array_reverse($notifications);
                $this->_notifications = $notifications;
                $this->_unread_notifications_count = count($notifications['unread']);
                $this->_read_notifications_count = count($notifications['read']);
            }
        }

        /**
         * Returns an array of notifications for this user
         *
         * @return array|\thebuggenie\core\entities\Notification
         */
        public function getNotifications($first_notification_id = null, $last_notification_id = null)
        {
            $this->_populateNotifications($first_notification_id, $last_notification_id);
            return $this->_notifications['all'];
        }

        /**
         * Returns an array of unread notifications for this user
         *
         * @return array|\thebuggenie\core\entities\Notification
         */
        public function getUnreadNotifications()
        {
            $this->_populateNotifications();
            return $this->_notifications['unread'];
        }

        public function getReadNotifications()
        {
            $this->_populateNotifications();
            return $this->_notifications['read'];
        }

        protected function _populateNotificationsCounts()
        {
            if ($this->_unread_notifications_count === null)
            {
                list ($this->_unread_notifications_count, $this->_read_notifications_count) = tables\Notifications::getTable()->getCountsByUserIDAndGroupableMinutes($this->getID(), $this->getNotificationSetting(framework\Settings::SETTINGS_USER_NOTIFY_GROUPED_NOTIFICATIONS, false, 'core')->getValue());
            }
        }

        public function getNumberOfUnreadNotifications()
        {
            $this->_populateNotificationsCounts();
            return $this->_unread_notifications_count;
        }

        public function getNumberOfReadNotifications()
        {
            $this->_populateNotificationsCounts();
            return $this->_read_notifications_count;
        }

        public function getNumberOfNotifications()
        {
            $this->_populateNotificationsCounts();
            return $this->_read_notifications_count + $this->_unread_notifications_count;
        }

        public function markAllNotificationsRead()
        {
            tables\Notifications::getTable()->markUserNotificationsReadByTypesAndId(array(), null, $this->getID());
        }

        public function markNotificationsRead($type, $id)
        {
            if ($type == 'issue')
            {
                tables\Notifications::getTable()->markUserNotificationsReadByTypesAndId(array(Notification::TYPE_ISSUE_CREATED, Notification::TYPE_ISSUE_UPDATED), $id, $this->getID());
                $comment_ids = tables\Comments::getTable()->getCommentIDs($id, Comment::TYPE_ISSUE);
                if (count($comment_ids))
                {
                    tables\Notifications::getTable()->markUserNotificationsReadByTypesAndId(array(Notification::TYPE_ISSUE_COMMENTED, Notification::TYPE_COMMENT_MENTIONED), $comment_ids, $this->getID());
                }
            }
            if ($type == 'article')
            {
                tables\Notifications::getTable()->markUserNotificationsReadByTypesAndId(array(Notification::TYPE_ARTICLE_UPDATED), $id, $this->getID());
                $comment_ids = tables\Comments::getTable()->getCommentIDs($id, Comment::TYPE_ARTICLE);
                if (count($comment_ids))
                {
                    tables\Notifications::getTable()->markUserNotificationsReadByTypesAndId(array(Notification::TYPE_ARTICLE_COMMENTED, Notification::TYPE_COMMENT_MENTIONED), $comment_ids, $this->getID());
                }
            }
            $this->_notifications = null;
            $this->_unread_notifications_count = null;
            $this->_read_notifications_count = null;
        }

        public function regenerateRssKey()
        {
            $key = md5(time().rand(1, 10000).$this->getSalt());
            framework\Settings::saveUserSetting($this->getID(), framework\Settings::USER_RSS_KEY, $key);

            return $key;
        }

        protected function _getOrGenerateRssKey()
        {
            static $key;

            $key = ($key === null) ? framework\Settings::getUserSetting($this->getID(), framework\Settings::USER_RSS_KEY) : $key;

            if ($key === null)
            {
                $key = $this->regenerateRssKey();
            }

            return $key;
        }

        public function getRssKey()
        {
            return $this->_getOrGenerateRssKey();
        }

        /**
         * Returns an array of user dashboards
         *
         * @return array|\thebuggenie\core\entities\Dashboard
         */
        public function getDashboards()
        {
            $this->_b2dbLazyload('_dashboards');
            return $this->_dashboards;
        }

        /**
         * Get the users default dashboard, create one if none exists
         *
         * @return \thebuggenie\core\entities\Dashboard
         */
        public function getDefaultDashboard()
        {
            foreach ($this->getDashboards() as $dashboard)
            {
                if ($dashboard->getIsDefault()) return $dashboard;
            }

            $dashboard = new \thebuggenie\core\entities\Dashboard();
            $dashboard->setUser($this);
            $dashboard->setIsDefault(true);
            $dashboard->save();
            $this->_dashboards[] = $dashboard;

            return $dashboard;
        }

        /**
         * Returns an array of application passwords
         *
         * @return array|\thebuggenie\core\entities\ApplicationPassword
         */
        public function getApplicationPasswords()
        {
            $this->_b2dbLazyload('_application_passwords');
            return $this->_application_passwords;
        }

        public function authenticateApplicationPassword($hashed_password)
        {
            foreach ($this->getApplicationPasswords() as $password)
            {
                if (sha1($password->getPassword()) == $hashed_password)
                {
                    $password->useOnce();
                    $password->save();
                    return true;
                }
            }

            return false;
        }

        /**
         * Get a notification setting for a specific module
         *
         * @param string $setting The setting to retrieve
         * @param string $module The module if not 'core'
         *
         * @return NotificationSetting
         */
        public function getNotificationSetting($setting, $default_value = null, $module = 'core')
        {
            if ($this->_notification_settings === null)
            {
                $this->_b2dbLazyload('_notification_settings');
                $this->_notification_settings_sorted = array();
                foreach ($this->_notification_settings as $ns)
                {
                    if (!array_key_exists($ns->getModuleName(), $this->_notification_settings_sorted)) $this->_notification_settings_sorted[$ns->getModuleName()] = array();
                    $this->_notification_settings_sorted[$ns->getModuleName()][$ns->getName()] = $ns;
                }
            }
            if (!array_key_exists($module, $this->_notification_settings_sorted)) $this->_notification_settings_sorted[$module] = array();

            if (!isset($this->_notification_settings_sorted[$module][$setting]))
            {
                $notificationsetting = new \thebuggenie\core\entities\NotificationSetting();
                $notificationsetting->setUser($this);
                $notificationsetting->setName($setting);
                $notificationsetting->setModuleName($module);
                $notificationsetting->setValue($default_value);
                $this->_notification_settings_sorted[$module][$setting] = $notificationsetting;
            }
            return $this->_notification_settings_sorted[$module][$setting];
        }

        /**
         * Set notification setting for a specific setting / module
         *
         * @param string $setting The setting name
         * @param mixed $value The value to set
         * @param string $module [optional] The module if not 'core'
         *
         * @return NotificationSetting
         */
        public function setNotificationSetting($setting, $value, $module = 'core')
        {
            $setting_object = $this->getNotificationSetting($setting, null, $module);
            $setting_object->setValue($value);
            return $setting_object;
        }

    }<|MERGE_RESOLUTION|>--- conflicted
+++ resolved
@@ -2309,11 +2309,7 @@
          */
         public function canEditMainMenu($target_type = null)
         {
-<<<<<<< HEAD
-            if (is_null($target_type) || $target_type == 'main_menu')
-=======
             if ($target_type === null || $target_type == 'main_menu')
->>>>>>> 2f7c031a
             {
                 $retval = $this->hasPermission('caneditmainmenu', 0, 'core');
             }
