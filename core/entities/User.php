--- conflicted
+++ resolved
@@ -1806,7 +1806,7 @@
 
         /**
          * Returns the realname or, if not available, the buddyname.
-         * 
+         *
          * @return string
          */
         public function getDisplayName()
@@ -2989,16 +2989,6 @@
             return $setting_object;
         }
 
-<<<<<<< HEAD
-        /**
-         * @param Notification $notification
-         */
-        public function markNotificationGroupedNotificationsRead(\thebuggenie\core\entities\Notification $notification)
-        {
-            if ($notification->getNotificationType() != \thebuggenie\core\entities\Notification::TYPE_ISSUE_UPDATED) return;
-
-            tables\Notifications::getTable()->markUserNotificationsReadByTypesAndIdAndGroupableMinutes(array(\thebuggenie\core\entities\Notification::TYPE_ISSUE_UPDATED), $notification->getTargetID(), $this->getID(), $this->getNotificationSetting(framework\Settings::SETTINGS_USER_NOTIFY_GROUPED_NOTIFICATIONS, false, 'core')->getValue(), (int) $notification->isRead(), false);
-=======
         public function toJSON($detailed = false)
         {
             $returnJSON = array(
@@ -3007,12 +2997,12 @@
                 'username' => $this->getUsername(),
                 'type' => 'user' // This is for distinguishing of assignees & similar "ambiguous" values in JSON.
             );
-            
+
             if($detailed) {
                 $returnJSON['display_name'] = $this->getDisplayName();
                 $returnJSON['realname'] = $this->getRealname();
                 $returnJSON['buddyname'] = $this->getBuddyname();
-                
+
                 // Only return email if it is public or we are looking at the currently logged-in user
                 if($this->isEmailPublic() || framework\Context::getUser()->getID() == $this->getID()) {
                     $returnJSON['email'] = $this->getEmail();
@@ -3024,23 +3014,23 @@
 
                 $returnJSON['date_joined'] = $this->getJoinedDate();
                 $returnJSON['last_seen'] = $this->getLastSeen();
-                
+
                 $returnJSON['timezone'] = $this->getTimezoneIdentifier();
                 $returnJSON['language'] = $this->getLanguage();
 
                 $returnJSON['state'] = $this->getState()->toJSON();
-                
+
                 /*
                  * TODO...
                  */
-                
+
 //                 $this->getClients();
 //                 $this->getDashboards();
 //                 $this->getDefaultDashboard();
 //                 $this->getFriends();
 //                 $this->getGroup();
 //                 $this->getTeams();
-                
+
                 /*
                  * TODO: Return these?
                  */
@@ -3048,9 +3038,18 @@
 //                 $this->isDeleted();
 //                 $this->isEnabled();
             }
-            
+
             return $returnJSON;
->>>>>>> eb8c7e42
+        }
+
+        /**
+         * @param Notification $notification
+         */
+        public function markNotificationGroupedNotificationsRead(\thebuggenie\core\entities\Notification $notification)
+        {
+            if ($notification->getNotificationType() != \thebuggenie\core\entities\Notification::TYPE_ISSUE_UPDATED) return;
+
+            tables\Notifications::getTable()->markUserNotificationsReadByTypesAndIdAndGroupableMinutes(array(\thebuggenie\core\entities\Notification::TYPE_ISSUE_UPDATED), $notification->getTargetID(), $this->getID(), $this->getNotificationSetting(framework\Settings::SETTINGS_USER_NOTIFY_GROUPED_NOTIFICATIONS, false, 'core')->getValue(), (int) $notification->isRead(), false);
         }
 
     }