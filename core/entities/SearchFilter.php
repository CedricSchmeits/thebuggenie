--- conflicted
+++ resolved
@@ -641,28 +641,22 @@
                             if ($ctn === null) $ctn = $crit->returnCriterion(tables\Issues::TITLE, $searchterm, Criteria::DB_LIKE);
                             $ctn->addOr(tables\Issues::DESCRIPTION, $searchterm, Criteria::DB_LIKE);
                             $ctn->addOr(tables\Issues::REPRODUCTION_STEPS, $searchterm, Criteria::DB_LIKE);
-<<<<<<< HEAD
                             $ctn->addOr(tables\IssueCustomFields::OPTION_VALUE, $searchterm, Criteria::DB_LIKE);
                             if (is_numeric($issue_no)) $ctn->addOr(tables\Issues::ISSUE_NO, $issue_no, Criteria::DB_EQUALS);
                             $ctn->addOr(tables\IssueCustomFields::OPTION_VALUE, $searchterm, Criteria::DB_LIKE);
-=======
                             if (is_numeric($issue_no)) $ctn->addOr(tables\Issues::ISSUE_NO, $issue_no, Criteria::DB_EQUALS);
                             // $ctn->addOr(tables\IssueCustomFields::OPTION_VALUE, $searchterm, Criteria::DB_LIKE);
->>>>>>> d24ced32
                         }
                         else
                         {
                             if ($ctn === null) $ctn = $crit->returnCriterion(tables\Issues::TITLE, $searchterm, Criteria::DB_NOT_LIKE);
                             $ctn->addWhere(tables\Issues::DESCRIPTION, $searchterm, Criteria::DB_NOT_LIKE);
                             $ctn->addWhere(tables\Issues::REPRODUCTION_STEPS, $searchterm, Criteria::DB_NOT_LIKE);
-<<<<<<< HEAD
                             $ctn->addOr(tables\IssueCustomFields::OPTION_VALUE, $searchterm, Criteria::DB_NOT_LIKE);
                             if (is_numeric($issue_no)) $ctn->addWhere(tables\Issues::ISSUE_NO, $issue_no, Criteria::DB_EQUALS);
                             $ctn->addOr(tables\IssueCustomFields::OPTION_VALUE, $searchterm, Criteria::DB_NOT_LIKE);
-=======
                             if (is_numeric($issue_no)) $ctn->addWhere(tables\Issues::ISSUE_NO, $issue_no, Criteria::DB_EQUALS);
                             // $ctn->addOr(tables\IssueCustomFields::OPTION_VALUE, $searchterm, Criteria::DB_NOT_LIKE);
->>>>>>> d24ced32
                         }
                         return $ctn;
                     }
