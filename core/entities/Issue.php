--- conflicted
+++ resolved
@@ -1029,20 +1029,7 @@
             $specific_access = $user->hasPermission("canviewissue", $i_id, 'core');
             if ($specific_access !== null)
             {
-<<<<<<< HEAD
                 \thebuggenie\core\framework\Logging::log('done checking, returning specific access ' . (($specific_access) ? 'allowed' : 'denied'));
-=======
-                if ($this->isLockedCategory() && $this->getCategory() instanceof Category)
-                {
-                    if (!$this->getCategory()->hasAccess($user))
-                    {
-                        framework\Logging::log('done checking, not allowed to access issues in this category');
-                        return false;
-                    }
-                }
-
-                framework\Logging::log('done checking, returning specific access ' . (($specific_access) ? 'allowed' : 'denied'));
->>>>>>> e73d9eb4
                 return $specific_access;
             }
             if ($this->getPostedByID() == $user->getID())
@@ -1072,20 +1059,10 @@
                 framework\Logging::log('done checking, not allowed to access issues not posted by themselves');
                 return false;
             }
-<<<<<<< HEAD
             if ($this->isLockedCategory() && $this->getCategory() instanceof \thebuggenie\core\entities\Category && !$this->getCategory()->hasAccess($user))
             {
                 \thebuggenie\core\framework\Logging::log('done checking, not allowed to access issues in this category');
                 return false;
-=======
-            if ($this->isLockedCategory() && $this->getCategory() instanceof Category)
-            {
-                if (!$this->getCategory()->hasAccess($user))
-                {
-                    framework\Logging::log('done checking, not allowed to access issues in this category');
-                    return false;
-                }
->>>>>>> e73d9eb4
             }
             if ($this->getProject()->hasAccess($user))
             {
