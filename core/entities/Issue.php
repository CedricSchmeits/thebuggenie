--- conflicted
+++ resolved
@@ -338,60 +338,44 @@
         protected $_estimated_hours;
 
         /**
-         * The estimated time (minutes) to fix this issue
+         * The estimated time (points) to fix this issue
          *
          * @var integer
          * @Column(type="integer", length=10)
          */
-        protected $_estimated_minutes;
-
-        /**
-         * The estimated time (points) to fix this issue
+        protected $_estimated_points;
+
+        /**
+         * The time spent (months) to fix this issue
          *
          * @var integer
          * @Column(type="integer", length=10)
          */
-        protected $_estimated_points;
-
-        /**
-         * The time spent (months) to fix this issue
+        protected $_spent_months;
+
+        /**
+         * The time spent (weeks) to fix this issue
          *
          * @var integer
          * @Column(type="integer", length=10)
          */
-        protected $_spent_months;
-
-        /**
-         * The time spent (weeks) to fix this issue
+        protected $_spent_weeks;
+
+        /**
+         * The time spent (days) to fix this issue
          *
          * @var integer
          * @Column(type="integer", length=10)
          */
-        protected $_spent_weeks;
-
-        /**
-         * The time spent (days) to fix this issue
+        protected $_spent_days;
+
+        /**
+         * The time spent (hours) to fix this issue
          *
          * @var integer
          * @Column(type="integer", length=10)
          */
-        protected $_spent_days;
-
-        /**
-         * The time spent (hours) to fix this issue
-         *
-         * @var integer
-         * @Column(type="integer", length=10)
-         */
         protected $_spent_hours;
-
-        /**
-         * The time spent (minutes) to fix this issue
-         *
-         * @var integer
-         * @Column(type="integer", length=10)
-         */
-        protected $_spent_minutes;
 
         /**
          * The time spent (points) to fix this issue
@@ -671,13 +655,12 @@
          *
          * @param integer $project_id The project ID
          * @param integer $milestone_id The milestone ID
-         * @param array $allowed_status_ids
          *
          * @return array
          */
-        public static function getIssueCountsByProjectIDandMilestone($project_id, $milestone_id, $allowed_status_ids = array())
-        {
-            return tables\Issues::getTable()->getCountsByProjectIDandMilestone($project_id, $milestone_id, $allowed_status_ids);
+        public static function getIssueCountsByProjectIDandMilestone($project_id, $milestone_id)
+        {
+            return tables\Issues::getTable()->getCountsByProjectIDandMilestone($project_id, $milestone_id);
         }
 
         /**
@@ -973,9 +956,8 @@
         }
 
         /**
-         * Whether or not the current or target user can access the issue
-         *
-         * @param null $target_user
+         * Whether or not the current user can access the issue
+         *
          * @return boolean
          */
         public function hasAccess($target_user = null)
@@ -983,47 +965,41 @@
             \thebuggenie\core\framework\Logging::log('checking access to issue ' . $this->getFormattedIssueNo());
             $i_id = $this->getID();
             $user = ($target_user === null) ? framework\Context::getUser() : $target_user;
-            $specific_access = $user->hasPermission("canviewissue", $i_id, 'core');
-            if ($specific_access !== null)
-            {
-                if ($this->isLockedCategory() && $this->getCategory() instanceof \thebuggenie\core\entities\Category)
-                {
-                    if (!$this->getCategory()->hasAccess($user))
-                    {
-                        \thebuggenie\core\framework\Logging::log('done checking, not allowed to access issues in this category');
-                        return false;
-                    }
-                }
-
-                \thebuggenie\core\framework\Logging::log('done checking, returning specific access ' . (($specific_access) ? 'allowed' : 'denied'));
-                return $specific_access;
-            }
-            if ($this->getPostedByID() == $user->getID())
-            {
-                \thebuggenie\core\framework\Logging::log('done checking, allowed since this user posted it');
-                return true;
-            }
-            if ($this->getOwner() instanceof \thebuggenie\core\entities\User && $this->getOwner()->getID() == $user->getID())
-            {
-                \thebuggenie\core\framework\Logging::log('done checking, allowed since this user owns it');
-                return true;
-            }
-            if ($this->getAssignee() instanceof \thebuggenie\core\entities\User && $this->getAssignee()->getID() == $user->getID())
-            {
-                \thebuggenie\core\framework\Logging::log('done checking, allowed since this user is assigned to it');
-                return true;
-            }
-            if ($user->hasPermission('canseegroupissues', 0, 'core') &&
-                $this->getPostedBy() instanceof \thebuggenie\core\entities\User &&
-                $this->getPostedBy()->getGroupID() == $user->getGroupID())
-            {
-                \thebuggenie\core\framework\Logging::log('done checking, allowed since this user is in same group as user that posted it');
-                return true;
-            }
-            if ($user->hasPermission('canseeallissues', 0, 'core') === false)
-            {
-                \thebuggenie\core\framework\Logging::log('done checking, not allowed to access issues not posted by themselves');
-                return false;
+            if (!$user->isGuest() && $user->isAuthenticated())
+            {
+                $specific_access = $user->hasPermission("canviewissue", $i_id, 'core');
+                if ($specific_access !== null)
+                {
+                    \thebuggenie\core\framework\Logging::log('done checking, returning specific access ' . (($specific_access) ? 'allowed' : 'denied'));
+                    return $specific_access;
+                }
+                if ($this->getPostedByID() == $user->getID())
+                {
+                    \thebuggenie\core\framework\Logging::log('done checking, allowed since this user posted it');
+                    return true;
+                }
+                if ($this->getOwner() instanceof \thebuggenie\core\entities\User && $this->getOwner()->getID() == $user->getID())
+                {
+                    \thebuggenie\core\framework\Logging::log('done checking, allowed since this user owns it');
+                    return true;
+                }
+                if ($this->getAssignee() instanceof \thebuggenie\core\entities\User && $this->getAssignee()->getID() == $user->getID())
+                {
+                    \thebuggenie\core\framework\Logging::log('done checking, allowed since this user is assigned to it');
+                    return true;
+                }
+                if ($user->hasPermission('canseegroupissues', 0, 'core') &&
+                    $this->getPostedBy() instanceof \thebuggenie\core\entities\User &&
+                    $this->getPostedBy()->getGroupID() == $user->getGroupID())
+                {
+                    \thebuggenie\core\framework\Logging::log('done checking, allowed since this user is in same group as user that posted it');
+                    return true;
+                }
+                if ($user->hasPermission('canseeallissues', 0, 'core') === false)
+                {
+                    \thebuggenie\core\framework\Logging::log('done checking, not allowed to access issues not posted by themselves');
+                    return false;
+                }
             }
             if ($this->isLockedCategory() && $this->getCategory() instanceof \thebuggenie\core\entities\Category)
             {
@@ -1033,7 +1009,7 @@
                     return false;
                 }
             }
-            if ($this->getProject()->hasAccess($user))
+            if ($this->getProject()->hasAccess())
             {
                 \thebuggenie\core\framework\Logging::log('done checking, can access project');
                 return true;
@@ -2235,7 +2211,7 @@
         /**
          * Returns a string-formatted time based on project setting
          *
-         * @param array $time array of weeks, days, hours and minutes
+         * @param array $time array of weeks, days and hours
          *
          * @return string
          */
@@ -2259,10 +2235,6 @@
             if (array_key_exists('hours', $time) && ($time['hours'] > 0 || !$strict))
             {
                 $values[] = ($time['hours'] == 1) ? $i18n->__('1 hour') : $i18n->__('%number_of hours', array('%number_of' => $time['hours']));
-            }
-            if (array_key_exists('minutes', $time) && ($time['minutes'] > 0 || !$strict))
-            {
-                $values[] = ($time['minutes'] == 1) ? $i18n->__('1 minute') : $i18n->__('%number_of minutes', array('%number_of' => $time['minutes']));
             }
             $retval = join(', ', $values);
 
@@ -3191,7 +3163,8 @@
 
         public function calculateTime()
         {
-            $estimated_times = $spent_times = \thebuggenie\core\entities\common\Timeable::getZeroedUnitsWithPoints();
+            $estimated_times = array('months' => 0, 'weeks' => 0, 'days' => 0, 'hours' => 0, 'points' => 0);
+            $spent_times = array('months' => 0, 'weeks' => 0, 'days' => 0, 'hours' => 0, 'points' => 0);
             foreach ($this->getChildIssues() as $issue)
             {
                 foreach ($issue->getEstimatedTime() as $key => $value) $estimated_times[$key] += $value;
@@ -3273,14 +3246,12 @@
             }
             else
             {
-                $estimated = $this->getEstimatedMinutes();
-                $estimated += $this->getEstimatedHours() * 60;
+                $estimated = $this->getEstimatedHours();
                 $estimated += $this->getEstimatedDays() * 8;
                 $estimated += $this->getEstimatedWeeks() * 8 * 5;
                 $estimated += $this->getEstimatedMonths() * 8 * 22;
 
-                $spent = $this->getSpentMinutes();
-                $spent *= $this->getSpentHours() * 60;
+                $spent = $this->getSpentHours();
                 $spent += $this->getSpentDays() * 8;
                 $spent += $this->getSpentWeeks() * 8 * 5;
                 $spent += $this->getSpentMonths() * 8 * 22;
@@ -3356,14 +3327,11 @@
         /**
          * Returns an array with the estimated time
          *
-         * @param bool $append_minutes
-         * @param bool $subtract_hours
-         *
          * @return array
          */
-        public function getEstimatedTime($append_minutes = false, $subtract_hours = false)
-        {
-            return array('months' => (int) $this->_estimated_months, 'weeks' => (int) $this->_estimated_weeks, 'days' => (int) $this->_estimated_days, 'hours' => (int) $this->getEstimatedHours($append_minutes), 'minutes' => (int) $this->getEstimatedMinutes($subtract_hours), 'points' => (int) $this->_estimated_points);
+        public function getEstimatedTime()
+        {
+            return array('months' => (int) $this->_estimated_months, 'weeks' => (int) $this->_estimated_weeks, 'days' => (int) $this->_estimated_days, 'hours' => (int) $this->_estimated_hours, 'points' => (int) $this->_estimated_points);
         }
 
         /**
@@ -3399,62 +3367,33 @@
         /**
          * Returns the estimated hours
          *
-         * @param bool $append_minutes
-         *
          * @return integer
          */
-        public function getEstimatedHours($append_minutes = false)
-        {
-            return (int) $this->_estimated_hours + ($append_minutes ? (int) floor($this->getEstimatedMinutes() / 60) : 0);
-        }
-
-        /**
-         * Returns the estimated minutes
-         *
-         * @param bool $subtract_hours
+        public function getEstimatedHours()
+        {
+            return (int) $this->_estimated_hours;
+        }
+
+        /**
+         * Returns the estimated points
          *
          * @return integer
          */
-        public function getEstimatedMinutes($subtract_hours = false)
-        {
-          $minutes = (int) $this->_estimated_minutes;
-          return $subtract_hours ? $minutes % 60 : $minutes;
-        }
-
-        /**
-         * Returns the estimated points
-         *
-         * @return integer
-         */
         public function getEstimatedPoints()
         {
             return (int) $this->_estimated_points;
         }
 
         /**
-         * Returns the estimated hours and minutes formatted
-         *
-         * @param bool $append_minutes
-         * @param bool $subtract_hours
-         *
-         * @return integer|string
-         */
-        public function getEstimatedHoursAndMinutes($append_minutes = false, $subtract_hours = false)
-        {
-            return \thebuggenie\core\entities\common\Timeable::formatHoursAndMinutes($this->getEstimatedHours($append_minutes), $this->getEstimatedMinutes($subtract_hours));
-        }
-
-        /**
-         * Turns a string into a months/weeks/days/hours/minutes/points array
+         * Turns a string into a months/weeks/days/hours/points array
          *
          * @param string $string The string to convert
-         * @param Issue $issue
          *
          * @return array
          */
-        public static function convertFancyStringToTime($string, self $issue)
-        {
-            $retarr = \thebuggenie\core\entities\common\Timeable::getZeroedUnitsWithPoints();
+        public static function convertFancyStringToTime($string)
+        {
+            $retarr = array('months' => 0, 'weeks' => 0, 'days' => 0, 'hours' => 0, 'points' => 0);
             $string = mb_strtolower(trim($string));
             $time_arr = preg_split('/(\,|\/|and|or|plus)/', $string);
             foreach ($time_arr as $time_elm)
@@ -3465,19 +3404,16 @@
                     switch (true)
                     {
                         case mb_stristr($time_parts[1], 'month'):
-                            if ($issue->getProject()->hasTimeUnit('months')) $retarr['months'] = (int) trim($time_parts[0]);
+                            $retarr['months'] = (int) trim($time_parts[0]);
                             break;
                         case mb_stristr($time_parts[1], 'week'):
-                            if ($issue->getProject()->hasTimeUnit('weeks')) $retarr['weeks'] = (int) trim($time_parts[0]);
+                            $retarr['weeks'] = (int) trim($time_parts[0]);
                             break;
                         case mb_stristr($time_parts[1], 'day'):
-                            if ($issue->getProject()->hasTimeUnit('days')) $retarr['days'] = (int) trim($time_parts[0]);
+                            $retarr['days'] = (int) trim($time_parts[0]);
                             break;
                         case mb_stristr($time_parts[1], 'hour'):
-                            if ($issue->getProject()->hasTimeUnit('hours')) $retarr['hours'] = trim($time_parts[0]);
-                            break;
-                        case mb_stristr($time_parts[1], 'minute'):
-                            if ($issue->getProject()->hasTimeUnit('minutes')) $retarr['minutes'] = trim($time_parts[0]);
+                            $retarr['hours'] = trim($time_parts[0]);
                             break;
                         case mb_stristr($time_parts[1], 'point'):
                             $retarr['points'] = (int) trim($time_parts[0]);
@@ -3512,7 +3448,6 @@
                 $this->_addChangedProperty('_estimated_weeks', 0);
                 $this->_addChangedProperty('_estimated_days', 0);
                 $this->_addChangedProperty('_estimated_hours', 0);
-                $this->_addChangedProperty('_estimated_minutes', 0);
                 $this->_addChangedProperty('_estimated_points', 0);
             }
             elseif (is_array($time))
@@ -3524,12 +3459,11 @@
             }
             else
             {
-                $time = self::convertFancyStringToTime($time, $this);
+                $time = self::convertFancyStringToTime($time);
                 $this->_addChangedProperty('_estimated_months', $time['months']);
                 $this->_addChangedProperty('_estimated_weeks', $time['weeks']);
                 $this->_addChangedProperty('_estimated_days', $time['days']);
                 $this->_addChangedProperty('_estimated_hours', $time['hours']);
-                $this->_addChangedProperty('_estimated_minutes', $time['minutes']);
                 $this->_addChangedProperty('_estimated_points', $time['points']);
             }
         }
@@ -3575,16 +3509,6 @@
         }
 
         /**
-         * Set estimated minutes
-         *
-         * @param integer $minutes The number of minutes estimated
-         */
-        public function setEstimatedMinutes($minutes)
-        {
-            $this->_addChangedProperty('_estimated_minutes', $minutes);
-        }
-
-        /**
          * Set issue number
          *
          * @param integer $no New issue number
@@ -3611,7 +3535,7 @@
          */
         public function isEstimatedTimeChanged()
         {
-            return (bool) ($this->isEstimated_MonthsChanged() || $this->isEstimated_WeeksChanged() || $this->isEstimated_DaysChanged() || $this->isEstimated_HoursChanged() || $this->isEstimated_MinutesChanged() || $this->isEstimated_PointsChanged());
+            return (bool) ($this->isEstimated_MonthsChanged() || $this->isEstimated_WeeksChanged() || $this->isEstimated_DaysChanged() || $this->isEstimated_HoursChanged() || $this->isEstimated_PointsChanged());
         }
 
         /**
@@ -3621,7 +3545,7 @@
          */
         public function isEstimatedTimeMerged()
         {
-            return (bool) ($this->isEstimated_MonthsMerged() || $this->isEstimated_WeeksMerged() || $this->isEstimated_DaysMerged() || $this->isEstimated_HoursMerged() || $this->isEstimated_MinutesMerged() || $this->isEstimated_PointsMerged());
+            return (bool) ($this->isEstimated_MonthsMerged() || $this->isEstimated_WeeksMerged() || $this->isEstimated_DaysMerged() || $this->isEstimated_HoursMerged() || $this->isEstimated_PointsMerged());
         }
 
         /**
@@ -3633,7 +3557,6 @@
             $this->revertEstimated_Weeks();
             $this->revertEstimated_Days();
             $this->revertEstimated_Hours();
-            $this->revertEstimated_Minutes();
             $this->revertEstimated_Points();
         }
 
@@ -3816,14 +3739,11 @@
         /**
          * Returns an array with the spent time
          *
-         * @param bool $append_minutes
-         * @param bool $subtract_hours
-         *
          * @return array
          */
-        public function getSpentTime($append_minutes = false, $subtract_hours = false)
-        {
-            return array('months' => (int) $this->_spent_months, 'weeks' => (int) $this->_spent_weeks, 'days' => (int) $this->_spent_days, 'hours' => (int) $this->getSpentHours($append_minutes), 'minutes' => (int) $this->getSpentMinutes($subtract_hours), 'points' => (int) $this->_spent_points);
+        public function getSpentTime()
+        {
+            return array('months' => (int) $this->_spent_months, 'weeks' => (int) $this->_spent_weeks, 'days' => (int) $this->_spent_days, 'hours' => round($this->_spent_hours / 100, 2), 'points' => (int) $this->_spent_points);
         }
 
         /**
@@ -3859,63 +3779,33 @@
         /**
          * Returns the spent hours
          *
-         * @param bool $append_minutes
-         *
          * @return integer
          */
-        public function getSpentHours($append_minutes = false)
-        {
-            return (int) round($this->_spent_hours / 100, 2) + ($append_minutes ? (int) floor($this->getSpentMinutes() / 60) : 0);
-        }
-
-        /**
-         * Returns the spent minutes
-         *
-         * @param bool $subtract_hours
+        public function getSpentHours()
+        {
+            return (int) round($this->_spent_hours / 100, 2);
+        }
+
+        /**
+         * Returns the spent points
          *
          * @return integer
          */
-        public function getSpentMinutes($subtract_hours = false)
-        {
-          $minutes = (int) $this->_spent_minutes;
-          return $subtract_hours ? $minutes % 60 : $minutes;
-        }
-
-        /**
-         * Returns the spent points
-         *
-         * @return integer
-         */
         public function getSpentPoints()
         {
             return (int) $this->_spent_points;
         }
 
         /**
-         * Returns the spent hours and minutes formatted
-         *
-         * @param bool $append_minutes
-         * @param bool $subtract_hours
-         *
-         * @return integer|string
-         */
-        public function getSpentHoursAndMinutes($append_minutes = false, $subtract_hours = false)
-        {
-            return \thebuggenie\core\entities\common\Timeable::formatHoursAndMinutes($this->getSpentHours($append_minutes), $this->getSpentMinutes($subtract_hours));
-        }
-
-        /**
          * Returns an array with the spent time
          *
-         * @param bool $append_minutes
-         * @param bool $subtract_hours
          * @see getSpentTime()
          *
          * @return array
          */
-        public function getTimeSpent($append_minutes = false, $subtract_hours = false)
-        {
-            return $this->getSpentTime($append_minutes, $subtract_hours);
+        public function getTimeSpent()
+        {
+            return $this->getSpentTime();
         }
 
         /**
@@ -3956,16 +3846,6 @@
         public function setSpentHours($hours)
         {
             $this->_addChangedProperty('_spent_hours', $hours);
-        }
-
-        /**
-         * Set spent minutes
-         *
-         * @param integer $minutes The number of minutes spent
-         */
-        public function setSpentMinutes($minutes)
-        {
-            $this->_addChangedProperty('_spent_minutes', $minutes);
         }
 
         /**
@@ -5261,23 +5141,15 @@
                             case '_estimated_weeks':
                             case '_estimated_days':
                             case '_estimated_hours':
-                            case '_estimated_minutes':
                             case '_estimated_points':
                                 if (!$is_saved_estimated)
                                 {
-                                    $time_units = \thebuggenie\core\entities\common\Timeable::getUnitsWithPoints();
-                                    $old_time = array_fill_keys($time_units, 0);
-                                    foreach ($time_units as $time_unit)
-                                    {
-                                        if ($this->_isPropertyChanged('_estimated_' . $time_unit))
-                                        {
-                                            $old_time[$time_unit] = $this->getChangedPropertyOriginal('_estimated_' . $time_unit);
-                                        }
-                                        else
-                                        {
-                                            $old_time[$time_unit] = $this->{'_estimated_' . $time_unit};
-                                        }
-                                    }
+                                    $old_time = array('months' => $this->getChangedPropertyOriginal('_estimated_months'),
+                                                        'weeks' => $this->getChangedPropertyOriginal('_estimated_weeks'),
+                                                        'days' => $this->getChangedPropertyOriginal('_estimated_days'),
+                                                        'hours' => $this->getChangedPropertyOriginal('_estimated_hours'),
+                                                        'points' => $this->getChangedPropertyOriginal('_estimated_points'));
+
                                     $old_formatted_time = (array_sum($old_time) > 0) ? Issue::getFormattedTime($old_time) : framework\Context::getI18n()->__('Not estimated');
                                     $new_formatted_time = ($this->hasEstimatedTime()) ? Issue::getFormattedTime($this->getEstimatedTime()) : framework\Context::getI18n()->__('Not estimated');
                                     $this->addLogEntry(tables\Log::LOG_ISSUE_TIME_ESTIMATED, $old_formatted_time . ' &rArr; ' . $new_formatted_time, serialize($old_time), serialize($this->getEstimatedTime()));
@@ -5288,24 +5160,15 @@
                             case '_spent_weeks':
                             case '_spent_days':
                             case '_spent_hours':
-                            case '_spent_minutes':
                             case '_spent_points':
                                 if (!$is_saved_spent)
                                 {
-                                    $time_units = \thebuggenie\core\entities\common\Timeable::getUnitsWithPoints();
-                                    $old_time = array_fill_keys($time_units, 0);
-                                    foreach ($time_units as $time_unit)
-                                    {
-                                        if ($this->_isPropertyChanged('_spent_' . $time_unit))
-                                        {
-                                            $old_time[$time_unit] = $this->getChangedPropertyOriginal('_spent_' . $time_unit);
-                                        }
-                                        else
-                                        {
-                                            $old_time[$time_unit] = $this->{'_spent_' . $time_unit};
-                                        }
-                                    }
-                                    $old_time['hours'] = round($old_time['hours'] / 100, 2);
+                                    $old_time = array('months' => $this->getChangedPropertyOriginal('_spent_months'),
+                                                        'weeks' => $this->getChangedPropertyOriginal('_spent_weeks'),
+                                                        'days' => $this->getChangedPropertyOriginal('_spent_days'),
+                                                        'hours' => round($this->getChangedPropertyOriginal('_spent_hours') / 100, 2),
+                                                        'points' => $this->getChangedPropertyOriginal('_spent_points'));
+
                                     $old_formatted_time = (array_sum($old_time) > 0) ? Issue::getFormattedTime($old_time) : framework\Context::getI18n()->__('No time spent');
                                     $new_formatted_time = ($this->hasSpentTime()) ? Issue::getFormattedTime($this->getSpentTime()) : framework\Context::getI18n()->__('No time spent');
                                     $this->addLogEntry(tables\Log::LOG_ISSUE_TIME_SPENT, $old_formatted_time . ' &rArr; ' . $new_formatted_time, serialize($old_time), serialize($this->getSpentTime()));
@@ -5329,10 +5192,6 @@
                                                 if ($this->getSpentHours() < $this->getEstimatedHours())
                                                 {
                                                     $this->setSpentHours($this->getEstimatedHours());
-                                                }
-                                                if ($this->getSpentMinutes() < $this->getEstimatedMinutes())
-                                                {
-                                                    $this->setSpentMinutes($this->getEstimatedMinutes());
                                                 }
                                                 foreach ($this->getParentIssues() as $parent_issue)
                                                 {
@@ -5461,7 +5320,7 @@
 
                 if ($is_saved_estimated)
                 {
-                    tables\IssueEstimates::getTable()->saveEstimate($this->getID(), $this->_estimated_months, $this->_estimated_weeks, $this->_estimated_days, $this->_estimated_hours, $this->_estimated_minutes, $this->_estimated_points);
+                    tables\IssueEstimates::getTable()->saveEstimate($this->getID(), $this->_estimated_months, $this->_estimated_weeks, $this->_estimated_days, $this->_estimated_hours, $this->_estimated_points);
                 }
 
             }
@@ -5487,9 +5346,7 @@
         }
 
         public function shouldUserBeNotified($user, $updated_by) {
-            if (!$this->hasAccess($user)) return false;
-
-            if ($user->getNotificationSetting(framework\Settings::SETTINGS_USER_NOTIFY_UPDATED_SELF, false)->isOff() && $user->getID() === $updated_by->getID()) return false;
+            if (!$this->hasAccess($user) || ($user->getNotificationSetting(framework\Settings::SETTINGS_USER_NOTIFY_UPDATED_SELF, false)->isOff() && $user->getID() === $updated_by->getID())) return false;
 
             if ($user->getNotificationSetting(framework\Settings::SETTINGS_USER_NOTIFY_ITEM_ONCE, false)->isOff()) return true;
 
@@ -5611,7 +5468,9 @@
             {
                 if ($user->getNotificationSetting(framework\Settings::SETTINGS_USER_NOTIFY_SUBSCRIBED_ISSUES, false)->isOn() && $this->isSubscriber($user))
                 {
-                    $this->_addNotificationIfNotNotified(Notification::TYPE_ISSUE_UPDATED, $user, $updated_by);
+                    $subscribed_category_id = $user->getNotificationSetting(\thebuggenie\core\framework\Settings::SETTINGS_USER_SUBSCRIBE_NEW_ISSUES_MY_PROJECTS_CATEGORY, null)->getValue();
+
+                    if ($subscribed_category_id === null || $subscribed_category_id == 0 || ($this->getCategory() instanceof Category && $this->getCategory()->getID() == $subscribed_category_id)) $this->_addNotificationIfNotNotified(Notification::TYPE_ISSUE_UPDATED, $user, $updated_by);
                 }
             }
         }
@@ -5621,6 +5480,13 @@
             foreach ($this->getRelatedUsers() as $user)
             {
                 if ($this->shouldAutomaticallySubscribeUser($user)) $this->addSubscriber($user->getID());
+
+                if ($user->getNotificationSetting(framework\Settings::SETTINGS_USER_NOTIFY_SUBSCRIBED_ISSUES, false)->isOn() && $this->isSubscriber($user))
+                {
+                    $subscribed_category_id = $user->getNotificationSetting(\thebuggenie\core\framework\Settings::SETTINGS_USER_SUBSCRIBE_NEW_ISSUES_MY_PROJECTS_CATEGORY, null)->getValue();
+
+                    if ($subscribed_category_id === null || $subscribed_category_id == 0 || ($this->getCategory() instanceof Category && $this->getCategory()->getID() == $subscribed_category_id))  $this->_addNotificationIfNotNotified(Notification::TYPE_ISSUE_CREATED, $user, $updated_by);
+                }
 
                 if ($user->getNotificationSetting(framework\Settings::SETTINGS_USER_NOTIFY_NEW_ISSUES_MY_PROJECTS, false)->isOn() && ($user->getNotificationSetting(framework\Settings::SETTINGS_USER_NOTIFY_NEW_ISSUES_MY_PROJECTS_CATEGORY, null)->getValue() == 0 || ($this->getCategory() instanceof Category && $user->getNotificationSetting(framework\Settings::SETTINGS_USER_NOTIFY_NEW_ISSUES_MY_PROJECTS_CATEGORY, null)->getValue() == $this->getCategory()->getID()))) $this->_addNotificationIfNotNotified(Notification::TYPE_ISSUE_CREATED, $user, $updated_by);
             }
@@ -5640,7 +5506,6 @@
                     }
                 }
             }
-            \thebuggenie\core\framework\Event::createNew('core', 'thebuggenie\core\entities\Issue::save_pre_notifications', $this)->trigger();
             $this->_addUpdateNotifications($updated_by);
             $event = \thebuggenie\core\framework\Event::createNew('core', 'thebuggenie\core\entities\Issue::save', $this, compact('comment', 'log_items', 'updated_by'));
             $event->trigger();
@@ -5648,9 +5513,7 @@
 
         public function shouldAutomaticallySubscribeUser($user)
         {
-            if (!$this->hasAccess($user) || $this->isSubscriber($user)) return false;
-
-            if (!$user instanceof \thebuggenie\core\entities\User || $user->getNotificationSetting(\thebuggenie\core\framework\Settings::SETTINGS_USER_SUBSCRIBE_NEW_ISSUES_MY_PROJECTS, null)->getValue() != 1) return false;
+            if (!$this->hasAccess($user) || $this->isSubscriber($user) || (!$user instanceof \thebuggenie\core\entities\User || $user->getNotificationSetting(\thebuggenie\core\framework\Settings::SETTINGS_USER_SUBSCRIBE_NEW_ISSUES_MY_PROJECTS, null)->getValue() != 1)) return false;
 
             $subscribed_category_id = $user->getNotificationSetting(\thebuggenie\core\framework\Settings::SETTINGS_USER_SUBSCRIBE_NEW_ISSUES_MY_PROJECTS_CATEGORY, null)->getValue();
 
@@ -5679,7 +5542,6 @@
             }
             else
             {
-                \thebuggenie\core\framework\Event::createNew('core', 'thebuggenie\core\entities\Issue::createNew_pre_notifications', $this)->trigger();
                 $_description_parser = $this->_getDescriptionParser();
                 $_reproduction_steps_parser = $this->_getReproductionStepsParser();
                 if (! is_null($_description_parser) && $_description_parser->hasMentions())
@@ -5737,7 +5599,7 @@
 
         public function saveSpentTime()
         {
-            $spent_times = \thebuggenie\core\entities\common\Timeable::getUnitsWithPoints();
+            $spent_times = array('months', 'weeks', 'days', 'hours', 'points');
             $spent_times_changed_items = array();
             $changed_properties = $this->_getChangedProperties();
 
@@ -5756,6 +5618,7 @@
                 $this->_revertPropertyChange($property);
             }
 
+            $this->_changed_items = array();
             $this->save();
 
             foreach ($changed_properties as $property => $property_values)
@@ -5823,19 +5686,21 @@
 
         public function calculateTimeSpent()
         {
-            $ts_array = array_fill_keys(\thebuggenie\core\entities\common\Timeable::getUnitsWithout(array('months')), 0);
+            $ts_array = array('hours' => 0, 'days' => 0, 'weeks' => 0);
             $time_spent = ($this->_being_worked_on_by_user_since) ? NOW - $this->_being_worked_on_by_user_since : 0;
             if ($time_spent > 0)
             {
+                $weeks_spent = 0;
+                $days_spent = 0;
+                $hours_spent = 0;
+
                 $weeks_spent = floor($time_spent / 604800);
                 $days_spent = floor(($time_spent - ($weeks_spent * 604800)) / 86400);
-                $hours_spent = floor(($time_spent - ($weeks_spent * 604800) - ($days_spent * 86400)) / 3600);
-                $minutes_spent = ceil(($time_spent - ($weeks_spent * 604800) - ($days_spent * 86400) - ($hours_spent * 3600)) / 60);
-
-                if ($this->getProject()->hasTimeUnit('minutes')) $ts_array['minutes'] = ($minutes_spent < 0) ? 0 : $minutes_spent;
-                if ($this->getProject()->hasTimeUnit('hours')) $ts_array['hours'] = ($hours_spent < 0) ? 0 : $hours_spent;
-                if ($this->getProject()->hasTimeUnit('days')) $ts_array['days'] = ($days_spent < 0) ? 0 : $days_spent;
-                if ($this->getProject()->hasTimeUnit('weeks')) $ts_array['weeks'] = ($weeks_spent < 0) ? 0 : $weeks_spent;
+                $hours_spent = ceil(($time_spent - ($weeks_spent * 604800) - ($days_spent * 86400)) / 3600);
+
+                $ts_array['hours'] = ($hours_spent < 0) ? 0 : $hours_spent;
+                $ts_array['days'] = ($days_spent < 0) ? 0 : $days_spent;
+                $ts_array['weeks'] = ($weeks_spent < 0) ? 0 : $weeks_spent;
             }
             return $ts_array;
         }
@@ -5843,33 +5708,15 @@
         /**
          * Stop working on the issue, and save time spent
          *
-         * @param \thebuggenie\core\entities\User $user
-         * @param integer $timespent_activitytype
-         * @param string $timespent_comment
-         *
          * @return null
          */
-        public function stopWorkingOnIssue(User $user, $timespent_activitytype, $timespent_comment)
+        public function stopWorkingOnIssue()
         {
             $time_spent = $this->calculateTimeSpent();
             $this->clearUserWorkingOnIssue();
-
-            if ($time_spent['minutes'] > 0 || $time_spent['hours'] > 0 || $time_spent['days'] > 0 || $time_spent['weeks'] > 0)
-            {
-                $time_spent['hours'] *= 100;
-                $spenttime = new \thebuggenie\core\entities\IssueSpentTime();
-                $spenttime->setIssue($this);
-                $spenttime->setUser(framework\Context::getUser());
-                $spenttime->setSpentPoints(0);
-                $spenttime->setSpentMinutes($time_spent['minutes']);
-                $spenttime->setSpentHours($time_spent['hours']);
-                $spenttime->setSpentDays($time_spent['days']);
-                $spenttime->setSpentWeeks($time_spent['weeks']);
-                $spenttime->setSpentMonths(0);
-                $spenttime->setActivityType($timespent_activitytype);
-                $spenttime->setComment($timespent_comment);
-                $spenttime->save();
-            }
+            if ($time_spent['hours'] > 0) $this->addSpentHours($time_spent['hours']);
+            if ($time_spent['days'] > 0) $this->addSpentDays($time_spent['days']);
+            if ($time_spent['weeks'] > 0) $this->addSpentWeeks($time_spent['weeks']);
         }
 
         /**
@@ -6047,84 +5894,6 @@
                 'status' => ($this->getStatus() instanceof \thebuggenie\core\entities\common\Identifiable) ? $this->getStatus()->toJSON() : null,
             );
 
-<<<<<<< HEAD
-            $fields = $this->getProject()->getVisibleFieldsArray($this->getIssueType());
-
-            foreach ($fields as $field => $details)
-            {
-                $identifiable = true;
-                switch ($field)
-                {
-                    case 'shortname':
-                    case 'description':
-                    case 'votes':
-                        $identifiable = false;
-                    case 'resolution':
-                    case 'priority':
-                    case 'severity':
-                    case 'category':
-                    case 'reproducability':
-                        $method = 'get'.ucfirst($field);
-                        $value = $this->$method();
-                        break;
-                    case 'milestone':
-                        $method = 'get'.ucfirst($field);
-                        $value = $this->$method();
-                        if (is_numeric($value) && $value == 0) {
-                            $value = new Milestone();
-                            $value->setID(0);
-                        }
-                        break;
-                    case 'owner':
-                        $value = $this->getOwner();
-                        break;
-                    case 'assignee':
-                        $value = $this->getAssignee();
-                        break;
-                    case 'percent_complete':
-                        $value = $this->getPercentCompleted();
-                        $identifiable = false;
-                        break;
-                    case 'user_pain':
-                        $value = $this->getUserPain();
-                        $identifiable = false;
-                        break;
-                    case 'reproduction_steps':
-                        $value = $this->getReproductionSteps();
-                        $identifiable = false;
-                        break;
-                    case 'estimated_time':
-                        $value = $this->getEstimatedTime(true, true);
-                        $identifiable = false;
-                        break;
-                    case 'spent_time':
-                        $value = $this->getSpentTime(true, true);
-                        $identifiable = false;
-                        break;
-                    case 'build':
-                    case 'edition':
-                    case 'component':
-                        break;
-                    default:
-                        $value = $this->getCustomField($field);
-                        $identifiable = false;
-                        break;
-                }
-                if (isset($value))
-                {
-                    if ($identifiable)
-                        $return_values[$field] = ($value instanceof \thebuggenie\core\entities\common\Identifiable) ? $value->toJSON() : null;
-                    else
-                        $return_values[$field] = $value;
-                }
-
-            }
-
-            $comments = array();
-            foreach ($this->getComments() as $comment)
-            {
-                $comments[$comment->getCommentNumber()] = $comment->toJSON();
-=======
             if($detailed) {
             	$fields = $this->getProject()->getVisibleFieldsArray($this->getIssueType());
             	
@@ -6206,7 +5975,6 @@
             	
             	$return_values['comments'] = $comments;
             	$return_values['visible_fields'] = $fields;
->>>>>>> eb8c7e42
             }
 
             return $return_values;
@@ -6414,39 +6182,4 @@
             return $this->_canPermissionOrEditIssue('caneditissuecolor');
         }
 
-        /**
-         * Check to see whether the category is changed
-         *
-         * @return boolean
-         */
-        public function isCategoryChanged()
-        {
-            return $this->_isPropertyChanged('_category');
-        }
-
-        /**
-         * Get spent time units with points and their description.
-         *
-         * @return array
-         */
-        public function getSpentTimeUnitsWithPoints()
-        {
-            $spent_time_units = array_intersect_key(array('minutes' => __('%number_of minute(s)', array('%number_of' => '')), 'hours' => __('%number_of hour(s)', array('%number_of' => '')), 'days' => __('%number_of day(s)', array('%number_of' => '')), 'weeks' => __('%number_of week(s)', array('%number_of' => '')), 'months' => __('%number_of month(s)', array('%number_of' => ''))), array_flip($this->getProject()->getTimeUnits()));
-
-            return array('points' => __('%number_of point(s)', array('%number_of' => ''))) + $spent_time_units;
-        }
-
-        /**
-         * Get something summary text for transition time logger
-         *
-         * @return string
-         */
-        public function getTimeLoggerSomethingSummaryText()
-        {
-            $time_logger_units = array_intersect_key(array('weeks' => '%weeks week(s)', 'days' => '%days day(s)', 'hours' => '%hours hour(s)', 'minutes' => '%minutes minute(s)'), array_flip($this->getProject()->getTimeUnits()));
-            $last_time_unit = array_pop($time_logger_units);
-
-            return 'Adds ' . implode(', ', $time_logger_units) . ' and ' . $last_time_unit;
-        }
-
     }