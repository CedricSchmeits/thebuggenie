<?php

    namespace thebuggenie\core\framework;

    use thebuggenie\core\entities\Scope,
        thebuggenie\core\entities\tables;

    /**
     * Settings class
     *
     * @author Daniel Andre Eikeland <zegenie@zegeniestudios.net>
     * @version 3.1
     * @license http://opensource.org/licenses/MPL-2.0 Mozilla Public License 2.0 (MPL 2.0)
     * @package thebuggenie
     * @subpackage core
     */

    /**
     * Settings class
     *
     * @package thebuggenie
     * @subpackage core
     */
    final class Settings
    {

        const ACCESS_READ = 1;
        const ACCESS_FULL = 2;

        const CONFIGURATION_SECTION_WORKFLOW = 1;
        const CONFIGURATION_SECTION_USERS = 2;
        const CONFIGURATION_SECTION_UPLOADS = 3;
        const CONFIGURATION_SECTION_ISSUEFIELDS = 4;
        const CONFIGURATION_SECTION_PERMISSIONS = 5;
        const CONFIGURATION_SECTION_ROLES = 7;
        const CONFIGURATION_SECTION_ISSUETYPES = 6;
        const CONFIGURATION_SECTION_PROJECTS = 10;
        const CONFIGURATION_SECTION_SETTINGS = 12;
        const CONFIGURATION_SECTION_THEMES = 18;
        const CONFIGURATION_SECTION_SCOPES = 14;
        const CONFIGURATION_SECTION_MODULES = 15;
        const CONFIGURATION_SECTION_IMPORT = 16;
        const CONFIGURATION_SECTION_AUTHENTICATION = 17;

        const APPEARANCE_HEADER_THEME = 0;
        const APPEARANCE_HEADER_CUSTOM = 1;

        const APPEARANCE_FAVICON_THEME = 0;
        const APPEARANCE_FAVICON_CUSTOM = 1;

        const SYNTAX_HIHGLIGHTING_FANCY_NUMBERS = 1;
        const SYNTAX_HIHGLIGHTING_NORMAL_NUMBERS = 2;
        const SYNTAX_HIHGLIGHTING_NO_NUMBERS = 3;

        const INFOBOX_PREFIX = 'hide_infobox_';
        const TOGGLE_PREFIX = 'toggle_';

        const SYNTAX_MW = 1;
        const SYNTAX_MD = 2;
        const SYNTAX_PT = 3;

        const SETTING_ADMIN_GROUP = 'admingroup';
        const SETTING_ALLOW_REGISTRATION = 'allowreg';
        const SETTING_ALLOW_OPENID = 'allowopenid';
        const SETTING_ALLOW_PERSONA = 'allowpersona';
        const SETTING_ALLOW_USER_THEMES = 'userthemes';
        const SETTING_AWAYSTATE = 'awaystate';
        const SETTING_DEFAULT_CHARSET = 'charset';
        const SETTING_DEFAULT_COMMENT_SYNTAX = 'comment_syntax';
        const SETTING_DEFAULT_ISSUE_SYNTAX = 'issue_syntax';
        const SETTING_DEFAULT_LANGUAGE = 'language';
        const SETTING_DEFAULT_USER_IS_GUEST = 'defaultisguest';
        const SETTING_DEFAULT_USER_ID = 'defaultuserid';
        const SETTING_DEFAULT_WORKFLOW = 'defaultworkflow';
        const SETTING_DEFAULT_WORKFLOWSCHEME = 'defaultworkflowscheme';
        const SETTING_DEFAULT_ISSUETYPESCHEME = 'defaultissuetypescheme';
        const SETTING_ENABLE_UPLOADS = 'enable_uploads';
        const SETTING_ENABLE_GRAVATARS = 'enable_gravatars';
        const SETTING_FAVICON_TYPE = 'icon_fav';
        const SETTING_FAVICON_ID = 'icon_fav_id';
        const SETTING_GUEST_GROUP = 'guestgroup';
        const SETTING_HEADER_ICON_TYPE = 'icon_header';
        const SETTING_HEADER_ICON_ID = 'icon_header_id';
        const SETTING_HEADER_LINK = 'header_link';
        const SETTING_IS_PERMISSIVE_MODE = 'permissive';
        const SETTING_IS_SINGLE_PROJECT_TRACKER = 'singleprojecttracker';
        const SETTING_KEEP_COMMENT_TRAIL_CLEAN = 'cleancomments';
        const SETTING_NOTIFICATION_POLL_INTERVAL = 'notificationpollinterval';
        const SETTING_OFFLINESTATE = 'offlinestate';
        const SETTING_ONLINESTATE = 'onlinestate';
        const SETTING_PREVIEW_COMMENT_IMAGES = 'previewcommentimages';
        const SETTING_REGISTRATION_DOMAIN_WHITELIST = 'limit_registration';
        const SETTING_REQUIRE_LOGIN = 'requirelogin';
        const SETTING_ELEVATED_LOGIN_DISABLED = 'elevatedlogindisabled';
        const SETTING_RETURN_FROM_LOGIN = 'returnfromlogin';
        const SETTING_RETURN_FROM_LOGOUT = 'returnfromlogout';
        const SETTING_SALT = 'salt';
        const SETTING_SERVER_TIMEZONE = 'server_timezone';
        const SETTING_SHOW_PROJECTS_OVERVIEW = 'showprojectsoverview';
        const SETTING_SYNTAX_HIGHLIGHT_DEFAULT_LANGUAGE = 'highlight_default_lang';
        const SETTING_SYNTAX_HIGHLIGHT_DEFAULT_NUMBERING = 'highlight_default_numbering';
        const SETTING_SYNTAX_HIGHLIGHT_DEFAULT_INTERVAL = 'highlight_default_interval';
        const SETTING_TBG_NAME = 'b2_name';
        const SETTING_TBG_NAME_HTML = 'tbg_header_name_html';
        const SETTING_THEME_NAME = 'theme_name';
        const SETTING_UPLOAD_EXTENSIONS_LIST = 'upload_extensions_list';
        const SETTING_UPLOAD_LOCAL_PATH = 'upload_localpath';
        const SETTING_UPLOAD_MAX_FILE_SIZE = 'upload_max_file_size';
        const SETTING_UPLOAD_RESTRICTION_MODE = 'upload_restriction_mode';
        const SETTING_UPLOAD_STORAGE = 'upload_storage';
        const SETTING_UPLOAD_ALLOW_IMAGE_CACHING = 'upload_allow_image_caching';
        const SETTING_UPLOAD_DELIVERY_USE_XSEND = 'upload_delivery_use_xsend';
        const SETTING_USER_DISPLAYNAME_FORMAT = 'user_displayname_format';
        const SETTING_USER_GROUP = 'defaultgroup';
        const SETTING_USER_TIMEZONE = 'timezone';
        const SETTING_USER_KEYBOARD_NAVIGATION = 'keyboard_navigation';
        const SETTING_USER_LANGUAGE = 'language';
        const SETTING_USER_ACTIVATION_KEY = 'activation_key';
        const SETTING_USER_NOTIFICATION_TIMEOUT = 'notifications_timeout';

        const SETTINGS_USER_SUBSCRIBE_CREATED_UPDATED_COMMENTED_ISSUES = 'subscribe_posted_updated_commented_issues';
        const SETTINGS_USER_SUBSCRIBE_CREATED_UPDATED_COMMENTED_ARTICLES = 'subscribe_created_updated_commented_articles';
        const SETTINGS_USER_SUBSCRIBE_NEW_ISSUES_MY_PROJECTS = 'subscribe_new_issues_project';
        const SETTINGS_USER_SUBSCRIBE_NEW_ISSUES_MY_PROJECTS_CATEGORY = 'subscribe_new_issues_project_category';
        const SETTINGS_USER_SUBSCRIBE_NEW_ARTICLES_MY_PROJECTS = 'subscribe_new_articles_project';

        const SETTINGS_USER_NOTIFY_NEW_ISSUES_MY_PROJECTS = 'notify_new_issues_my_projects';
        const SETTINGS_USER_NOTIFY_NEW_ISSUES_MY_PROJECTS_CATEGORY = 'notify_new_issues_my_projects_category';
        const SETTINGS_USER_NOTIFY_NEW_ARTICLES_MY_PROJECTS = 'notify_new_articles_my_projects';
        const SETTINGS_USER_NOTIFY_ITEM_ONCE = 'notify_issue_once';
        const SETTINGS_USER_NOTIFY_SUBSCRIBED_ISSUES = 'notify_subscribed_issues';
        const SETTINGS_USER_NOTIFY_SUBSCRIBED_ARTICLES = 'notify_subscribed_articles';
        const SETTINGS_USER_NOTIFY_UPDATED_SELF = 'notify_updated_self';
        const SETTINGS_USER_NOTIFY_MENTIONED = 'notify_mentioned';
        const SETTINGS_USER_NOTIFY_GROUPED_NOTIFICATIONS = 'notify_grouped_notifications';
        const SETTINGS_USER_NOTIFY_ONLY_IN_BOX_WHEN_ACTIVE = 'notify_only_in_box_when_active';

        const SETTING_AUTH_BACKEND = 'auth_backend';
        const SETTING_MAINTENANCE_MODE = 'offline';
        const SETTING_MAINTENANCE_MESSAGE = 'offline_msg';
        const SETTING_ICONSET = 'iconset';

        const USER_RSS_KEY = 'rsskey';

        const USER_DISPLAYNAME_FORMAT_REALNAME = 1;
        const USER_DISPLAYNAME_FORMAT_BUDDY = 0;

        protected static $_ver_mj = 4;
        protected static $_ver_mn = 1;
<<<<<<< HEAD
        protected static $_ver_rev = 7;
=======
        protected static $_ver_rev = 6;
>>>>>>> 0e93557c
        protected static $_ver_name = "Abstract Apricot";
        protected static $_defaultscope = null;
        protected static $_settings = null;

        /**
         * @var \DateTimeZone
         */
        protected static $_timezone = null;

        protected static $_loadedsettings = array();

        protected static $_core_workflow = null;
        protected static $_verified_theme = false;
        protected static $_core_workflowscheme = null;
        protected static $_core_issuetypescheme = null;

        public static function forceSettingsReload()
        {
            self::$_settings = null;
        }

        public static function loadSettings($uid = 0)
        {
            Logging::log("Loading settings");
            if (self::$_settings === null || ($uid > 0 && !array_key_exists($uid, self::$_loadedsettings)))
            {
                Logging::log('Loading settings');
                if (self::$_settings === null)
                    self::$_settings = array();

                Logging::log('Settings not cached or install mode enabled. Retrieving from database');
                if ($res = tables\Settings::getTable()->getSettingsForScope(Context::getScope()->getID(), $uid))
                {
                    $cc = 0;
                    while ($row = $res->getNextRow())
                    {
                        $cc++;
                        self::$_settings[$row->get(tables\Settings::MODULE)][$row->get(tables\Settings::NAME)][$row->get(tables\Settings::UID)] = $row->get(tables\Settings::VALUE);
                    }
                    if ($cc == 0 && !Context::isInstallmode() && $uid == 0)
                    {
                        Logging::log('There were no settings stored in the database!', 'main', Logging::LEVEL_FATAL);
                        throw new SettingsException('Could not retrieve settings from database (no settings stored)');
                    }
                }
                elseif (!Context::isInstallmode() && $uid == 0)
                {
                    Logging::log('Settings could not be retrieved from the database!', 'main', Logging::LEVEL_FATAL);
                    throw new SettingsException('Could not retrieve settings from database');
                }
                self::$_loadedsettings[$uid] = true;
                self::$_timezone = new \DateTimeZone(self::getServerTimezoneIdentifier());
                Logging::log('Retrieved');
            }

            Logging::log("...done");
        }

        public static function deleteModuleSettings($module_name, $scope)
        {
            if ($scope == Context::getScope()->getID())
            {
                if (array_key_exists($module_name, self::$_settings))
                {
                    unset(self::$_settings[$module_name]);
                }
            }
            tables\Settings::getTable()->deleteModuleSettings($module_name, $scope);
        }

        public static function saveSetting($name, $value, $module = 'core', $scope = 0, $uid = 0)
        {
            if ($scope == 0 && $name != 'defaultscope' && $module == 'core')
            {
                if (($scope = Context::getScope()) instanceof Scope)
                {
                    $scope = $scope->getID();
                }
                else
                {
                    throw new \Exception('No scope loaded, cannot autoload it');
                }
            }

            tables\Settings::getTable()->saveSetting($name, $module, $value, $uid, $scope);

            if ($scope != 0 && ((!Context::getScope() instanceof Scope) || $scope == Context::getScope()->getID()))
            {
                self::$_settings[$module][$name][$uid] = $value;
            }
        }

        public static function copyDefaultScopeSetting($name, $module = 'core')
        {
            $setting = self::_loadSetting($name, $module, self::getDefaultScopeID());
            self::saveSetting($name, $setting[0], $module, Context::getScope()->getID());
        }

        public static function get($name, $module = 'core', $scope = null, $uid = 0)
        {
            if (Context::isInstallmode() && !Context::getScope() instanceof Scope)
            {
                return null;
            }
            if ($scope instanceof Scope)
            {
                $scope = $scope->getID();
            }
            if (!Context::getScope() instanceof Scope)
            {
                throw new \Exception('The Bug Genie is not installed correctly');
            }
            if ($scope != Context::getScope()->getID() && $scope !== null)
            {
                $setting = self::_loadSetting($name, $module, $scope);
                return $setting[$uid];
            }
            if (self::$_settings === null)
            {
                self::loadSettings();
            }
            if ($uid > 0 && !array_key_exists($uid, self::$_loadedsettings))
            {
                self::loadSettings($uid);
            }
            if (!is_array(self::$_settings) || !array_key_exists($module, self::$_settings))
            {
                return null;
            }
            if (!array_key_exists($name, self::$_settings[$module]))
            {
                return null;
                //self::$_settings[$name] = self::_loadSetting($name, $module, Context::getScope()->getID());
            }
            if ($uid !== 0 && array_key_exists($uid, self::$_settings[$module][$name]))
            {
                return self::$_settings[$module][$name][$uid];
            }
            else
            {
                if (!array_key_exists($uid, self::$_settings[$module][$name]))
                {
                    return null;
                }
                return self::$_settings[$module][$name][$uid];
            }
        }

        public static function getVersion($with_codename = false, $with_revision = true)
        {
            $retvar = self::$_ver_mj . '.' . self::$_ver_mn;
            if ($with_revision) $retvar .= (is_numeric(self::$_ver_rev)) ? '.' . self::$_ver_rev : self::$_ver_rev;
            if ($with_codename) $retvar .= ' ("' . self::$_ver_name . '")';
            return $retvar;
        }

        public static function getUserSetting($user_id, $name, $module = 'core', $scope = null)
        {
            return self::get($name, $module, $scope, $user_id);
        }

        public static function hasUserSetting($user_id, $name, $module = 'core', $scope = null)
        {
            return self::getUserSetting($name, $module, $scope, $user_id) !== null;
        }

        public static function saveUserSetting($user_id, $name, $value, $module = 'core', $scope = 0)
        {
            return self::saveSetting($name, $value, $module, $scope, $user_id);
        }

        public static function deleteUserSetting($user_id, $setting, $module = 'core', $scope = null)
        {
            return self::deleteSetting($setting, $module, $scope, $user_id);
        }

        public static function getMajorVer()
        {
            return self::$_ver_mj;
        }

        public static function getMinorVer()
        {
            return self::$_ver_mn;
        }

        public static function getRevision()
        {
            return self::$_ver_rev;
        }

        /**
         * Returns the default scope
         *
         * @return Scope
         */
        public static function getDefaultScopeID()
        {
            if (self::$_defaultscope === null)
            {
                self::$_defaultscope = tables\ScopeHostnames::getTable()->getScopeIDForHostname('*');
            }
            return self::$_defaultscope;
        }

        public static function deleteSetting($name, $module = 'core', $scope = null, $uid = null)
        {
            $scope = ($scope === null) ? Context::getScope()->getID() : $scope;
            $uid = ($uid === null) ? Context::getUser()->getID() : $uid;

            $crit = new \b2db\Criteria();
            $crit->addWhere(tables\Settings::NAME, $name);
            $crit->addWhere(tables\Settings::MODULE, $module);
            $crit->addWhere(tables\Settings::SCOPE, $scope);
            $crit->addWhere(tables\Settings::UID, $uid);

            tables\Settings::getTable()->doDelete($crit);
            unset(self::$_settings[$module][$name][$uid]);
        }

        private static function _loadSetting($name, $module = 'core', $scope = 0)
        {
            $crit = new \b2db\Criteria();
            $crit->addWhere(tables\Settings::NAME, $name);
            $crit->addWhere(tables\Settings::MODULE, $module);
            if ($scope == 0)
            {
                throw new \Exception('The Bug Genie has not been correctly installed. Please check that the default scope exists');
            }
            $crit->addWhere(tables\Settings::SCOPE, $scope);
            $res = tables\Settings::getTable()->doSelect($crit);
            if ($res)
            {
                $retarr = array();
                while ($row = $res->getNextRow())
                {
                    $retarr[$row->get(tables\Settings::UID)] = $row->get(tables\Settings::VALUE);
                }
                return $retarr;
            }
            else
            {
                return null;
            }
        }

        public static function isRegistrationAllowed()
        {
            return self::isRegistrationEnabled();
        }

        /**
         * Return the default admin group
         *
         * @return \thebuggenie\core\entities\Group
         */
        public static function getAdminGroup()
        {
            return \thebuggenie\core\entities\Group::getB2DBTable()->selectByID((int) self::get(self::SETTING_ADMIN_GROUP));
        }

        public static function isRegistrationEnabled()
        {
            return (bool) self::get(self::SETTING_ALLOW_REGISTRATION);
        }

        public static function getOpenIDStatus()
        {
            $setting = self::get(self::SETTING_ALLOW_OPENID);
            return ($setting === null) ? 'all' : $setting;
        }

        public static function isPersonaEnabled()
        {
            $setting = self::get(self::SETTING_ALLOW_PERSONA);
            return ($setting === null) ? true : (bool) $setting;
        }

        public static function isOpenIDavailable()
        {
            if (self::isUsingExternalAuthenticationBackend())
            {
                return false; // No openID when using external auth
            }
            return (bool) (self::getOpenIDStatus() != 'none');
        }

        public static function isPersonaAvailable()
        {
            if (self::isUsingExternalAuthenticationBackend())
            {
                return false; // No openID when using external auth
            }
            return (bool) self::isPersonaEnabled();
        }

        public static function getUserDisplaynameFormat()
        {
            $format = self::get(self::SETTING_USER_DISPLAYNAME_FORMAT);
            if (!is_numeric($format))
                $format = 0;
            return (int) $format;
        }

        public static function isGravatarsEnabled()
        {
            return (bool) self::get(self::SETTING_ENABLE_GRAVATARS);
        }

        public static function getLanguage()
        {
            return self::get(self::SETTING_DEFAULT_LANGUAGE);
        }

        public static function getHTMLLanguage()
        {
            $lang = explode('_', self::getLanguage());
            return $lang[0];
        }

        public static function getCharset()
        {
            return self::get(self::SETTING_DEFAULT_CHARSET);
        }

        public static function getHeaderIconID()
        {
            return self::get(self::SETTING_HEADER_ICON_ID);
        }

        public static function getFaviconID()
        {
            return self::get(self::SETTING_FAVICON_ID);
        }

        public static function getHeaderIconURL()
        {
            return (self::isUsingCustomHeaderIcon()) ? Context::getRouting()->generate('showfile', array('id' => self::getHeaderIconID())) : 'logo_24.png';
        }

        public static function getHeaderLink()
        {
            return self::get(self::SETTING_HEADER_LINK);
        }

        public static function getFaviconURL()
        {
            return (self::isUsingCustomFavicon()) ? Context::getRouting()->generate('showfile', array('id' => self::getFaviconID())) : 'favicon.png';
        }

        public static function getSiteHeaderName()
        {
            try
            {
                if (!Context::isReadySetup()) return 'The Bug Genie';
                $name = self::get(self::SETTING_TBG_NAME);
                if (!self::isHeaderHtmlFormattingAllowed()) $name = htmlspecialchars($name, ENT_COMPAT, Context::getI18n()->getCharset());
                return $name;
            }
            catch (\Exception $e)
            {
                return 'The Bug Genie';
            }
        }

        public static function isFrontpageProjectListVisible()
        {
            return (bool) self::get(self::SETTING_SHOW_PROJECTS_OVERVIEW);
        }

        public static function isHeaderHtmlFormattingAllowed()
        {
            return (bool) self::get(self::SETTING_TBG_NAME_HTML);
        }

        public static function isSingleProjectTracker()
        {
            return (bool) self::get(self::SETTING_IS_SINGLE_PROJECT_TRACKER);
        }

        public static function isUsingCustomHeaderIcon()
        {
            return self::get(self::SETTING_HEADER_ICON_TYPE);
        }

        public static function isUsingCustomFavicon()
        {
            return self::get(self::SETTING_FAVICON_TYPE);
        }

        public static function getThemeName()
        {
            $themename = self::get(self::SETTING_THEME_NAME);
            if (!self::$_verified_theme) {
                if (!file_exists(THEBUGGENIE_PATH . 'themes' . DS . $themename . DS . 'theme.php')) {
                    self::saveSetting(self::SETTING_THEME_NAME, 'oxygen');
                    $themename = 'oxygen';
                }
                self::$_verified_theme = true;
            }

            return $themename;
        }

        public static function getIconsetName()
        {
            return self::get(self::SETTING_ICONSET);
        }

        public static function setIconsetName($iconset)
        {
            self::loadSettings();
            self::$_settings['core'][self::SETTING_ICONSET][0] = $iconset;
        }

        public static function isUserThemesEnabled()
        {
            return (bool) self::get(self::SETTING_ALLOW_USER_THEMES);
        }

        public static function isCommentTrailClean()
        {
            return (bool) self::get(self::SETTING_KEEP_COMMENT_TRAIL_CLEAN);
        }

        public static function isCommentImagePreviewEnabled()
        {
            return (self::get(self::SETTING_PREVIEW_COMMENT_IMAGES) !== null) ? (bool) self::get(self::SETTING_PREVIEW_COMMENT_IMAGES) : true;
        }

        public static function isLoginRequired()
        {
            return (bool) self::get(self::SETTING_REQUIRE_LOGIN);
        }

        public static function isElevatedLoginRequired()
        {
            return !(bool) self::get(self::SETTING_ELEVATED_LOGIN_DISABLED);
        }

        public static function isDefaultUserGuest()
        {
            return (bool) self::get(self::SETTING_DEFAULT_USER_IS_GUEST);
        }

        public static function getDefaultUserID()
        {
            return self::get(self::SETTING_DEFAULT_USER_ID);
        }

        /**
         * Return the default user
         *
         * @return \thebuggenie\core\entities\User
         */
        public static function getDefaultUser()
        {
            try
            {
                return \thebuggenie\core\entities\User::getB2DBTable()->selectByID((int) self::get(self::SETTING_DEFAULT_USER_ID));
            }
            catch (\Exception $e)
            {
                return null;
            }
        }

        public static function allowRegistration()
        {
            return self::isRegistrationAllowed();
        }

        public static function getRegistrationDomainWhitelist()
        {
            return self::get(self::SETTING_REGISTRATION_DOMAIN_WHITELIST);
        }

        public static function getDefaultGroupIDs()
        {
            return array(self::get(self::SETTING_ADMIN_GROUP), self::get(self::SETTING_GUEST_GROUP), self::get(self::SETTING_USER_GROUP));
        }

        /**
         * Return the default user group
         *
         * @return \thebuggenie\core\entities\Group
         */
        public static function getDefaultGroup()
        {
            try
            {
                return \thebuggenie\core\entities\Group::getB2DBTable()->selectByID(self::get(self::SETTING_USER_GROUP));
            }
            catch (\Exception $e)
            {
                return null;
            }
        }

        public static function getLoginReturnRoute()
        {
            return self::get(self::SETTING_RETURN_FROM_LOGIN);
        }

        public static function getLogoutReturnRoute()
        {
            return self::get(self::SETTING_RETURN_FROM_LOGOUT);
        }

        public static function isMaintenanceModeEnabled()
        {
            return (bool)self::get(self::SETTING_MAINTENANCE_MODE);
        }

        public static function hasMaintenanceMessage()
        {
            if (self::get(self::SETTING_MAINTENANCE_MESSAGE) == '')
            {
                return false;
            }
            return true;
        }

        public static function getMaintenanceMessage()
        {
            return self::get(self::SETTING_MAINTENANCE_MESSAGE);
        }

        /**
         * Return the "online" userstate object
         * @return \thebuggenie\core\entities\Userstate
         */
        public static function getOnlineState()
        {
            try
            {
                return \thebuggenie\core\entities\Userstate::getB2DBTable()->selectByID(self::get(self::SETTING_ONLINESTATE));
            }
            catch (\Exception $e)
            {
                return null;
            }
        }

        /**
         * Return the "offline" userstate object
         * @return \thebuggenie\core\entities\Userstate
         */
        public static function getOfflineState()
        {
            try
            {
                return \thebuggenie\core\entities\Userstate::getB2DBTable()->selectByID(self::get(self::SETTING_OFFLINESTATE));
            }
            catch (\Exception $e)
            {
                return null;
            }
        }

        /**
         * Return the "away" userstate object
         * @return \thebuggenie\core\entities\Userstate
         */
        public static function getAwayState()
        {
            try
            {
                return \thebuggenie\core\entities\Userstate::getB2DBTable()->selectByID(self::get(self::SETTING_AWAYSTATE));
            }
            catch (\Exception $e)
            {
                return null;
            }
        }

        public static function getURLhost()
        {
            return Context::getScope()->getCurrentHostname();
        }

        public static function getGMToffset()
        {
            return self::get(self::SETTING_SERVER_TIMEZONE);
        }

        public static function getServerTimezoneIdentifier()
        {
            $timezone = self::get(self::SETTING_SERVER_TIMEZONE);

            if (is_numeric($timezone) || $timezone == null)
            {
                $timezone = date_default_timezone_get();
            }

            if (!$timezone)
            {
                throw new exceptions\ConfigurationException('No timezone specified, not even in php configuration.<br>For more information on how to fix this, see <a href="http://www.php.net/manual/en/datetime.configuration.php#ini.date.timezone">php.net &raquo; Runtime configuration &raquo; date.timezone</a>');
            }

            return $timezone;
        }

        /**
         * @return \DateTimeZone
         */
        public static function getServerTimezone()
        {
            return self::$_timezone;
        }

        public static function isUploadsEnabled()
        {
            return (bool) (Context::getScope()->isUploadsEnabled() && self::get(self::SETTING_ENABLE_UPLOADS));
        }

        public static function isUploadsImageCachingEnabled()
        {
            $caching = self::get(self::SETTING_UPLOAD_ALLOW_IMAGE_CACHING);
            return (($caching == null) ? false : (bool) $caching);
        }

        public static function isUploadsDeliveryUseXsend()
        {
            $useXsend = self::get(self::SETTING_UPLOAD_DELIVERY_USE_XSEND);
            return (($useXsend == null) ? false : (bool) $useXsend);
        }

        public static function getUploadsMaxSize($bytes = false)
        {
            return ($bytes) ? (int) (self::get(self::SETTING_UPLOAD_MAX_FILE_SIZE) * 1024 * 1024) : (int) self::get(self::SETTING_UPLOAD_MAX_FILE_SIZE);
        }

        public static function getUploadsEffectiveMaxSize($bytes = false)
        {
            $ini_min = min((int) ini_get('upload_max_filesize'), (int) ini_get('post_max_size')) * ($bytes ? 1024 * 1024 : 1);

            return (0 == self::getUploadsMaxSize($bytes)) ? $ini_min : min($ini_min, self::getUploadsMaxSize($bytes));
        }

        public static function getUploadsRestrictionMode()
        {
            return self::get(self::SETTING_UPLOAD_RESTRICTION_MODE);
        }

        public static function getUploadsExtensionsList()
        {
            $extensions = (string) self::get(self::SETTING_UPLOAD_EXTENSIONS_LIST);
            $delimiter = ' ';

            switch (true)
            {
                case (mb_strpos($extensions, ',') !== false):
                    $delimiter = ',';
                    break;
                case (mb_strpos($extensions, ';') !== false):
                    $delimiter = ';';
                    break;
            }
            return explode($delimiter, $extensions);
        }

        public static function getUploadStorage()
        {
            return self::get(self::SETTING_UPLOAD_STORAGE, 'core', self::getDefaultScopeID());
        }

        public static function getUploadsLocalpath()
        {
            $path = self::get(self::SETTING_UPLOAD_LOCAL_PATH, 'core', self::getDefaultScopeID());
            return (substr($path, -1, 1) == DS) ? $path : $path . DS;
        }

        public static function isInfoBoxVisible($key)
        {
            return !(bool) self::get(self::INFOBOX_PREFIX . $key, 'core', Context::getScope()->getID(), Context::getUser()->getID());
        }

        public static function hideInfoBox($key)
        {
            self::saveSetting(self::INFOBOX_PREFIX . $key, 1, 'core', Context::getScope()->getID(), Context::getUser()->getID());
        }

        public static function showInfoBox($key)
        {
            self::deleteSetting(self::INFOBOX_PREFIX . $key);
        }

        public static function setToggle($toggle, $state)
        {
            self::saveSetting(self::TOGGLE_PREFIX . $toggle, $state, 'core', Context::getScope()->getID(), Context::getUser()->getID());
        }

        public static function getToggle($toggle)
        {
            return (bool) self::get(self::TOGGLE_PREFIX . $toggle, 'core', Context::getScope()->getID(), Context::getUser()->getID());
        }

        public static function isPermissive()
        {
            return (bool) self::get(self::SETTING_IS_PERMISSIVE_MODE);
        }

        public static function getAll()
        {
            return self::$_settings;
        }

        public static function getDefaultSyntaxHighlightingLanguage()
        {
            return self::get(self::SETTING_SYNTAX_HIGHLIGHT_DEFAULT_LANGUAGE);
        }

        public static function getDefaultSyntaxHighlightingNumbering()
        {
            return self::get(self::SETTING_SYNTAX_HIGHLIGHT_DEFAULT_NUMBERING);
        }

        public static function getDefaultSyntaxHighlightingInterval()
        {
            return self::get(self::SETTING_SYNTAX_HIGHLIGHT_DEFAULT_INTERVAL);
        }

        public static function getAuthenticationBackend()
        {
            return self::get(self::SETTING_AUTH_BACKEND);
        }

        /**
         * Get default comment syntax
         *
         * @return integer
         */
        public static function getDefaultCommentSyntax()
        {
            $syntax = self::get(self::SETTING_DEFAULT_COMMENT_SYNTAX);
            return ($syntax == null) ? self::SYNTAX_MW : $syntax;
        }

        /**
         * Get default issue syntax
         *
         * @return integer
         */
        public static function getDefaultIssueSyntax()
        {
            $syntax = self::get(self::SETTING_DEFAULT_ISSUE_SYNTAX);
            return ($syntax == null) ? self::SYNTAX_MW : $syntax;
        }

        /**
         * Get associated syntax class for a given syntax value
         *
         * @param integer $syntax
         * @return string
         */
        public static function getSyntaxClass($syntax)
        {
            switch ($syntax)
            {
                case self::SYNTAX_MW:
                    return 'mw';
                case self::SYNTAX_PT:
                    return 'pt';
                case self::SYNTAX_MD:
                default:
                    return 'md';
            }
        }

        /**
         * Return syntax value for a given syntax shorthand
         *
         * @param string $syntax
         *
         * @return integer
         */
        public static function getSyntaxValue($syntax)
        {
            switch ($syntax)
            {
                case 'mw':
                    return self::SYNTAX_MW;
                case 'pt':
                    return self::SYNTAX_PT;
                case 'md':
                default:
                    return self::SYNTAX_MD;
            }
        }

        /**
         * Notification polling interval in seconds
         *
         * @return integer
         */
        public static function getNotificationPollInterval()
        {
            $seconds = self::get(self::SETTING_NOTIFICATION_POLL_INTERVAL);
            return $seconds == null ? 10 : $seconds;
        }

        public static function getNotificationSettings()
        {
            $i18n = Context::getI18n();
            $notificationsettings = array();
            $notificationsettings[self::SETTINGS_USER_NOTIFY_SUBSCRIBED_ISSUES] = $i18n->__('Notify when there are updates to my subscribed issues');
            $notificationsettings[self::SETTINGS_USER_NOTIFY_SUBSCRIBED_ARTICLES] = $i18n->__('Notify when there are updates to my subscribed articles');
            $notificationsettings[self::SETTINGS_USER_NOTIFY_NEW_ISSUES_MY_PROJECTS] = $i18n->__('Notify when new issues are created in my project(s)');
            $notificationsettings[self::SETTINGS_USER_NOTIFY_NEW_ISSUES_MY_PROJECTS_CATEGORY] = $i18n->__('New created issues have category');
            $notificationsettings[self::SETTINGS_USER_NOTIFY_NEW_ARTICLES_MY_PROJECTS] = $i18n->__('Notify when new articles are created in my project(s)');
            $notificationsettings[self::SETTINGS_USER_NOTIFY_ITEM_ONCE] = $i18n->__('Only notify once per issue or article until I view the issue or article in my browser');
            $notificationsettings[self::SETTINGS_USER_NOTIFY_UPDATED_SELF] = $i18n->__('Notify also when I am the one making the changes');
            $notificationsettings[self::SETTINGS_USER_NOTIFY_MENTIONED] = $i18n->__('Notify when I am mentioned in issue or article or their comment');
            $notificationsettings[self::SETTINGS_USER_NOTIFY_GROUPED_NOTIFICATIONS] = $i18n->__('Show notifications about issue updates that are grouped as one notification based on interval in minutes:');
            $notificationsettings[self::SETTINGS_USER_NOTIFY_ONLY_IN_BOX_WHEN_ACTIVE] = $i18n->__('Notify only to notifications box when I am active on system');
            return $notificationsettings;
        }

        public static function getSubscriptionsSettings()
        {
            $i18n = Context::getI18n();
            $subscriptionssettings = array();
            $subscriptionssettings[self::SETTINGS_USER_SUBSCRIBE_CREATED_UPDATED_COMMENTED_ISSUES] = $i18n->__('Automatically subscribe to issues I posted');
            $subscriptionssettings[self::SETTINGS_USER_SUBSCRIBE_CREATED_UPDATED_COMMENTED_ARTICLES] = $i18n->__('Automatically subscribe to article I posted');
            $subscriptionssettings[self::SETTINGS_USER_SUBSCRIBE_NEW_ISSUES_MY_PROJECTS] = $i18n->__('Automatically subscribe to new issues that are created in my project(s)');
            $subscriptionssettings[self::SETTINGS_USER_SUBSCRIBE_NEW_ISSUES_MY_PROJECTS_CATEGORY] = $i18n->__('New created issues have category');
            $subscriptionssettings[self::SETTINGS_USER_SUBSCRIBE_NEW_ARTICLES_MY_PROJECTS] = $i18n->__('Automatically subscribe to new articles that are created in my project(s)');
            return $subscriptionssettings;
        }

        /**
         * Whether or not the authentication backend is external
         *
         * @return boolean
         */
        public static function isUsingExternalAuthenticationBackend()
        {
            if (self::getAuthenticationBackend() !== null && self::getAuthenticationBackend() !== 'tbg'): return true; else: return false; endif;
        }

        /**
         * Return the core workflow
         *
         * @return \thebuggenie\core\entities\Workflow
         */
        public static function getCoreWorkflow()
        {
            if (self::$_core_workflow === null)
            {
                self::$_core_workflow = new \thebuggenie\core\entities\Workflow(self::get(self::SETTING_DEFAULT_WORKFLOW));
            }
            return self::$_core_workflow;
        }

        /**
         * Return the core workflow scheme
         *
         * @return \thebuggenie\core\entities\WorkflowScheme
         */
        public static function getCoreWorkflowScheme()
        {
            if (self::$_core_workflowscheme === null)
            {
                self::$_core_workflowscheme = new \thebuggenie\core\entities\WorkflowScheme(self::get(self::SETTING_DEFAULT_WORKFLOWSCHEME));
            }
            return self::$_core_workflowscheme;
        }

        /**
         * Return the core issue type scheme
         *
         * @return \thebuggenie\core\entities\IssuetypeScheme
         */
        public static function getCoreIssuetypeScheme()
        {
            if (self::$_core_issuetypescheme === null)
            {
                self::$_core_issuetypescheme = new \thebuggenie\core\entities\IssuetypeScheme(self::get(self::SETTING_DEFAULT_ISSUETYPESCHEME));
            }
            return self::$_core_issuetypescheme;
        }

        /**
         * File access listener
         *
         * @param \thebuggenie\core\framework\Event $event
         */
        public static function listen_thebuggenie_core_entities_File_hasAccess(Event $event)
        {
            $file = $event->getSubject();
            if ($file->getID() == self::getHeaderIconID() || $file->getID() == self::getFaviconID())
            {
                $event->setReturnValue(true);
                $event->setProcessed();
            }
        }

        /**
         * Return associated configuration sections
         *
         * @param I18n $i18n The translation object
         *
         * @return array
         */
        public static function getConfigSections($i18n)
        {
            $config_sections = array('general' => array(), self::CONFIGURATION_SECTION_MODULES => array());

            if (Context::getScope()->getID() == 1)
                $config_sections['general'][self::CONFIGURATION_SECTION_SCOPES] = array('route' => 'configure_scopes', 'description' => $i18n->__('Scopes'), 'icon' => 'scopes', 'details' => $i18n->__('Scopes are self-contained Bug Genie environments. Configure them here.'));

            $config_sections['general'][self::CONFIGURATION_SECTION_SETTINGS] = array('route' => 'configure_settings', 'description' => $i18n->__('Settings'), 'icon' => 'general_small', 'details' => $i18n->__('Every setting in the bug genie can be adjusted in this section.'));
            $config_sections['general'][self::CONFIGURATION_SECTION_THEMES] = array('route' => 'configuration_themes', 'description' => $i18n->__('Theme'), 'icon' => 'themes', 'details' => $i18n->__('Configure the selected theme from this section'));
            $config_sections['general'][self::CONFIGURATION_SECTION_ROLES] = array('route' => 'configure_roles', 'description' => $i18n->__('Roles'), 'icon' => 'roles', 'details' => $i18n->__('Configure roles in this section'));
            $config_sections['general'][self::CONFIGURATION_SECTION_AUTHENTICATION] = array('route' => 'configure_authentication', 'description' => $i18n->__('Authentication'), 'icon' => 'authentication', 'details' => $i18n->__('Configure the authentication method in this section'));

            if (Context::getScope()->isUploadsEnabled())
                $config_sections['general'][self::CONFIGURATION_SECTION_UPLOADS] = array('route' => 'configure_files', 'description' => $i18n->__('Uploads and attachments'), 'icon' => 'files', 'details' => $i18n->__('All settings related to file uploads are controlled from this section.'));

            $config_sections['general'][self::CONFIGURATION_SECTION_IMPORT] = array('route' => 'import_home', 'description' => $i18n->__('Import data'), 'icon' => 'import_small', 'details' => $i18n->__('Import data from CSV files and other sources.'));
            $config_sections['general'][self::CONFIGURATION_SECTION_PROJECTS] = array('route' => 'configure_projects', 'description' => $i18n->__('Projects'), 'icon' => 'projects', 'details' => $i18n->__('Set up all projects in this configuration section.'));
            $config_sections['general'][self::CONFIGURATION_SECTION_ISSUETYPES] = array('route' => 'configure_issuetypes', 'icon' => 'issuetypes', 'description' => $i18n->__('Issue types'), 'details' => $i18n->__('Manage issue types and configure issue fields for each issue type here'));
            $config_sections['general'][self::CONFIGURATION_SECTION_ISSUEFIELDS] = array('route' => 'configure_issuefields', 'icon' => 'resolutiontypes', 'description' => $i18n->__('Issue fields'), 'details' => $i18n->__('Status types, resolution types, categories, custom fields, etc. are configurable from this section.'));
            $config_sections['general'][self::CONFIGURATION_SECTION_WORKFLOW] = array('route' => 'configure_workflow', 'icon' => 'workflow', 'description' => $i18n->__('Workflow'), 'details' => $i18n->__('Set up and edit workflow configuration from this section'));
            $config_sections['general'][self::CONFIGURATION_SECTION_USERS] = array('route' => 'configure_users', 'description' => $i18n->__('Users, teams and clients'), 'icon' => 'users', 'details' => $i18n->__('Manage users, user teams and clients from this section.'));
            $config_sections['general'][self::CONFIGURATION_SECTION_MODULES] = array('route' => 'configure_modules', 'description' => $i18n->__('Manage modules'), 'icon' => 'modules', 'details' => $i18n->__('Manage Bug Genie extensions from this section. New modules are installed from here.'), 'module' => 'core');
            foreach (Context::getModules() as $module)
            {
                if ($module->hasConfigSettings() && $module->isEnabled())
                    $config_sections[self::CONFIGURATION_SECTION_MODULES][] = array('route' => array('configure_module', array('config_module' => $module->getName())), 'description' => Context::geti18n()->__($module->getConfigTitle()), 'icon' => $module->getName(), 'details' => Context::geti18n()->__($module->getConfigDescription()), 'module' => $module->getName());
            }

            return $config_sections;
        }

    }<|MERGE_RESOLUTION|>--- conflicted
+++ resolved
@@ -147,11 +147,7 @@
 
         protected static $_ver_mj = 4;
         protected static $_ver_mn = 1;
-<<<<<<< HEAD
         protected static $_ver_rev = 7;
-=======
-        protected static $_ver_rev = 6;
->>>>>>> 0e93557c
         protected static $_ver_name = "Abstract Apricot";
         protected static $_defaultscope = null;
         protected static $_settings = null;
