--- conflicted
+++ resolved
@@ -980,22 +980,6 @@
             return $notificationsettings;
         }
 
-<<<<<<< HEAD
-        public static function getSubscriptionsSettings()
-        {
-            $i18n = Context::getI18n();
-            $subscriptionssettings = array();
-            $subscriptionssettings[self::SETTINGS_USER_SUBSCRIBE_CREATED_UPDATED_COMMENTED_ISSUES] = $i18n->__('Automatically subscribe to issues I posted');
-            $subscriptionssettings[self::SETTINGS_USER_SUBSCRIBE_CREATED_UPDATED_COMMENTED_ARTICLES] = $i18n->__('Automatically subscribe to article I posted');
-            $subscriptionssettings[self::SETTINGS_USER_SUBSCRIBE_NEW_ISSUES_MY_PROJECTS] = $i18n->__('Automatically subscribe to new issues that are created in my project(s)');
-            $subscriptionssettings[self::SETTINGS_USER_SUBSCRIBE_NEW_ISSUES_MY_PROJECTS_CATEGORY] = $i18n->__('New created issues have category');
-            $subscriptionssettings[self::SETTINGS_USER_SUBSCRIBE_NEW_ARTICLES_MY_PROJECTS] = $i18n->__('Automatically subscribe to new articles that are created in my project(s)');
-            $subscriptionssettings[self::SETTINGS_USER_SUBSCRIBE_ASSIGNED_ISSUES] = $i18n->__('Automatically subscribe to issues I get assigned to.');
-            return $subscriptionssettings;
-        }
-
-=======
->>>>>>> e73d9eb4
         /**
          * Whether or not the authentication backend is external
          *
