--- conflicted
+++ resolved
@@ -63,21 +63,12 @@
                 framework\Event::listen('core', 'breadcrumb_main_links', array($this, 'listen_BreadcrumbMainLinks'));
                 framework\Event::listen('core', 'breadcrumb_project_links', array($this, 'listen_BreadcrumbProjectLinks'));
             }
-<<<<<<< HEAD
-            framework\Event::listen('core', '\thebuggenie\core\entities\Project::_postSave', array($this, 'listen_createNewProject'));
-            framework\Event::listen('core', '\thebuggenie\core\entities\File::hasAccess', array($this, 'listen_fileHasAccess'));
-            framework\Event::listen('core', '\thebuggenie\core\entities\User::__getStarredArticles', array($this, 'TBGUser__getStarredArticles'));
-            framework\Event::listen('core', '\thebuggenie\core\entities\User::__isArticleStarred', array($this, 'TBGUser__isArticleStarred'));
-            framework\Event::listen('core', '\thebuggenie\core\entities\User::__addStarredArticle', array($this, 'TBGUser__addStarredArticle'));
-            framework\Event::listen('core', '\thebuggenie\core\entities\User::__removeStarredArticle', array($this, 'TBGUser__removeStarredArticle'));
-=======
             framework\Event::listen('core', 'thebuggenie\core\entities\Project::_postSave', array($this, 'listen_createNewProject'));
             framework\Event::listen('core', 'thebuggenie\core\entities\File::hasAccess', array($this, 'listen_fileHasAccess'));
             framework\Event::listen('core', 'thebuggenie\core\entities\User::__getStarredArticles', array($this, 'User__getStarredArticles'));
             framework\Event::listen('core', 'thebuggenie\core\entities\User::__isArticleStarred', array($this, 'User__isArticleStarred'));
             framework\Event::listen('core', 'thebuggenie\core\entities\User::__addStarredArticle', array($this, 'User__addStarredArticle'));
             framework\Event::listen('core', 'thebuggenie\core\entities\User::__removeStarredArticle', array($this, 'User__removeStarredArticle'));
->>>>>>> 1854e41f
             framework\Event::listen('core', 'upload', array($this, 'listen_upload'));
             framework\Event::listen('core', 'quicksearch_dropdown_firstitems', array($this, 'listen_quicksearchDropdownFirstItems'));
             framework\Event::listen('core', 'quicksearch_dropdown_founditems', array($this, 'listen_quicksearchDropdownFoundItems'));
