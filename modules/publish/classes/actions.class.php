--- conflicted
+++ resolved
@@ -21,14 +21,8 @@
 
 			if ($request->hasParameter('article_name') && mb_strpos($request->getParameter('article_name'), ':') !== false)
 			{
-<<<<<<< HEAD
-
-				$namespace = substr($this->article_name, 0, strpos($this->article_name, ':'));
-				$article_name = substr($this->article_name, strpos($this->article_name, ':') + 1);
-=======
 				$namespace = mb_substr($this->article_name, 0, mb_strpos($this->article_name, ':'));
 				$article_name = mb_substr($this->article_name, mb_strpos($this->article_name, ':') + 1);
->>>>>>> 2567114f
 
 				if ($namespace == 'Category')
 				{
@@ -36,13 +30,9 @@
 					$article_name = mb_substr($article_name, mb_strpos($article_name, ':') + 1);
 				}
 				
-<<<<<<< HEAD
 				if ($namespace != '')
-=======
-				if ($namespace != '' && ($project = TBGProject::getByKey(mb_strtolower($namespace))) instanceof TBGProject)
->>>>>>> 2567114f
-				{
-					$key = strtolower($namespace);
+				{
+					$key = mb_strtolower($namespace);
 					$row = TBGProjectsTable::getTable()->getByKey($key);
 					
 					if ($row instanceof B2DBRow)
