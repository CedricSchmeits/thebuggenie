--- conflicted
+++ resolved
@@ -536,16 +536,8 @@
 
                     foreach ($to_users as $uid => $user)
                     {
-<<<<<<< HEAD
                         if ($user->getNotificationSetting(self::NOTIFY_NEW_ISSUES_MY_PROJECTS, true, 'mailing')->isOff() || !$issue->hasAccess($user) || ($user->getNotificationSetting(self::NOTIFY_NEW_ISSUES_MY_PROJECTS, true, 'mailing')->isOn() && $user->getNotificationSetting(self::NOTIFY_NEW_ISSUES_MY_PROJECTS_CATEGORY, false, 'mailing')->isOn() && ($issue->getCategory() instanceof \thebuggenie\core\entities\Category && $user->getNotificationSetting(self::NOTIFY_NEW_ISSUES_MY_PROJECTS_CATEGORY, 0, 'mailing')->getValue() != $issue->getCategory()->getID()))) unset($to_users[$uid]);
                         if ($user->getNotificationSetting(framework\Settings::SETTINGS_USER_NOTIFY_ONLY_IN_BOX_WHEN_ACTIVE, false, 'core')->isOn() && $user->isActive()) unset($to_users[$uid]);
-=======
-                        if ($user->getNotificationSetting(self::NOTIFY_NEW_ISSUES_MY_PROJECTS, true, 'mailing')->isOff() ||
-                            !$issue->hasAccess($user) ||
-                            !$issue->getCategory() instanceof Category ||
-                            $user->getNotificationSetting(self::NOTIFY_NEW_ISSUES_MY_PROJECTS_CATEGORY . '_' . $issue->getCategory()->getID(), false, 'mailing')->isOff() ||
-                            ($user->getNotificationSetting(framework\Settings::SETTINGS_USER_NOTIFY_ONLY_IN_BOX_WHEN_ACTIVE, false, 'core')->isOn() && $user->isActive())) unset($to_users[$uid]);
->>>>>>> e73d9eb4
                     }
                     $messages = $this->getTranslatedMessages('issuecreate', $parameters, $to_users, $subject);
 
