--- conflicted
+++ resolved
@@ -507,13 +507,9 @@
 		<div class="content"><?php echo __("This could be because you the issue doesn't exist, has been deleted or you don't have permission to see it"); ?></div>
 	</div>
 	<?php return; ?>
-<<<<<<< HEAD
 <?php endif; ?>
 <?php foreach ($issue->getAvailableWorkflowTransitions() as $transition): ?>
 	<?php if ($transition instanceof TBGWorkflowTransition && $transition->hasTemplate()): ?>
 		<?php include_component($transition->getTemplate(), array('issue' => $issue, 'transition' => $transition)); ?>
 	<?php endif; ?>
-<?php endforeach; ?>
-=======
-<?php endif; ?>
->>>>>>> 2eb8ffa2
+<?php endforeach; ?>