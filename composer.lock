{
    "_readme": [
        "This file locks the dependencies of your project to a known state",
        "Read more about it at https://getcomposer.org/doc/01-basic-usage.md#composer-lock-the-lock-file",
        "This file is @generated automatically"
    ],
    "hash": "0c704991fc12cebb3e4261ab2539e214",
    "packages": [
        {
            "name": "easybook/geshi",
            "version": "dev-master",
            "source": {
                "type": "git",
                "url": "https://github.com/easybook/geshi.git",
                "reference": "54387de80bc7ee50397ffae39234626a48d2d45f"
            },
            "dist": {
                "type": "zip",
                "url": "https://api.github.com/repos/easybook/geshi/zipball/54387de80bc7ee50397ffae39234626a48d2d45f",
                "reference": "54387de80bc7ee50397ffae39234626a48d2d45f",
                "shasum": ""
            },
            "require": {
                "php": ">4.3.0"
            },
            "type": "library",
            "autoload": {
                "classmap": [
                    "./"
                ]
            },
            "notification-url": "https://packagist.org/downloads/",
            "license": [
                "GPL-2.0"
            ],
            "authors": [
                {
                    "name": "Nigel McNie",
                    "email": "nigel@geshi.org"
                },
                {
                    "name": "Benny Baumann",
                    "email": "BenBE@geshi.org"
                }
            ],
            "description": "GeSHi - Generic Syntax Highlighter. This is an unmodified port of GeSHi project code found on SourceForge.",
            "homepage": "http://qbnz.com/highlighter",
            "keywords": [
                "highlight",
                "highlighter",
                "syntax"
            ],
            "time": "2015-06-18 14:56:28"
<<<<<<< HEAD
=======
        },
        {
            "name": "kriswallsmith/assetic",
            "version": "v1.2.1",
            "source": {
                "type": "git",
                "url": "https://github.com/kriswallsmith/assetic.git",
                "reference": "b20efe38845d20458702f97f3ff625d80805897b"
            },
            "dist": {
                "type": "zip",
                "url": "https://api.github.com/repos/kriswallsmith/assetic/zipball/b20efe38845d20458702f97f3ff625d80805897b",
                "reference": "b20efe38845d20458702f97f3ff625d80805897b",
                "shasum": ""
            },
            "require": {
                "php": ">=5.3.1",
                "symfony/process": "~2.1"
            },
            "require-dev": {
                "cssmin/cssmin": "*",
                "joliclic/javascript-packer": "*",
                "kamicane/packager": "*",
                "leafo/lessphp": "*",
                "leafo/scssphp": "*",
                "leafo/scssphp-compass": "*",
                "mrclay/minify": "*",
                "patchwork/jsqueeze": "~1.0",
                "phpunit/phpunit": "~4",
                "psr/log": "~1.0",
                "ptachoire/cssembed": "*",
                "twig/twig": "~1.6"
            },
            "suggest": {
                "leafo/lessphp": "Assetic provides the integration with the lessphp LESS compiler",
                "leafo/scssphp": "Assetic provides the integration with the scssphp SCSS compiler",
                "leafo/scssphp-compass": "Assetic provides the integration with the SCSS compass plugin",
                "patchwork/jsqueeze": "Assetic provides the integration with the JSqueeze JavaScript compressor",
                "ptachoire/cssembed": "Assetic provides the integration with phpcssembed to embed data uris",
                "twig/twig": "Assetic provides the integration with the Twig templating engine"
            },
            "type": "library",
            "extra": {
                "branch-alias": {
                    "dev-master": "1.2-dev"
                }
            },
            "autoload": {
                "psr-0": {
                    "Assetic": "src/"
                },
                "files": [
                    "src/functions.php"
                ]
            },
            "notification-url": "https://packagist.org/downloads/",
            "license": [
                "MIT"
            ],
            "authors": [
                {
                    "name": "Kris Wallsmith",
                    "email": "kris.wallsmith@gmail.com",
                    "homepage": "http://kriswallsmith.net/"
                }
            ],
            "description": "Asset Management for PHP",
            "homepage": "https://github.com/kriswallsmith/assetic",
            "keywords": [
                "assets",
                "compression",
                "minification"
            ],
            "time": "2014-12-12 05:04:05"
>>>>>>> 71414d7e
        },
        {
            "name": "lightopenid/lightopenid",
            "version": "dev-master",
            "source": {
                "type": "git",
                "url": "https://github.com/Mewp/lightopenid.git",
                "reference": "9d42dc24e4dd34121c98a6491bc3ef7933a68a19"
            },
            "require": {
                "php": ">=5.2.3"
            },
            "type": "library",
            "autoload": {
                "classmap": [
                    "./"
                ]
            },
            "notification-url": "https://packagist.org/downloads/",
            "license": [
                "MIT"
            ],
            "homepage": "http://code.google.com/p/lightopenid/",
            "keywords": [
                "OpenId"
            ],
            "time": "2013-10-27 16:25:49"
        },
        {
            "name": "michelf/php-markdown",
            "version": "1.3",
            "source": {
                "type": "git",
                "url": "https://github.com/michelf/php-markdown.git",
                "reference": "fcdd3e0781ae40c2b9847874e0755ff4f5559688"
            },
            "dist": {
                "type": "zip",
                "url": "https://api.github.com/repos/michelf/php-markdown/zipball/fcdd3e0781ae40c2b9847874e0755ff4f5559688",
                "reference": "fcdd3e0781ae40c2b9847874e0755ff4f5559688",
                "shasum": ""
            },
            "require": {
                "php": ">=5.3.0"
            },
            "type": "library",
            "extra": {
                "branch-alias": {
                    "dev-lib": "1.3.x-dev"
                }
            },
            "autoload": {
                "psr-0": {
                    "Michelf": ""
                }
            },
            "notification-url": "https://packagist.org/downloads/",
            "license": [
                "BSD-3-Clause"
            ],
            "authors": [
                {
                    "name": "Michel Fortin",
                    "email": "michel.fortin@michelf.ca",
                    "homepage": "http://michelf.ca/",
                    "role": "Developer"
                },
                {
                    "name": "John Gruber",
                    "homepage": "http://daringfireball.net/"
                }
            ],
            "description": "PHP Markdown",
            "homepage": "http://michelf.ca/projects/php-markdown/",
            "keywords": [
                "markdown"
            ],
            "time": "2013-04-11 18:53:11"
        },
        {
            "name": "mrclay/minify",
            "version": "dev-master",
            "source": {
                "type": "git",
                "url": "https://github.com/mrclay/minify.git",
                "reference": "cabd595a5aebf87e5d229814564aa3b466908be1"
            },
            "dist": {
                "type": "zip",
                "url": "https://api.github.com/repos/mrclay/minify/zipball/cabd595a5aebf87e5d229814564aa3b466908be1",
                "reference": "cabd595a5aebf87e5d229814564aa3b466908be1",
                "shasum": ""
            },
            "require": {
                "ext-pcre": "*",
                "php": ">=5.2.1"
            },
            "require-dev": {
                "tubalmartin/cssmin": "~2.4.8"
            },
            "suggest": {
                "tubalmartin/cssmin": "Support minify with CSSMin (YUI PHP port)"
            },
            "type": "library",
            "autoload": {
                "classmap": [
                    "min/lib/"
                ]
            },
            "notification-url": "https://packagist.org/downloads/",
            "license": [
                "BSD-3-Clause"
            ],
            "authors": [
                {
                    "name": "Stephen Clay",
                    "email": "steve@mrclay.org",
                    "role": "Developer"
                }
            ],
            "description": "Minify is a PHP5 app that helps you follow several rules for client-side performance. It combines multiple CSS or Javascript files, removes unnecessary whitespace and comments, and serves them with gzip encoding and optimal client-side cache headers",
            "homepage": "http://code.google.com/p/minify/",
            "time": "2015-04-20 11:49:55"
        },
        {
            "name": "mustangostang/spyc",
            "version": "0.5.1",
            "source": {
                "type": "git",
                "url": "https://github.com/mustangostang/spyc.git",
                "reference": "dc4785b4d7227fd9905e086d499fb8abfadf9977"
            },
            "dist": {
                "type": "zip",
                "url": "https://api.github.com/repos/mustangostang/spyc/zipball/dc4785b4d7227fd9905e086d499fb8abfadf9977",
                "reference": "dc4785b4d7227fd9905e086d499fb8abfadf9977",
                "shasum": ""
            },
            "require": {
                "php": ">=5.3.1"
            },
            "type": "library",
            "extra": {
                "branch-alias": {
                    "dev-master": "0.5.x-dev"
                }
            },
            "autoload": {
                "files": [
                    "Spyc.php"
                ]
            },
            "notification-url": "https://packagist.org/downloads/",
            "license": [
                "MIT License"
            ],
            "authors": [
                {
                    "name": "mustangostang",
                    "email": "vlad.andersen@gmail.com"
                }
            ],
            "description": "A simple YAML loader/dumper class for PHP",
            "homepage": "https://github.com/mustangostang/spyc/",
            "keywords": [
                "spyc",
                "yaml",
                "yml"
            ],
            "time": "2013-02-21 10:52:01"
        },
        {
            "name": "net/http",
            "version": "dev-master",
            "source": {
                "type": "git",
                "url": "https://github.com/bigcommerce/net-http.git",
                "reference": "aba27bdaa13e478bcf31b2ec1686577994efbd96"
            },
            "dist": {
                "type": "zip",
                "url": "https://api.github.com/repos/bigcommerce/net-http/zipball/aba27bdaa13e478bcf31b2ec1686577994efbd96",
                "reference": "aba27bdaa13e478bcf31b2ec1686577994efbd96",
                "shasum": ""
            },
            "require-dev": {
                "phpunit/phpunit": "3.7"
            },
            "type": "library",
            "autoload": {
                "psr-0": {
                    "Net_": "src/"
                }
            },
            "notification-url": "https://packagist.org/downloads/",
            "license": [
                "MIT"
            ],
            "authors": [
                {
                    "name": "Mark Rickerby",
                    "email": "mark.rickerby@bigcommerce.com"
                }
            ],
            "description": "A basic HTTP client",
            "time": "2014-01-21 11:53:48"
        },
        {
            "name": "phpoffice/phpexcel",
            "version": "1.8.1",
            "source": {
                "type": "git",
                "url": "https://github.com/PHPOffice/PHPExcel.git",
                "reference": "372c7cbb695a6f6f1e62649381aeaa37e7e70b32"
            },
            "dist": {
                "type": "zip",
                "url": "https://api.github.com/repos/PHPOffice/PHPExcel/zipball/372c7cbb695a6f6f1e62649381aeaa37e7e70b32",
                "reference": "372c7cbb695a6f6f1e62649381aeaa37e7e70b32",
                "shasum": ""
            },
            "require": {
                "ext-xml": "*",
                "ext-xmlwriter": "*",
                "php": ">=5.2.0"
            },
            "type": "library",
            "autoload": {
                "psr-0": {
                    "PHPExcel": "Classes/"
                }
            },
            "notification-url": "https://packagist.org/downloads/",
            "license": [
                "LGPL"
            ],
            "authors": [
                {
                    "name": "Maarten Balliauw",
                    "homepage": "http://blog.maartenballiauw.be"
                },
                {
                    "name": "Mark Baker"
                },
                {
                    "name": "Franck Lefevre",
                    "homepage": "http://blog.rootslabs.net"
                },
                {
                    "name": "Erik Tilt"
                }
            ],
            "description": "PHPExcel - OpenXML - Read, Create and Write Spreadsheet documents in PHP - Spreadsheet engine",
            "homepage": "http://phpexcel.codeplex.com",
            "keywords": [
                "OpenXML",
                "excel",
                "php",
                "spreadsheet",
                "xls",
                "xlsx"
            ],
            "time": "2015-05-01 07:00:55"
        },
        {
            "name": "realityking/pchart",
            "version": "dev-master",
            "source": {
                "type": "git",
                "url": "https://github.com/realityking/pChart.git",
                "reference": "46fd01cad5a4d761b599df1ab09361fad55c83b6"
            },
            "dist": {
                "type": "zip",
                "url": "https://api.github.com/repos/realityking/pChart/zipball/46fd01cad5a4d761b599df1ab09361fad55c83b6",
                "reference": "46fd01cad5a4d761b599df1ab09361fad55c83b6",
                "shasum": ""
            },
            "type": "library",
            "autoload": {
                "classmap": [
                    "src/"
                ]
            },
            "notification-url": "https://packagist.org/downloads/",
            "license": [
                "GPL-1.0+"
            ],
            "authors": [
                {
                    "name": "Rouven Weßling",
                    "email": "me@rouvenwessling.de",
                    "homepage": "http://www.rouvenwessling.de"
                }
            ],
            "description": "A fork of the popular pChart library.",
            "time": "2013-03-18 08:23:38"
        },
        {
            "name": "swiftmailer/swiftmailer",
            "version": "v4.2.2",
            "source": {
                "type": "git",
                "url": "https://github.com/swiftmailer/swiftmailer.git",
                "reference": "e474a2227a192e44cfdbd3d127ae48eb51b3b365"
            },
            "dist": {
                "type": "zip",
                "url": "https://api.github.com/repos/swiftmailer/swiftmailer/zipball/e474a2227a192e44cfdbd3d127ae48eb51b3b365",
                "reference": "e474a2227a192e44cfdbd3d127ae48eb51b3b365",
                "shasum": ""
            },
            "require": {
                "php": ">=5.2.4"
            },
            "type": "library",
            "extra": {
                "branch-alias": {
                    "dev-master": "4.2-dev"
                }
            },
            "autoload": {
                "files": [
                    "lib/swift_required.php"
                ]
            },
            "notification-url": "https://packagist.org/downloads/",
            "license": [
                "LGPL"
            ],
            "authors": [
                {
                    "name": "Fabien Potencier",
                    "email": "fabien@symfony.com",
                    "homepage": "http://fabien.potencier.org",
                    "role": "Lead Developer"
                },
                {
                    "name": "Chris Corbyn"
                }
            ],
            "description": "Swiftmailer, free feature-rich PHP mailer",
            "homepage": "http://swiftmailer.org",
            "keywords": [
                "mail",
                "mailer"
            ],
            "time": "2012-10-25 08:30:40"
        },
        {
            "name": "symfony/process",
            "version": "v2.7.2",
            "source": {
                "type": "git",
                "url": "https://github.com/symfony/Process.git",
                "reference": "48aeb0e48600321c272955132d7606ab0a49adb3"
            },
            "dist": {
                "type": "zip",
                "url": "https://api.github.com/repos/symfony/Process/zipball/48aeb0e48600321c272955132d7606ab0a49adb3",
                "reference": "48aeb0e48600321c272955132d7606ab0a49adb3",
                "shasum": ""
            },
            "require": {
                "php": ">=5.3.9"
            },
            "require-dev": {
                "symfony/phpunit-bridge": "~2.7"
            },
            "type": "library",
            "extra": {
                "branch-alias": {
                    "dev-master": "2.7-dev"
                }
            },
            "autoload": {
                "psr-4": {
                    "Symfony\\Component\\Process\\": ""
                }
            },
            "notification-url": "https://packagist.org/downloads/",
            "license": [
                "MIT"
            ],
            "authors": [
                {
                    "name": "Fabien Potencier",
                    "email": "fabien@symfony.com"
                },
                {
                    "name": "Symfony Community",
                    "homepage": "https://symfony.com/contributors"
                }
            ],
            "description": "Symfony Process Component",
            "homepage": "https://symfony.com",
            "time": "2015-07-01 11:25:50"
        },
        {
            "name": "thebuggenie/b2db",
            "version": "dev-master",
            "source": {
                "type": "git",
                "url": "https://github.com/thebuggenie/b2db.git",
<<<<<<< HEAD
                "reference": "df9341ab5967de841ef24ff47f3b4c9d9e41034f"
            },
            "dist": {
                "type": "zip",
                "url": "https://api.github.com/repos/thebuggenie/b2db/zipball/df9341ab5967de841ef24ff47f3b4c9d9e41034f",
                "reference": "df9341ab5967de841ef24ff47f3b4c9d9e41034f",
=======
                "reference": "1af980876b4dd0aebce94eff71a35e251d258725"
            },
            "dist": {
                "type": "zip",
                "url": "https://api.github.com/repos/thebuggenie/b2db/zipball/1af980876b4dd0aebce94eff71a35e251d258725",
                "reference": "1af980876b4dd0aebce94eff71a35e251d258725",
>>>>>>> 71414d7e
                "shasum": ""
            },
            "require": {
                "ext-reflection": "*",
                "php": ">=5.3.0"
            },
            "type": "library",
            "autoload": {
                "psr-4": {
                    "b2db\\": "src/"
                }
            },
            "notification-url": "https://packagist.org/downloads/",
            "license": [
                "MPL 2.0"
            ],
            "authors": [
                {
                    "name": "Daniel Andre Eikeland",
                    "email": "zegenie@gmail.com"
                }
            ],
            "description": "B2DB is a lightweight PHP 5.3-based ORM",
<<<<<<< HEAD
            "time": "2015-06-29 19:55:33"
=======
            "keywords": [
                "database",
                "db",
                "mariadb",
                "mysql",
                "orm",
                "postgres"
            ],
            "time": "2015-07-23 08:39:09"
>>>>>>> 71414d7e
        },
        {
            "name": "webit/eval-math",
            "version": "dev-master",
            "source": {
                "type": "git",
                "url": "https://github.com/dbojdo/eval-math.git",
                "reference": "62c424796b4ba7fd12e67d6ef621525b4c168bdd"
            },
            "dist": {
                "type": "zip",
                "url": "https://api.github.com/repos/dbojdo/eval-math/zipball/62c424796b4ba7fd12e67d6ef621525b4c168bdd",
                "reference": "62c424796b4ba7fd12e67d6ef621525b4c168bdd",
                "shasum": ""
            },
            "type": "library",
            "extra": {
                "branch-alias": {
                    "dev-master": "1.x-dev"
                }
            },
            "autoload": {
                "psr-4": {
                    "Webit\\Util\\EvalMath\\": "src/"
                }
            },
            "notification-url": "https://packagist.org/downloads/",
            "description": "EvalMath",
            "keywords": [
                "EvalMath"
            ],
            "time": "2015-05-07 12:21:12"
        }
    ],
    "packages-dev": [
        {
            "name": "doctrine/instantiator",
            "version": "1.0.5",
            "source": {
                "type": "git",
                "url": "https://github.com/doctrine/instantiator.git",
                "reference": "8e884e78f9f0eb1329e445619e04456e64d8051d"
            },
            "dist": {
                "type": "zip",
                "url": "https://api.github.com/repos/doctrine/instantiator/zipball/8e884e78f9f0eb1329e445619e04456e64d8051d",
                "reference": "8e884e78f9f0eb1329e445619e04456e64d8051d",
                "shasum": ""
            },
            "require": {
                "php": ">=5.3,<8.0-DEV"
            },
            "require-dev": {
                "athletic/athletic": "~0.1.8",
                "ext-pdo": "*",
                "ext-phar": "*",
                "phpunit/phpunit": "~4.0",
                "squizlabs/php_codesniffer": "~2.0"
            },
            "type": "library",
            "extra": {
                "branch-alias": {
                    "dev-master": "1.0.x-dev"
                }
            },
            "autoload": {
                "psr-4": {
                    "Doctrine\\Instantiator\\": "src/Doctrine/Instantiator/"
                }
            },
            "notification-url": "https://packagist.org/downloads/",
            "license": [
                "MIT"
            ],
            "authors": [
                {
                    "name": "Marco Pivetta",
                    "email": "ocramius@gmail.com",
                    "homepage": "http://ocramius.github.com/"
                }
            ],
            "description": "A small, lightweight utility to instantiate objects in PHP without invoking their constructors",
            "homepage": "https://github.com/doctrine/instantiator",
            "keywords": [
                "constructor",
                "instantiate"
            ],
            "time": "2015-06-14 21:17:01"
        },
        {
            "name": "phpdocumentor/reflection-docblock",
            "version": "2.0.4",
            "source": {
                "type": "git",
                "url": "https://github.com/phpDocumentor/ReflectionDocBlock.git",
                "reference": "d68dbdc53dc358a816f00b300704702b2eaff7b8"
            },
            "dist": {
                "type": "zip",
                "url": "https://api.github.com/repos/phpDocumentor/ReflectionDocBlock/zipball/d68dbdc53dc358a816f00b300704702b2eaff7b8",
                "reference": "d68dbdc53dc358a816f00b300704702b2eaff7b8",
                "shasum": ""
            },
            "require": {
                "php": ">=5.3.3"
            },
            "require-dev": {
                "phpunit/phpunit": "~4.0"
            },
            "suggest": {
                "dflydev/markdown": "~1.0",
                "erusev/parsedown": "~1.0"
            },
            "type": "library",
            "extra": {
                "branch-alias": {
                    "dev-master": "2.0.x-dev"
                }
            },
            "autoload": {
                "psr-0": {
                    "phpDocumentor": [
                        "src/"
                    ]
                }
            },
            "notification-url": "https://packagist.org/downloads/",
            "license": [
                "MIT"
            ],
            "authors": [
                {
                    "name": "Mike van Riel",
                    "email": "mike.vanriel@naenius.com"
                }
            ],
            "time": "2015-02-03 12:10:50"
        },
        {
            "name": "phpspec/prophecy",
            "version": "v1.4.1",
            "source": {
                "type": "git",
                "url": "https://github.com/phpspec/prophecy.git",
                "reference": "3132b1f44c7bf2ec4c7eb2d3cb78fdeca760d373"
            },
            "dist": {
                "type": "zip",
                "url": "https://api.github.com/repos/phpspec/prophecy/zipball/3132b1f44c7bf2ec4c7eb2d3cb78fdeca760d373",
                "reference": "3132b1f44c7bf2ec4c7eb2d3cb78fdeca760d373",
                "shasum": ""
            },
            "require": {
                "doctrine/instantiator": "^1.0.2",
                "phpdocumentor/reflection-docblock": "~2.0",
                "sebastian/comparator": "~1.1"
            },
            "require-dev": {
                "phpspec/phpspec": "~2.0"
            },
            "type": "library",
            "extra": {
                "branch-alias": {
                    "dev-master": "1.4.x-dev"
                }
            },
            "autoload": {
                "psr-0": {
                    "Prophecy\\": "src/"
                }
            },
            "notification-url": "https://packagist.org/downloads/",
            "license": [
                "MIT"
            ],
            "authors": [
                {
                    "name": "Konstantin Kudryashov",
                    "email": "ever.zet@gmail.com",
                    "homepage": "http://everzet.com"
                },
                {
                    "name": "Marcello Duarte",
                    "email": "marcello.duarte@gmail.com"
                }
            ],
            "description": "Highly opinionated mocking framework for PHP 5.3+",
            "homepage": "https://github.com/phpspec/prophecy",
            "keywords": [
                "Double",
                "Dummy",
                "fake",
                "mock",
                "spy",
                "stub"
            ],
            "time": "2015-04-27 22:15:08"
        },
        {
            "name": "phpunit/php-code-coverage",
<<<<<<< HEAD
            "version": "2.1.8",
            "source": {
                "type": "git",
                "url": "https://github.com/sebastianbergmann/php-code-coverage.git",
                "reference": "6044546998c7627ab997501a3d0db972b3db9790"
            },
            "dist": {
                "type": "zip",
                "url": "https://api.github.com/repos/sebastianbergmann/php-code-coverage/zipball/6044546998c7627ab997501a3d0db972b3db9790",
                "reference": "6044546998c7627ab997501a3d0db972b3db9790",
=======
            "version": "2.1.9",
            "source": {
                "type": "git",
                "url": "https://github.com/sebastianbergmann/php-code-coverage.git",
                "reference": "5bd48b86cd282da411bb80baac1398ce3fefac41"
            },
            "dist": {
                "type": "zip",
                "url": "https://api.github.com/repos/sebastianbergmann/php-code-coverage/zipball/5bd48b86cd282da411bb80baac1398ce3fefac41",
                "reference": "5bd48b86cd282da411bb80baac1398ce3fefac41",
>>>>>>> 71414d7e
                "shasum": ""
            },
            "require": {
                "php": ">=5.3.3",
                "phpunit/php-file-iterator": "~1.3",
                "phpunit/php-text-template": "~1.2",
                "phpunit/php-token-stream": "~1.3",
                "sebastian/environment": "~1.0",
                "sebastian/version": "~1.0"
            },
            "require-dev": {
                "ext-xdebug": ">=2.1.4",
                "phpunit/phpunit": "~4"
            },
            "suggest": {
                "ext-dom": "*",
                "ext-xdebug": ">=2.2.1",
                "ext-xmlwriter": "*"
            },
            "type": "library",
            "extra": {
                "branch-alias": {
                    "dev-master": "2.1.x-dev"
                }
            },
            "autoload": {
                "classmap": [
                    "src/"
                ]
            },
            "notification-url": "https://packagist.org/downloads/",
            "license": [
                "BSD-3-Clause"
            ],
            "authors": [
                {
                    "name": "Sebastian Bergmann",
                    "email": "sb@sebastian-bergmann.de",
                    "role": "lead"
                }
            ],
            "description": "Library that provides collection, processing, and rendering functionality for PHP code coverage information.",
            "homepage": "https://github.com/sebastianbergmann/php-code-coverage",
            "keywords": [
                "coverage",
                "testing",
                "xunit"
            ],
<<<<<<< HEAD
            "time": "2015-07-13 11:25:58"
=======
            "time": "2015-07-26 12:54:47"
>>>>>>> 71414d7e
        },
        {
            "name": "phpunit/php-file-iterator",
            "version": "1.4.1",
            "source": {
                "type": "git",
                "url": "https://github.com/sebastianbergmann/php-file-iterator.git",
                "reference": "6150bf2c35d3fc379e50c7602b75caceaa39dbf0"
            },
            "dist": {
                "type": "zip",
                "url": "https://api.github.com/repos/sebastianbergmann/php-file-iterator/zipball/6150bf2c35d3fc379e50c7602b75caceaa39dbf0",
                "reference": "6150bf2c35d3fc379e50c7602b75caceaa39dbf0",
                "shasum": ""
            },
            "require": {
                "php": ">=5.3.3"
            },
            "type": "library",
            "extra": {
                "branch-alias": {
                    "dev-master": "1.4.x-dev"
                }
            },
            "autoload": {
                "classmap": [
                    "src/"
                ]
            },
            "notification-url": "https://packagist.org/downloads/",
            "license": [
                "BSD-3-Clause"
            ],
            "authors": [
                {
                    "name": "Sebastian Bergmann",
                    "email": "sb@sebastian-bergmann.de",
                    "role": "lead"
                }
            ],
            "description": "FilterIterator implementation that filters files based on a list of suffixes.",
            "homepage": "https://github.com/sebastianbergmann/php-file-iterator/",
            "keywords": [
                "filesystem",
                "iterator"
            ],
            "time": "2015-06-21 13:08:43"
        },
        {
            "name": "phpunit/php-text-template",
            "version": "1.2.1",
            "source": {
                "type": "git",
                "url": "https://github.com/sebastianbergmann/php-text-template.git",
                "reference": "31f8b717e51d9a2afca6c9f046f5d69fc27c8686"
            },
            "dist": {
                "type": "zip",
                "url": "https://api.github.com/repos/sebastianbergmann/php-text-template/zipball/31f8b717e51d9a2afca6c9f046f5d69fc27c8686",
                "reference": "31f8b717e51d9a2afca6c9f046f5d69fc27c8686",
                "shasum": ""
            },
            "require": {
                "php": ">=5.3.3"
            },
            "type": "library",
            "autoload": {
                "classmap": [
                    "src/"
                ]
            },
            "notification-url": "https://packagist.org/downloads/",
            "license": [
                "BSD-3-Clause"
            ],
            "authors": [
                {
                    "name": "Sebastian Bergmann",
                    "email": "sebastian@phpunit.de",
                    "role": "lead"
                }
            ],
            "description": "Simple template engine.",
            "homepage": "https://github.com/sebastianbergmann/php-text-template/",
            "keywords": [
                "template"
            ],
            "time": "2015-06-21 13:50:34"
        },
        {
            "name": "phpunit/php-timer",
<<<<<<< HEAD
            "version": "1.0.6",
            "source": {
                "type": "git",
                "url": "https://github.com/sebastianbergmann/php-timer.git",
                "reference": "83fe1bdc5d47658b727595c14da140da92b3d66d"
            },
            "dist": {
                "type": "zip",
                "url": "https://api.github.com/repos/sebastianbergmann/php-timer/zipball/83fe1bdc5d47658b727595c14da140da92b3d66d",
                "reference": "83fe1bdc5d47658b727595c14da140da92b3d66d",
=======
            "version": "1.0.7",
            "source": {
                "type": "git",
                "url": "https://github.com/sebastianbergmann/php-timer.git",
                "reference": "3e82f4e9fc92665fafd9157568e4dcb01d014e5b"
            },
            "dist": {
                "type": "zip",
                "url": "https://api.github.com/repos/sebastianbergmann/php-timer/zipball/3e82f4e9fc92665fafd9157568e4dcb01d014e5b",
                "reference": "3e82f4e9fc92665fafd9157568e4dcb01d014e5b",
>>>>>>> 71414d7e
                "shasum": ""
            },
            "require": {
                "php": ">=5.3.3"
            },
            "type": "library",
            "autoload": {
                "classmap": [
                    "src/"
                ]
            },
            "notification-url": "https://packagist.org/downloads/",
            "license": [
                "BSD-3-Clause"
            ],
            "authors": [
                {
                    "name": "Sebastian Bergmann",
                    "email": "sb@sebastian-bergmann.de",
                    "role": "lead"
                }
            ],
            "description": "Utility class for timing",
            "homepage": "https://github.com/sebastianbergmann/php-timer/",
            "keywords": [
                "timer"
            ],
<<<<<<< HEAD
            "time": "2015-06-13 07:35:30"
=======
            "time": "2015-06-21 08:01:12"
>>>>>>> 71414d7e
        },
        {
            "name": "phpunit/php-token-stream",
            "version": "1.4.3",
            "source": {
                "type": "git",
                "url": "https://github.com/sebastianbergmann/php-token-stream.git",
                "reference": "7a9b0969488c3c54fd62b4d504b3ec758fd005d9"
            },
            "dist": {
                "type": "zip",
                "url": "https://api.github.com/repos/sebastianbergmann/php-token-stream/zipball/7a9b0969488c3c54fd62b4d504b3ec758fd005d9",
                "reference": "7a9b0969488c3c54fd62b4d504b3ec758fd005d9",
                "shasum": ""
            },
            "require": {
                "ext-tokenizer": "*",
                "php": ">=5.3.3"
            },
            "require-dev": {
                "phpunit/phpunit": "~4.2"
            },
            "type": "library",
            "extra": {
                "branch-alias": {
                    "dev-master": "1.4-dev"
                }
            },
            "autoload": {
                "classmap": [
                    "src/"
                ]
            },
            "notification-url": "https://packagist.org/downloads/",
            "license": [
                "BSD-3-Clause"
            ],
            "authors": [
                {
                    "name": "Sebastian Bergmann",
                    "email": "sebastian@phpunit.de"
                }
            ],
            "description": "Wrapper around PHP's tokenizer extension.",
            "homepage": "https://github.com/sebastianbergmann/php-token-stream/",
            "keywords": [
                "tokenizer"
            ],
            "time": "2015-06-19 03:43:16"
        },
        {
            "name": "phpunit/phpunit",
            "version": "4.7.7",
            "source": {
                "type": "git",
                "url": "https://github.com/sebastianbergmann/phpunit.git",
                "reference": "9b97f9d807b862c2de2a36e86690000801c85724"
            },
            "dist": {
                "type": "zip",
                "url": "https://api.github.com/repos/sebastianbergmann/phpunit/zipball/9b97f9d807b862c2de2a36e86690000801c85724",
                "reference": "9b97f9d807b862c2de2a36e86690000801c85724",
                "shasum": ""
            },
            "require": {
                "ext-dom": "*",
                "ext-json": "*",
                "ext-pcre": "*",
                "ext-reflection": "*",
                "ext-spl": "*",
                "php": ">=5.3.3",
                "phpspec/prophecy": "~1.3,>=1.3.1",
                "phpunit/php-code-coverage": "~2.1",
                "phpunit/php-file-iterator": "~1.4",
                "phpunit/php-text-template": "~1.2",
                "phpunit/php-timer": ">=1.0.6",
                "phpunit/phpunit-mock-objects": "~2.3",
                "sebastian/comparator": "~1.1",
                "sebastian/diff": "~1.2",
                "sebastian/environment": "~1.2",
                "sebastian/exporter": "~1.2",
                "sebastian/global-state": "~1.0",
                "sebastian/version": "~1.0",
                "symfony/yaml": "~2.1|~3.0"
            },
            "suggest": {
                "phpunit/php-invoker": "~1.1"
            },
            "bin": [
                "phpunit"
            ],
            "type": "library",
            "extra": {
                "branch-alias": {
                    "dev-master": "4.7.x-dev"
                }
            },
            "autoload": {
                "classmap": [
                    "src/"
                ]
            },
            "notification-url": "https://packagist.org/downloads/",
            "license": [
                "BSD-3-Clause"
            ],
            "authors": [
                {
                    "name": "Sebastian Bergmann",
                    "email": "sebastian@phpunit.de",
                    "role": "lead"
                }
            ],
            "description": "The PHP Unit Testing framework.",
            "homepage": "https://phpunit.de/",
            "keywords": [
                "phpunit",
                "testing",
                "xunit"
            ],
            "time": "2015-07-13 11:28:34"
        },
        {
            "name": "phpunit/phpunit-mock-objects",
<<<<<<< HEAD
            "version": "2.3.5",
            "source": {
                "type": "git",
                "url": "https://github.com/sebastianbergmann/phpunit-mock-objects.git",
                "reference": "1c330b1b6e1ea8fd15f2fbea46770576e366855c"
            },
            "dist": {
                "type": "zip",
                "url": "https://api.github.com/repos/sebastianbergmann/phpunit-mock-objects/zipball/1c330b1b6e1ea8fd15f2fbea46770576e366855c",
                "reference": "1c330b1b6e1ea8fd15f2fbea46770576e366855c",
=======
            "version": "2.3.6",
            "source": {
                "type": "git",
                "url": "https://github.com/sebastianbergmann/phpunit-mock-objects.git",
                "reference": "18dfbcb81d05e2296c0bcddd4db96cade75e6f42"
            },
            "dist": {
                "type": "zip",
                "url": "https://api.github.com/repos/sebastianbergmann/phpunit-mock-objects/zipball/18dfbcb81d05e2296c0bcddd4db96cade75e6f42",
                "reference": "18dfbcb81d05e2296c0bcddd4db96cade75e6f42",
>>>>>>> 71414d7e
                "shasum": ""
            },
            "require": {
                "doctrine/instantiator": "~1.0,>=1.0.2",
                "php": ">=5.3.3",
                "phpunit/php-text-template": "~1.2",
                "sebastian/exporter": "~1.2"
            },
            "require-dev": {
                "phpunit/phpunit": "~4.4"
            },
            "suggest": {
                "ext-soap": "*"
            },
            "type": "library",
            "extra": {
                "branch-alias": {
                    "dev-master": "2.3.x-dev"
                }
            },
            "autoload": {
                "classmap": [
                    "src/"
                ]
            },
            "notification-url": "https://packagist.org/downloads/",
            "license": [
                "BSD-3-Clause"
            ],
            "authors": [
                {
                    "name": "Sebastian Bergmann",
                    "email": "sb@sebastian-bergmann.de",
                    "role": "lead"
                }
            ],
            "description": "Mock Object library for PHPUnit",
            "homepage": "https://github.com/sebastianbergmann/phpunit-mock-objects/",
            "keywords": [
                "mock",
                "xunit"
            ],
<<<<<<< HEAD
            "time": "2015-07-04 05:41:32"
=======
            "time": "2015-07-10 06:54:24"
>>>>>>> 71414d7e
        },
        {
            "name": "phpunit/phpunit-skeleton-generator",
            "version": "2.0.1",
            "source": {
                "type": "git",
                "url": "https://github.com/sebastianbergmann/phpunit-skeleton-generator.git",
                "reference": "c0eeb18f31893c2f0c387bce84f8a3816a0eacd1"
            },
            "dist": {
                "type": "zip",
                "url": "https://api.github.com/repos/sebastianbergmann/phpunit-skeleton-generator/zipball/c0eeb18f31893c2f0c387bce84f8a3816a0eacd1",
                "reference": "c0eeb18f31893c2f0c387bce84f8a3816a0eacd1",
                "shasum": ""
            },
            "require": {
                "php": ">=5.3.3",
                "phpunit/php-text-template": "~1.2",
                "sebastian/version": "~1.0",
                "symfony/console": "~2.4"
            },
            "require-dev": {
                "mikey179/vfsstream": "~1.2",
                "phpunit/phpunit": "~4.0"
            },
            "bin": [
                "phpunit-skelgen"
            ],
            "type": "library",
            "extra": {
                "branch-alias": {
                    "dev-master": "2.0.x-dev"
                }
            },
            "autoload": {
                "classmap": [
                    "src/"
                ]
            },
            "notification-url": "https://packagist.org/downloads/",
            "license": [
                "BSD-3-Clause"
            ],
            "authors": [
                {
                    "name": "Sebastian Bergmann",
                    "email": "sebastian@phpunit.de",
                    "role": "lead"
                }
            ],
            "description": "Tool that can generate skeleton test classes from production code classes and vice versa",
            "homepage": "https://github.com/sebastianbergmann/phpunit-skeleton-generator",
            "keywords": [
                "Skeleton",
                "phpunit",
                "testing",
                "xunit"
            ],
            "time": "2014-05-14 17:42:22"
        },
        {
            "name": "sebastian/comparator",
            "version": "1.2.0",
            "source": {
                "type": "git",
                "url": "https://github.com/sebastianbergmann/comparator.git",
                "reference": "937efb279bd37a375bcadf584dec0726f84dbf22"
            },
            "dist": {
                "type": "zip",
                "url": "https://api.github.com/repos/sebastianbergmann/comparator/zipball/937efb279bd37a375bcadf584dec0726f84dbf22",
                "reference": "937efb279bd37a375bcadf584dec0726f84dbf22",
                "shasum": ""
            },
            "require": {
                "php": ">=5.3.3",
                "sebastian/diff": "~1.2",
                "sebastian/exporter": "~1.2"
            },
            "require-dev": {
                "phpunit/phpunit": "~4.4"
            },
            "type": "library",
            "extra": {
                "branch-alias": {
                    "dev-master": "1.2.x-dev"
                }
            },
            "autoload": {
                "classmap": [
                    "src/"
                ]
            },
            "notification-url": "https://packagist.org/downloads/",
            "license": [
                "BSD-3-Clause"
            ],
            "authors": [
                {
                    "name": "Jeff Welch",
                    "email": "whatthejeff@gmail.com"
                },
                {
                    "name": "Volker Dusch",
                    "email": "github@wallbash.com"
                },
                {
                    "name": "Bernhard Schussek",
                    "email": "bschussek@2bepublished.at"
                },
                {
                    "name": "Sebastian Bergmann",
                    "email": "sebastian@phpunit.de"
                }
            ],
            "description": "Provides the functionality to compare PHP values for equality",
            "homepage": "http://www.github.com/sebastianbergmann/comparator",
            "keywords": [
                "comparator",
                "compare",
                "equality"
            ],
            "time": "2015-07-26 15:48:44"
        },
        {
            "name": "sebastian/diff",
            "version": "1.3.0",
            "source": {
                "type": "git",
                "url": "https://github.com/sebastianbergmann/diff.git",
                "reference": "863df9687835c62aa423a22412d26fa2ebde3fd3"
            },
            "dist": {
                "type": "zip",
                "url": "https://api.github.com/repos/sebastianbergmann/diff/zipball/863df9687835c62aa423a22412d26fa2ebde3fd3",
                "reference": "863df9687835c62aa423a22412d26fa2ebde3fd3",
                "shasum": ""
            },
            "require": {
                "php": ">=5.3.3"
            },
            "require-dev": {
                "phpunit/phpunit": "~4.2"
            },
            "type": "library",
            "extra": {
                "branch-alias": {
                    "dev-master": "1.3-dev"
                }
            },
            "autoload": {
                "classmap": [
                    "src/"
                ]
            },
            "notification-url": "https://packagist.org/downloads/",
            "license": [
                "BSD-3-Clause"
            ],
            "authors": [
                {
                    "name": "Kore Nordmann",
                    "email": "mail@kore-nordmann.de"
                },
                {
                    "name": "Sebastian Bergmann",
                    "email": "sebastian@phpunit.de"
                }
            ],
            "description": "Diff implementation",
            "homepage": "http://www.github.com/sebastianbergmann/diff",
            "keywords": [
                "diff"
            ],
            "time": "2015-02-22 15:13:53"
        },
        {
            "name": "sebastian/environment",
            "version": "1.3.0",
            "source": {
                "type": "git",
                "url": "https://github.com/sebastianbergmann/environment.git",
                "reference": "4fe0a44cddd8cc19583a024bdc7374eb2fef0b87"
            },
            "dist": {
                "type": "zip",
                "url": "https://api.github.com/repos/sebastianbergmann/environment/zipball/4fe0a44cddd8cc19583a024bdc7374eb2fef0b87",
                "reference": "4fe0a44cddd8cc19583a024bdc7374eb2fef0b87",
                "shasum": ""
            },
            "require": {
                "php": ">=5.3.3"
            },
            "require-dev": {
                "phpunit/phpunit": "~4.4"
            },
            "type": "library",
            "extra": {
                "branch-alias": {
                    "dev-master": "1.3.x-dev"
                }
            },
            "autoload": {
                "classmap": [
                    "src/"
                ]
            },
            "notification-url": "https://packagist.org/downloads/",
            "license": [
                "BSD-3-Clause"
            ],
            "authors": [
                {
                    "name": "Sebastian Bergmann",
                    "email": "sebastian@phpunit.de"
                }
            ],
            "description": "Provides functionality to handle HHVM/PHP environments",
            "homepage": "http://www.github.com/sebastianbergmann/environment",
            "keywords": [
                "Xdebug",
                "environment",
                "hhvm"
            ],
            "time": "2015-07-26 06:42:57"
        },
        {
            "name": "sebastian/exporter",
            "version": "1.2.1",
            "source": {
                "type": "git",
                "url": "https://github.com/sebastianbergmann/exporter.git",
                "reference": "7ae5513327cb536431847bcc0c10edba2701064e"
            },
            "dist": {
                "type": "zip",
                "url": "https://api.github.com/repos/sebastianbergmann/exporter/zipball/7ae5513327cb536431847bcc0c10edba2701064e",
                "reference": "7ae5513327cb536431847bcc0c10edba2701064e",
                "shasum": ""
            },
            "require": {
                "php": ">=5.3.3",
                "sebastian/recursion-context": "~1.0"
            },
            "require-dev": {
                "phpunit/phpunit": "~4.4"
            },
            "type": "library",
            "extra": {
                "branch-alias": {
                    "dev-master": "1.2.x-dev"
                }
            },
            "autoload": {
                "classmap": [
                    "src/"
                ]
            },
            "notification-url": "https://packagist.org/downloads/",
            "license": [
                "BSD-3-Clause"
            ],
            "authors": [
                {
                    "name": "Jeff Welch",
                    "email": "whatthejeff@gmail.com"
                },
                {
                    "name": "Volker Dusch",
                    "email": "github@wallbash.com"
                },
                {
                    "name": "Bernhard Schussek",
                    "email": "bschussek@2bepublished.at"
                },
                {
                    "name": "Sebastian Bergmann",
                    "email": "sebastian@phpunit.de"
                },
                {
                    "name": "Adam Harvey",
                    "email": "aharvey@php.net"
                }
            ],
            "description": "Provides the functionality to export PHP variables for visualization",
            "homepage": "http://www.github.com/sebastianbergmann/exporter",
            "keywords": [
                "export",
                "exporter"
            ],
            "time": "2015-06-21 07:55:53"
        },
        {
            "name": "sebastian/global-state",
            "version": "1.0.0",
            "source": {
                "type": "git",
                "url": "https://github.com/sebastianbergmann/global-state.git",
                "reference": "c7428acdb62ece0a45e6306f1ae85e1c05b09c01"
            },
            "dist": {
                "type": "zip",
                "url": "https://api.github.com/repos/sebastianbergmann/global-state/zipball/c7428acdb62ece0a45e6306f1ae85e1c05b09c01",
                "reference": "c7428acdb62ece0a45e6306f1ae85e1c05b09c01",
                "shasum": ""
            },
            "require": {
                "php": ">=5.3.3"
            },
            "require-dev": {
                "phpunit/phpunit": "~4.2"
            },
            "suggest": {
                "ext-uopz": "*"
            },
            "type": "library",
            "extra": {
                "branch-alias": {
                    "dev-master": "1.0-dev"
                }
            },
            "autoload": {
                "classmap": [
                    "src/"
                ]
            },
            "notification-url": "https://packagist.org/downloads/",
            "license": [
                "BSD-3-Clause"
            ],
            "authors": [
                {
                    "name": "Sebastian Bergmann",
                    "email": "sebastian@phpunit.de"
                }
            ],
            "description": "Snapshotting of global state",
            "homepage": "http://www.github.com/sebastianbergmann/global-state",
            "keywords": [
                "global state"
            ],
            "time": "2014-10-06 09:23:50"
        },
        {
            "name": "sebastian/recursion-context",
            "version": "1.0.1",
            "source": {
                "type": "git",
                "url": "https://github.com/sebastianbergmann/recursion-context.git",
                "reference": "994d4a811bafe801fb06dccbee797863ba2792ba"
            },
            "dist": {
                "type": "zip",
                "url": "https://api.github.com/repos/sebastianbergmann/recursion-context/zipball/994d4a811bafe801fb06dccbee797863ba2792ba",
                "reference": "994d4a811bafe801fb06dccbee797863ba2792ba",
                "shasum": ""
            },
            "require": {
                "php": ">=5.3.3"
            },
            "require-dev": {
                "phpunit/phpunit": "~4.4"
            },
            "type": "library",
            "extra": {
                "branch-alias": {
                    "dev-master": "1.0.x-dev"
                }
            },
            "autoload": {
                "classmap": [
                    "src/"
                ]
            },
            "notification-url": "https://packagist.org/downloads/",
            "license": [
                "BSD-3-Clause"
            ],
            "authors": [
                {
                    "name": "Jeff Welch",
                    "email": "whatthejeff@gmail.com"
                },
                {
                    "name": "Sebastian Bergmann",
                    "email": "sebastian@phpunit.de"
                },
                {
                    "name": "Adam Harvey",
                    "email": "aharvey@php.net"
                }
            ],
            "description": "Provides functionality to recursively process PHP variables",
            "homepage": "http://www.github.com/sebastianbergmann/recursion-context",
            "time": "2015-06-21 08:04:50"
        },
        {
            "name": "sebastian/version",
            "version": "1.0.6",
            "source": {
                "type": "git",
                "url": "https://github.com/sebastianbergmann/version.git",
                "reference": "58b3a85e7999757d6ad81c787a1fbf5ff6c628c6"
            },
            "dist": {
                "type": "zip",
                "url": "https://api.github.com/repos/sebastianbergmann/version/zipball/58b3a85e7999757d6ad81c787a1fbf5ff6c628c6",
                "reference": "58b3a85e7999757d6ad81c787a1fbf5ff6c628c6",
                "shasum": ""
            },
            "type": "library",
            "autoload": {
                "classmap": [
                    "src/"
                ]
            },
            "notification-url": "https://packagist.org/downloads/",
            "license": [
                "BSD-3-Clause"
            ],
            "authors": [
                {
                    "name": "Sebastian Bergmann",
                    "email": "sebastian@phpunit.de",
                    "role": "lead"
                }
            ],
            "description": "Library that helps with managing the version number of Git-hosted PHP projects",
            "homepage": "https://github.com/sebastianbergmann/version",
            "time": "2015-06-21 13:59:46"
        },
        {
            "name": "symfony/console",
            "version": "v2.7.2",
            "source": {
                "type": "git",
                "url": "https://github.com/symfony/Console.git",
                "reference": "8cf484449130cabfd98dcb4694ca9945802a21ed"
            },
            "dist": {
                "type": "zip",
                "url": "https://api.github.com/repos/symfony/Console/zipball/8cf484449130cabfd98dcb4694ca9945802a21ed",
                "reference": "8cf484449130cabfd98dcb4694ca9945802a21ed",
                "shasum": ""
            },
            "require": {
                "php": ">=5.3.9"
            },
            "require-dev": {
                "psr/log": "~1.0",
                "symfony/event-dispatcher": "~2.1",
                "symfony/phpunit-bridge": "~2.7",
                "symfony/process": "~2.1"
            },
            "suggest": {
                "psr/log": "For using the console logger",
                "symfony/event-dispatcher": "",
                "symfony/process": ""
            },
            "type": "library",
            "extra": {
                "branch-alias": {
                    "dev-master": "2.7-dev"
                }
            },
            "autoload": {
                "psr-4": {
                    "Symfony\\Component\\Console\\": ""
                }
            },
            "notification-url": "https://packagist.org/downloads/",
            "license": [
                "MIT"
            ],
            "authors": [
                {
                    "name": "Fabien Potencier",
                    "email": "fabien@symfony.com"
                },
                {
                    "name": "Symfony Community",
                    "homepage": "https://symfony.com/contributors"
                }
            ],
            "description": "Symfony Console Component",
            "homepage": "https://symfony.com",
            "time": "2015-07-09 16:07:40"
        },
        {
            "name": "symfony/finder",
            "version": "v2.7.2",
            "source": {
                "type": "git",
                "url": "https://github.com/symfony/Finder.git",
                "reference": "ae0f363277485094edc04c9f3cbe595b183b78e4"
            },
            "dist": {
                "type": "zip",
                "url": "https://api.github.com/repos/symfony/Finder/zipball/ae0f363277485094edc04c9f3cbe595b183b78e4",
                "reference": "ae0f363277485094edc04c9f3cbe595b183b78e4",
                "shasum": ""
            },
            "require": {
                "php": ">=5.3.9"
            },
            "require-dev": {
                "symfony/phpunit-bridge": "~2.7"
            },
            "type": "library",
            "extra": {
                "branch-alias": {
                    "dev-master": "2.7-dev"
                }
            },
            "autoload": {
                "psr-4": {
                    "Symfony\\Component\\Finder\\": ""
                }
            },
            "notification-url": "https://packagist.org/downloads/",
            "license": [
                "MIT"
            ],
            "authors": [
                {
                    "name": "Fabien Potencier",
                    "email": "fabien@symfony.com"
                },
                {
                    "name": "Symfony Community",
                    "homepage": "https://symfony.com/contributors"
                }
            ],
            "description": "Symfony Finder Component",
            "homepage": "https://symfony.com",
            "time": "2015-07-09 16:07:40"
        },
        {
            "name": "symfony/yaml",
            "version": "v2.7.2",
            "source": {
                "type": "git",
                "url": "https://github.com/symfony/Yaml.git",
                "reference": "4bfbe0ed3909bfddd75b70c094391ec1f142f860"
            },
            "dist": {
                "type": "zip",
                "url": "https://api.github.com/repos/symfony/Yaml/zipball/4bfbe0ed3909bfddd75b70c094391ec1f142f860",
                "reference": "4bfbe0ed3909bfddd75b70c094391ec1f142f860",
                "shasum": ""
            },
            "require": {
                "php": ">=5.3.9"
            },
            "require-dev": {
                "symfony/phpunit-bridge": "~2.7"
            },
            "type": "library",
            "extra": {
                "branch-alias": {
                    "dev-master": "2.7-dev"
                }
            },
            "autoload": {
                "psr-4": {
                    "Symfony\\Component\\Yaml\\": ""
                }
            },
            "notification-url": "https://packagist.org/downloads/",
            "license": [
                "MIT"
            ],
            "authors": [
                {
                    "name": "Fabien Potencier",
                    "email": "fabien@symfony.com"
                },
                {
                    "name": "Symfony Community",
                    "homepage": "https://symfony.com/contributors"
                }
            ],
            "description": "Symfony Yaml Component",
            "homepage": "https://symfony.com",
            "time": "2015-07-01 11:25:50"
        }
    ],
    "aliases": [],
    "minimum-stability": "dev",
    "stability-flags": {
        "thebuggenie/b2db": 20,
        "mrclay/minify": 20,
        "easybook/geshi": 20,
        "webit/eval-math": 20,
        "lightopenid/lightopenid": 20,
        "realityking/pchart": 20,
        "net/http": 20
    },
    "prefer-stable": true,
    "prefer-lowest": false,
    "platform": {
        "ext-gd": "*",
        "ext-curl": "*",
        "ext-pdo": "*",
        "ext-iconv": "*",
        "ext-json": "*",
        "ext-mbstring": "*",
        "ext-pcre": "*",
        "ext-reflection": "*",
        "lib-pcre": "8.*"
    },
    "platform-dev": []
}<|MERGE_RESOLUTION|>--- conflicted
+++ resolved
@@ -4,7 +4,7 @@
         "Read more about it at https://getcomposer.org/doc/01-basic-usage.md#composer-lock-the-lock-file",
         "This file is @generated automatically"
     ],
-    "hash": "0c704991fc12cebb3e4261ab2539e214",
+    "hash": "3a40fa1937b613d70c502c2c802f10c2",
     "packages": [
         {
             "name": "easybook/geshi",
@@ -51,8 +51,6 @@
                 "syntax"
             ],
             "time": "2015-06-18 14:56:28"
-<<<<<<< HEAD
-=======
         },
         {
             "name": "kriswallsmith/assetic",
@@ -127,7 +125,6 @@
                 "minification"
             ],
             "time": "2014-12-12 05:04:05"
->>>>>>> 71414d7e
         },
         {
             "name": "lightopenid/lightopenid",
@@ -479,7 +476,7 @@
         },
         {
             "name": "symfony/process",
-            "version": "v2.7.2",
+            "version": "v2.7.3",
             "source": {
                 "type": "git",
                 "url": "https://github.com/symfony/Process.git",
@@ -532,21 +529,12 @@
             "source": {
                 "type": "git",
                 "url": "https://github.com/thebuggenie/b2db.git",
-<<<<<<< HEAD
-                "reference": "df9341ab5967de841ef24ff47f3b4c9d9e41034f"
-            },
-            "dist": {
-                "type": "zip",
-                "url": "https://api.github.com/repos/thebuggenie/b2db/zipball/df9341ab5967de841ef24ff47f3b4c9d9e41034f",
-                "reference": "df9341ab5967de841ef24ff47f3b4c9d9e41034f",
-=======
                 "reference": "1af980876b4dd0aebce94eff71a35e251d258725"
             },
             "dist": {
                 "type": "zip",
                 "url": "https://api.github.com/repos/thebuggenie/b2db/zipball/1af980876b4dd0aebce94eff71a35e251d258725",
                 "reference": "1af980876b4dd0aebce94eff71a35e251d258725",
->>>>>>> 71414d7e
                 "shasum": ""
             },
             "require": {
@@ -570,9 +558,6 @@
                 }
             ],
             "description": "B2DB is a lightweight PHP 5.3-based ORM",
-<<<<<<< HEAD
-            "time": "2015-06-29 19:55:33"
-=======
             "keywords": [
                 "database",
                 "db",
@@ -582,7 +567,6 @@
                 "postgres"
             ],
             "time": "2015-07-23 08:39:09"
->>>>>>> 71414d7e
         },
         {
             "name": "webit/eval-math",
@@ -723,16 +707,16 @@
         },
         {
             "name": "phpspec/prophecy",
-            "version": "v1.4.1",
+            "version": "v1.5.0",
             "source": {
                 "type": "git",
                 "url": "https://github.com/phpspec/prophecy.git",
-                "reference": "3132b1f44c7bf2ec4c7eb2d3cb78fdeca760d373"
-            },
-            "dist": {
-                "type": "zip",
-                "url": "https://api.github.com/repos/phpspec/prophecy/zipball/3132b1f44c7bf2ec4c7eb2d3cb78fdeca760d373",
-                "reference": "3132b1f44c7bf2ec4c7eb2d3cb78fdeca760d373",
+                "reference": "4745ded9307786b730d7a60df5cb5a6c43cf95f7"
+            },
+            "dist": {
+                "type": "zip",
+                "url": "https://api.github.com/repos/phpspec/prophecy/zipball/4745ded9307786b730d7a60df5cb5a6c43cf95f7",
+                "reference": "4745ded9307786b730d7a60df5cb5a6c43cf95f7",
                 "shasum": ""
             },
             "require": {
@@ -779,33 +763,20 @@
                 "spy",
                 "stub"
             ],
-            "time": "2015-04-27 22:15:08"
+            "time": "2015-08-13 10:07:40"
         },
         {
             "name": "phpunit/php-code-coverage",
-<<<<<<< HEAD
-            "version": "2.1.8",
+            "version": "2.2.2",
             "source": {
                 "type": "git",
                 "url": "https://github.com/sebastianbergmann/php-code-coverage.git",
-                "reference": "6044546998c7627ab997501a3d0db972b3db9790"
-            },
-            "dist": {
-                "type": "zip",
-                "url": "https://api.github.com/repos/sebastianbergmann/php-code-coverage/zipball/6044546998c7627ab997501a3d0db972b3db9790",
-                "reference": "6044546998c7627ab997501a3d0db972b3db9790",
-=======
-            "version": "2.1.9",
-            "source": {
-                "type": "git",
-                "url": "https://github.com/sebastianbergmann/php-code-coverage.git",
-                "reference": "5bd48b86cd282da411bb80baac1398ce3fefac41"
-            },
-            "dist": {
-                "type": "zip",
-                "url": "https://api.github.com/repos/sebastianbergmann/php-code-coverage/zipball/5bd48b86cd282da411bb80baac1398ce3fefac41",
-                "reference": "5bd48b86cd282da411bb80baac1398ce3fefac41",
->>>>>>> 71414d7e
+                "reference": "2d7c03c0e4e080901b8f33b2897b0577be18a13c"
+            },
+            "dist": {
+                "type": "zip",
+                "url": "https://api.github.com/repos/sebastianbergmann/php-code-coverage/zipball/2d7c03c0e4e080901b8f33b2897b0577be18a13c",
+                "reference": "2d7c03c0e4e080901b8f33b2897b0577be18a13c",
                 "shasum": ""
             },
             "require": {
@@ -813,7 +784,7 @@
                 "phpunit/php-file-iterator": "~1.3",
                 "phpunit/php-text-template": "~1.2",
                 "phpunit/php-token-stream": "~1.3",
-                "sebastian/environment": "~1.0",
+                "sebastian/environment": "^1.3.2",
                 "sebastian/version": "~1.0"
             },
             "require-dev": {
@@ -828,7 +799,7 @@
             "type": "library",
             "extra": {
                 "branch-alias": {
-                    "dev-master": "2.1.x-dev"
+                    "dev-master": "2.2.x-dev"
                 }
             },
             "autoload": {
@@ -854,11 +825,7 @@
                 "testing",
                 "xunit"
             ],
-<<<<<<< HEAD
-            "time": "2015-07-13 11:25:58"
-=======
-            "time": "2015-07-26 12:54:47"
->>>>>>> 71414d7e
+            "time": "2015-08-04 03:42:39"
         },
         {
             "name": "phpunit/php-file-iterator",
@@ -950,18 +917,6 @@
         },
         {
             "name": "phpunit/php-timer",
-<<<<<<< HEAD
-            "version": "1.0.6",
-            "source": {
-                "type": "git",
-                "url": "https://github.com/sebastianbergmann/php-timer.git",
-                "reference": "83fe1bdc5d47658b727595c14da140da92b3d66d"
-            },
-            "dist": {
-                "type": "zip",
-                "url": "https://api.github.com/repos/sebastianbergmann/php-timer/zipball/83fe1bdc5d47658b727595c14da140da92b3d66d",
-                "reference": "83fe1bdc5d47658b727595c14da140da92b3d66d",
-=======
             "version": "1.0.7",
             "source": {
                 "type": "git",
@@ -972,7 +927,6 @@
                 "type": "zip",
                 "url": "https://api.github.com/repos/sebastianbergmann/php-timer/zipball/3e82f4e9fc92665fafd9157568e4dcb01d014e5b",
                 "reference": "3e82f4e9fc92665fafd9157568e4dcb01d014e5b",
->>>>>>> 71414d7e
                 "shasum": ""
             },
             "require": {
@@ -1000,24 +954,20 @@
             "keywords": [
                 "timer"
             ],
-<<<<<<< HEAD
-            "time": "2015-06-13 07:35:30"
-=======
             "time": "2015-06-21 08:01:12"
->>>>>>> 71414d7e
         },
         {
             "name": "phpunit/php-token-stream",
-            "version": "1.4.3",
+            "version": "1.4.6",
             "source": {
                 "type": "git",
                 "url": "https://github.com/sebastianbergmann/php-token-stream.git",
-                "reference": "7a9b0969488c3c54fd62b4d504b3ec758fd005d9"
-            },
-            "dist": {
-                "type": "zip",
-                "url": "https://api.github.com/repos/sebastianbergmann/php-token-stream/zipball/7a9b0969488c3c54fd62b4d504b3ec758fd005d9",
-                "reference": "7a9b0969488c3c54fd62b4d504b3ec758fd005d9",
+                "reference": "3ab72c62e550370a6cd5dc873e1a04ab57562f5b"
+            },
+            "dist": {
+                "type": "zip",
+                "url": "https://api.github.com/repos/sebastianbergmann/php-token-stream/zipball/3ab72c62e550370a6cd5dc873e1a04ab57562f5b",
+                "reference": "3ab72c62e550370a6cd5dc873e1a04ab57562f5b",
                 "shasum": ""
             },
             "require": {
@@ -1053,20 +1003,20 @@
             "keywords": [
                 "tokenizer"
             ],
-            "time": "2015-06-19 03:43:16"
+            "time": "2015-08-16 08:51:00"
         },
         {
             "name": "phpunit/phpunit",
-            "version": "4.7.7",
+            "version": "4.8.6",
             "source": {
                 "type": "git",
                 "url": "https://github.com/sebastianbergmann/phpunit.git",
-                "reference": "9b97f9d807b862c2de2a36e86690000801c85724"
-            },
-            "dist": {
-                "type": "zip",
-                "url": "https://api.github.com/repos/sebastianbergmann/phpunit/zipball/9b97f9d807b862c2de2a36e86690000801c85724",
-                "reference": "9b97f9d807b862c2de2a36e86690000801c85724",
+                "reference": "2246830f4a1a551c67933e4171bf2126dc29d357"
+            },
+            "dist": {
+                "type": "zip",
+                "url": "https://api.github.com/repos/sebastianbergmann/phpunit/zipball/2246830f4a1a551c67933e4171bf2126dc29d357",
+                "reference": "2246830f4a1a551c67933e4171bf2126dc29d357",
                 "shasum": ""
             },
             "require": {
@@ -1076,7 +1026,7 @@
                 "ext-reflection": "*",
                 "ext-spl": "*",
                 "php": ">=5.3.3",
-                "phpspec/prophecy": "~1.3,>=1.3.1",
+                "phpspec/prophecy": "^1.3.1",
                 "phpunit/php-code-coverage": "~2.1",
                 "phpunit/php-file-iterator": "~1.4",
                 "phpunit/php-text-template": "~1.2",
@@ -1084,7 +1034,7 @@
                 "phpunit/phpunit-mock-objects": "~2.3",
                 "sebastian/comparator": "~1.1",
                 "sebastian/diff": "~1.2",
-                "sebastian/environment": "~1.2",
+                "sebastian/environment": "~1.3",
                 "sebastian/exporter": "~1.2",
                 "sebastian/global-state": "~1.0",
                 "sebastian/version": "~1.0",
@@ -1099,7 +1049,7 @@
             "type": "library",
             "extra": {
                 "branch-alias": {
-                    "dev-master": "4.7.x-dev"
+                    "dev-master": "4.8.x-dev"
                 }
             },
             "autoload": {
@@ -1125,37 +1075,24 @@
                 "testing",
                 "xunit"
             ],
-            "time": "2015-07-13 11:28:34"
+            "time": "2015-08-24 04:09:38"
         },
         {
             "name": "phpunit/phpunit-mock-objects",
-<<<<<<< HEAD
-            "version": "2.3.5",
+            "version": "2.3.7",
             "source": {
                 "type": "git",
                 "url": "https://github.com/sebastianbergmann/phpunit-mock-objects.git",
-                "reference": "1c330b1b6e1ea8fd15f2fbea46770576e366855c"
-            },
-            "dist": {
-                "type": "zip",
-                "url": "https://api.github.com/repos/sebastianbergmann/phpunit-mock-objects/zipball/1c330b1b6e1ea8fd15f2fbea46770576e366855c",
-                "reference": "1c330b1b6e1ea8fd15f2fbea46770576e366855c",
-=======
-            "version": "2.3.6",
-            "source": {
-                "type": "git",
-                "url": "https://github.com/sebastianbergmann/phpunit-mock-objects.git",
-                "reference": "18dfbcb81d05e2296c0bcddd4db96cade75e6f42"
-            },
-            "dist": {
-                "type": "zip",
-                "url": "https://api.github.com/repos/sebastianbergmann/phpunit-mock-objects/zipball/18dfbcb81d05e2296c0bcddd4db96cade75e6f42",
-                "reference": "18dfbcb81d05e2296c0bcddd4db96cade75e6f42",
->>>>>>> 71414d7e
-                "shasum": ""
-            },
-            "require": {
-                "doctrine/instantiator": "~1.0,>=1.0.2",
+                "reference": "5e2645ad49d196e020b85598d7c97e482725786a"
+            },
+            "dist": {
+                "type": "zip",
+                "url": "https://api.github.com/repos/sebastianbergmann/phpunit-mock-objects/zipball/5e2645ad49d196e020b85598d7c97e482725786a",
+                "reference": "5e2645ad49d196e020b85598d7c97e482725786a",
+                "shasum": ""
+            },
+            "require": {
+                "doctrine/instantiator": "^1.0.2",
                 "php": ">=5.3.3",
                 "phpunit/php-text-template": "~1.2",
                 "sebastian/exporter": "~1.2"
@@ -1194,11 +1131,7 @@
                 "mock",
                 "xunit"
             ],
-<<<<<<< HEAD
-            "time": "2015-07-04 05:41:32"
-=======
-            "time": "2015-07-10 06:54:24"
->>>>>>> 71414d7e
+            "time": "2015-08-19 09:14:08"
         },
         {
             "name": "phpunit/phpunit-skeleton-generator",
@@ -1377,16 +1310,16 @@
         },
         {
             "name": "sebastian/environment",
-            "version": "1.3.0",
+            "version": "1.3.2",
             "source": {
                 "type": "git",
                 "url": "https://github.com/sebastianbergmann/environment.git",
-                "reference": "4fe0a44cddd8cc19583a024bdc7374eb2fef0b87"
-            },
-            "dist": {
-                "type": "zip",
-                "url": "https://api.github.com/repos/sebastianbergmann/environment/zipball/4fe0a44cddd8cc19583a024bdc7374eb2fef0b87",
-                "reference": "4fe0a44cddd8cc19583a024bdc7374eb2fef0b87",
+                "reference": "6324c907ce7a52478eeeaede764f48733ef5ae44"
+            },
+            "dist": {
+                "type": "zip",
+                "url": "https://api.github.com/repos/sebastianbergmann/environment/zipball/6324c907ce7a52478eeeaede764f48733ef5ae44",
+                "reference": "6324c907ce7a52478eeeaede764f48733ef5ae44",
                 "shasum": ""
             },
             "require": {
@@ -1423,7 +1356,7 @@
                 "environment",
                 "hhvm"
             ],
-            "time": "2015-07-26 06:42:57"
+            "time": "2015-08-03 06:14:51"
         },
         {
             "name": "sebastian/exporter",
@@ -1632,16 +1565,16 @@
         },
         {
             "name": "symfony/console",
-            "version": "v2.7.2",
+            "version": "v2.7.3",
             "source": {
                 "type": "git",
                 "url": "https://github.com/symfony/Console.git",
-                "reference": "8cf484449130cabfd98dcb4694ca9945802a21ed"
-            },
-            "dist": {
-                "type": "zip",
-                "url": "https://api.github.com/repos/symfony/Console/zipball/8cf484449130cabfd98dcb4694ca9945802a21ed",
-                "reference": "8cf484449130cabfd98dcb4694ca9945802a21ed",
+                "reference": "d6cf02fe73634c96677e428f840704bfbcaec29e"
+            },
+            "dist": {
+                "type": "zip",
+                "url": "https://api.github.com/repos/symfony/Console/zipball/d6cf02fe73634c96677e428f840704bfbcaec29e",
+                "reference": "d6cf02fe73634c96677e428f840704bfbcaec29e",
                 "shasum": ""
             },
             "require": {
@@ -1685,11 +1618,11 @@
             ],
             "description": "Symfony Console Component",
             "homepage": "https://symfony.com",
-            "time": "2015-07-09 16:07:40"
+            "time": "2015-07-28 15:18:12"
         },
         {
             "name": "symfony/finder",
-            "version": "v2.7.2",
+            "version": "v2.7.3",
             "source": {
                 "type": "git",
                 "url": "https://github.com/symfony/Finder.git",
@@ -1738,16 +1671,16 @@
         },
         {
             "name": "symfony/yaml",
-            "version": "v2.7.2",
+            "version": "v2.7.3",
             "source": {
                 "type": "git",
                 "url": "https://github.com/symfony/Yaml.git",
-                "reference": "4bfbe0ed3909bfddd75b70c094391ec1f142f860"
-            },
-            "dist": {
-                "type": "zip",
-                "url": "https://api.github.com/repos/symfony/Yaml/zipball/4bfbe0ed3909bfddd75b70c094391ec1f142f860",
-                "reference": "4bfbe0ed3909bfddd75b70c094391ec1f142f860",
+                "reference": "71340e996171474a53f3d29111d046be4ad8a0ff"
+            },
+            "dist": {
+                "type": "zip",
+                "url": "https://api.github.com/repos/symfony/Yaml/zipball/71340e996171474a53f3d29111d046be4ad8a0ff",
+                "reference": "71340e996171474a53f3d29111d046be4ad8a0ff",
                 "shasum": ""
             },
             "require": {
@@ -1783,7 +1716,7 @@
             ],
             "description": "Symfony Yaml Component",
             "homepage": "https://symfony.com",
-            "time": "2015-07-01 11:25:50"
+            "time": "2015-07-28 14:07:07"
         }
     ],
     "aliases": [],
