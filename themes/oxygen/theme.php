<?php

    /**
     * Configuration for theme
     */

    $tbg_response->addStylesheet(make_url('asset_css', array('theme_name' => 'oxygen', 'css' => 'theme.css')));
    $tbg_response->addStylesheet(make_url('asset_css', array('theme_name' => 'oxygen', 'css' => 'mobile.css')));
    \thebuggenie\core\framework\Settings::setIconsetName('oxygen');
?>
<style>
    #header_banner { background-image: url('<?= image_url('mobile_header_banner.png'); ?>'); }
    #tbg_username, #fieldusername { background-image: url('<?php echo $webroot; ?>images/user_mono.png'); }
    #fieldusername.invalid { background-image: url('<?php echo $webroot; ?>images/icon_error.png'); background-color: rgba(255, 220, 220, 0.5); }
    #fieldusername.valid { background-image: url('<?php echo $webroot; ?>images/icon_ok.png'); background-color: rgba(220, 255, 220, 0.5); }
    .login_popup input[type=password] { background-image: url('<?php echo $webroot; ?>images/password_mono.png'); }
    #openid-signin-button.persona-button span:after{ background-image: url('<?php echo $webroot; ?>images/openid_providers.small/openid.ico.png'); }
    #regular-signin-button.persona-button span:after{ background-image: url('<?php echo $webroot; ?>images/footer_logo.png'); }
    #forgot_password_username { background-image: url('<?php echo $webroot; ?>images/user_mono.png'); }
<<<<<<< HEAD
    #planning_filter_title_input { background-image: url('<?php echo $webroot; ?>images/icon-mono-search.png'); }
    .login_popup .article h1 { background: url('<?php echo $webroot; ?>images/logo_48.png') 0 50% no-repeat; }
=======
    #planning_filter_title_input {
        background-image: url('<?php echo $webroot; ?>images/icon-mono-search.png');
        background: url('<?php echo $webroot; ?>images/icon-mono-search.png') no-repeat 6px 6px, white;
    }
    .login_popup .article h1 { background: url('<?php echo $webroot; ?>images/logo_48.png') 0 0 no-repeat; }
>>>>>>> 28beba72

    table.results_normal th.sort_asc { background-image: url('<?php echo $webroot; ?>images/sort_down.png') !important; padding-left: 25px !important; }
    table.results_normal th.sort_desc { background-image: url('<?php echo $webroot; ?>images/sort_up.png') !important; padding-left: 25px !important; }

    .module .rating { background-image:url('<?php echo $webroot; ?>images/star_faded_small.png'); }
    .module .rating .score { background-image:url('<?php echo $webroot; ?>images/star_small.png'); }

    .markItUp .markItUpButton1 a { background-image:url('<?php echo $webroot; ?>images/markitup/h1.png'); }
    .markItUp .markItUpButton2 a { background-image:url('<?php echo $webroot; ?>images/markitup/h2.png'); }
    .markItUp .markItUpButton3 a { background-image:url('<?php echo $webroot; ?>images/markitup/h3.png'); }
    .markItUp .markItUpButton4 a { background-image:url('<?php echo $webroot; ?>images/markitup/h4.png'); }
    .markItUp .markItUpButton5 a { background-image:url('<?php echo $webroot; ?>images/markitup/h5.png'); }
    .markItUp .markItUpButton6 a { background-image:url('<?php echo $webroot; ?>images/markitup/bold.png'); }
    .markItUp .markItUpButton7 a { background-image:url('<?php echo $webroot; ?>images/markitup/italic.png'); }
    .markItUp .markItUpButton8 a { background-image:url('<?php echo $webroot; ?>images/markitup/stroke.png'); }
    .markItUp .markItUpButton9 a { background-image:url('<?php echo $webroot; ?>images/markitup/list-bullet.png'); }
    .markItUp .markItUpButton10 a { background-image:url('<?php echo $webroot; ?>images/markitup/list-numeric.png'); }
    .markItUp .markItUpButton11 a { background-image:url('<?php echo $webroot; ?>images/markitup/picture.png'); }
    .markItUp .markItUpButton12 a { background-image:url('<?php echo $webroot; ?>images/markitup/link.png'); }
    .markItUp .markItUpButton13 a { background-image:url('<?php echo $webroot; ?>images/markitup/url.png'); }
    .markItUp .markItUpButton14 a { background-image:url('<?php echo $webroot; ?>images/markitup/quotes.png'); }
    .markItUp .markItUpButton15 a { background-image:url('<?php echo $webroot; ?>images/markitup/code.png'); }
    .markItUp .preview a { background-image:url('<?php echo $webroot; ?>images/markitup/preview.png'); }
    .markItUpResizeHandle { background-image:url('<?php echo $webroot; ?>images/markitup/handle.png'); }
    .markItUpHeader ul .markItUpDropMenu { background-image: url('<?php echo $webroot; ?>images/markitup/menu.png'); }
    .markItUpHeader ul ul .markItUpDropMenu { background-image: url('<?php echo $webroot; ?>images/markitup/submenu.png'); }

    #user_notifications .toggling { background: url('<?php echo $webroot; ?>images/spinning_16.gif') no-repeat 374px 11px; }

</style><|MERGE_RESOLUTION|>--- conflicted
+++ resolved
@@ -17,16 +17,11 @@
     #openid-signin-button.persona-button span:after{ background-image: url('<?php echo $webroot; ?>images/openid_providers.small/openid.ico.png'); }
     #regular-signin-button.persona-button span:after{ background-image: url('<?php echo $webroot; ?>images/footer_logo.png'); }
     #forgot_password_username { background-image: url('<?php echo $webroot; ?>images/user_mono.png'); }
-<<<<<<< HEAD
-    #planning_filter_title_input { background-image: url('<?php echo $webroot; ?>images/icon-mono-search.png'); }
-    .login_popup .article h1 { background: url('<?php echo $webroot; ?>images/logo_48.png') 0 50% no-repeat; }
-=======
     #planning_filter_title_input {
         background-image: url('<?php echo $webroot; ?>images/icon-mono-search.png');
         background: url('<?php echo $webroot; ?>images/icon-mono-search.png') no-repeat 6px 6px, white;
     }
-    .login_popup .article h1 { background: url('<?php echo $webroot; ?>images/logo_48.png') 0 0 no-repeat; }
->>>>>>> 28beba72
+    .login_popup .article h1 { background: url('<?php echo $webroot; ?>images/logo_48.png') 0 50% no-repeat; }
 
     table.results_normal th.sort_asc { background-image: url('<?php echo $webroot; ?>images/sort_down.png') !important; padding-left: 25px !important; }
     table.results_normal th.sort_desc { background-image: url('<?php echo $webroot; ?>images/sort_up.png') !important; padding-left: 25px !important; }
