--- conflicted
+++ resolved
@@ -1746,87 +1746,6 @@
     padding: 10px;
 }
 
-<<<<<<< HEAD
-/* reporting an issue styles */
-.report_button { float: right; }
-.issuetype_list { text-align: center; padding: 0; margin: 10px auto 0 auto; clear: both; }
-.issuetype_list .button, .issuetype_list .button:hover { margin: 10px; font-size: 1.5em; font-weight: normal; padding: 15px !important; text-align: center; min-width: 320px; }
-.issuetype_list .button img { float: left; clear: none; margin: 0 10px 0 0; }
-.issuetype_list .button span, .issuetype_list .button:hover span { display: block; padding: 5px 0; text-align: left; }
-.issuetype_list .button span:first-line, .issuetype_list .button:hover span:first-line { font-size: 0.8em; }
-.report_issue_header { margin: 10px auto 0 auto; font-size: 1.5em; font-weight: bold; padding: 2px 0 10px 0; width: 990px; }
-#report_issue_more_options_indicator { text-align: left; margin-top: 10px; }
-#reportissue_content { width: 1010px; margin: 0 auto; text-align: center; }
-.report_issue_desc { width: auto; margin: 0 auto 0 auto; text-align: left; }
-.report_issue_desc select { }
-#report_more_here { color: #999; font-size: 1.1em; text-align: center; padding-top: 20px; min-height: 30px; }
-#report_form { margin: 10px auto 0 auto; padding: 0; width: 1000px; text-align: left; }
-#report_form table { width: 990px; margin: 0 auto; }
-#report_form table table { width: auto; }
-#shortname_div { margin-top: 10px !important; }
-#report_form label { font-size: 1.1em; padding: 3px 0 3px 0; font-weight: normal; }
-.backdrop_detail_content #report_form label { font-size: 1em; text-transform: uppercase; color: #888; font-weight: normal; }
-#report_form label span { display: none; }
-#report_form label.required { font-weight: bold; }
-#report_form label.required span { display: inline; }
-#report_form input[type="text"] { font-size: 1.3em; padding: 4px; height: 20px; text-align: left; width: 100%; }
-.backdrop_detail_content #report_form input[type="text"] { font-size: 1.1em; padding: 2px; }
-#report_form input#title { width: 804px; }
-#report_form input#shortname { width: 804px; }
-#report_form select { font-size: 1.1em; padding: 2px; height: 24px; text-align: left; width: 100%; }
-.backdrop_detail_content #report_form select { font-size: 1em; padding: 1px; height: 25px; text-align: left; width: auto; }
-.report_issue_help { padding: 5px 0 0 2px; }
-.backdrop_detail_content #report_issue_reported_issue_details { padding: 5px; font-size: 1.1em; }
-.backdrop_detail_content .report_issue_help { padding: 3px 0 0 1px; }
-.backdrop_detail_content .reportissue_additional_information_container { border-radius: 3px; -moz-border-radius: 3px; -webkit-border-radius: 3px; padding: 0px 7px 9px 7px; background-color: #F5F5F5; margin-top: 10px; margin-bottom: 0; }
-.backdrop_detail_content .report-issue-custom-access-check {
-    border-radius: 3px;
-    -moz-border-radius: 3px;
-    -webkit-border-radius: 3px;
-    padding: 10px 7px 9px 7px;
-    background-color: #F5F5F5;
-    margin-top: 10px;
-    margin-bottom: 0;
-    clear: both;
-}
-.backdrop_detail_content .report-issue-custom-access-container {
-    margin-top: 10px;
-}
-.backdrop_detail_content .report-issue-custom-access-container > label {
-    line-height: 1.7;
-}
-.report-issue-custom-access-check > img
-{
-    margin-bottom: -3px;
-    margin-left: 3px;
-}
-.report-issue-custom-access-check input[type=checkbox],
-.report-issue-custom-access-container input[type=radio]
-{
-    margin-top: -2px;
-}
-.report-issue-custom-access-check input[type=checkbox]
-{
-    margin-left: 2px;
-    margin-right: 4px;
-}
-.report-issue-custom-access-check .acl-delete-item-link {
-    float: none;
-}
-#report_form table.additional_information { float: left; width: 323px; margin: 0 0 10px 5px; }
-.backdrop_detail_content .additional_information .report_issue_help { /*display: none;*/ }
-#report_form table.additional_information { margin-top: 10px; width: 986px; }
-#reportissue_additional_information_container .markItUp { display: none; }
-.report_issue_submit_container { font-size: 1.1em; clear: both; vertical-align: middle; margin-top: 10px; padding: 10px; text-align: right; }
-.report_issue_submit_container > div { padding: 7px; vertical-align: middle; display: inline-block; float: left; }
-.report_issue_submit_container .button, .report_issue_submit_container .button:hover { font-size: 1.1em; padding: 7px 10px; vertical-align: middle; }
-.report_issue_submit_container img { float: right; margin-right: 5px; }
-#report_issue_add_extra { margin-top: 15px; color: #333; font-size: 1.1em; }
-.upload_container {
-    padding: 35px 0;
-    margin: 20px 10px;
-    color: rgba(100, 100, 100, 0.3);
-=======
 div.autocomplete ul li {
     border-top: 1px dotted #CCC;
     font-size: 0.9em;
@@ -1835,7 +1754,6 @@
     width: 100%;
     margin: 0;
     padding: 2px 2px 2px 5px;
->>>>>>> 2f7c031a
     cursor: pointer;
     font-weight: normal;
     text-align: left;
@@ -2592,7 +2510,5400 @@
     display: none;
     position: absolute;
 }
-<<<<<<< HEAD
+
+.user_popup, #user_details_popup {
+    font-size: 0.9em;
+    color: #555;
+}
+
+.user_popup .user_realname {
+    font-size: 1.2em;
+    font-weight: bold;
+    padding: 0;
+    width: 240px;
+    float: left;
+}
+
+#user_details_popup .user_realname {
+    font-size: 1.5em;
+    font-weight: bold;
+    padding: 2px 0 0 0;
+    float: left;
+    line-height: 1.2;
+}
+
+.account_details {
+    margin: 10px 0 10px 10px;
+    padding: 10px;
+    font-size: 1em;
+}
+
+.account_details .user_realname {
+    font-size: 1.2em;
+    font-weight: bold;
+    line-height: 1.3;
+    padding-bottom: 2px;
+}
+
+.account_details .user_username {
+    font-size: 0.9em;
+    line-height: 1.2;
+}
+
+.account_details .user_status {
+    font-size: 0.9em;
+    line-height: 1.2;
+}
+
+#account_user_info img {
+    float: left;
+    margin: -3px 5px 0 0;
+}
+
+#account_user_info {
+    font-size: 1.2em;
+    font-weight: normal;
+    color: #CCC;
+    margin: 15px 0 0 0;
+    line-height: 1.2;
+}
+
+#account_user_info:first-line {
+    font-size: 1.5em;
+    font-weight: bold;
+    color: #333;
+}
+
+#account_info_container {
+    width: 1100px;
+    margin: 35px auto -30px;
+}
+
+#username_unavailable {
+    color: darkred;
+}
+
+#username_confirmation_popup {
+    text-align: left;
+}
+
+.button-group {
+    position: relative;
+}
+
+.profile_buttons {
+    padding: 0;
+    margin: 5px 0 20px 0;
+    height: 20px;
+    position: relative;
+    clear: both;
+}
+
+.profile_buttons .button-group {
+    float: right;
+}
+
+.profile_buttons .button, .profile_buttons .button:hover {
+    font-weight: normal !important;
+    padding: 2px 3px 3px 3px !important;
+}
+
+.profile_syntax_table {
+    border: 0;
+    padding: 0;
+    margin: 0;
+    border-collapse: collapse;
+}
+
+.profile_syntax_table th {
+    border: 0;
+    margin: 0;
+    background-color: #FFF;
+    text-align: center;
+    font-size: 0.9em;
+    font-weight: normal;
+    width: 100px;
+    color: #888;
+}
+
+.profile_syntax_table th:first-child {
+    width: auto;
+}
+
+.profile_syntax_table tbody tr td {
+    border-bottom: 1px solid #DDD;
+    padding: 3px;
+    margin: 0;
+    text-align: center;
+}
+
+.profile_syntax_table tbody tr td:first-child {
+    text-align: left;
+}
+
+#account_tabs_panes table {
+    width: 100%;
+    margin-bottom: 25px;
+}
+
+#account_tabs_panes td {
+    padding: 5px 0;
+}
+
+#account_tabs_panes label {
+    padding: 0;
+    margin: 0;
+}
+
+#account_tabs_panes h3, .configuration_page h3, #project_config_menu_panes h3 {
+    font-weight: normal;
+    font-size: 1.4em;
+    color: #888;
+    border-bottom: 1px dotted #CCC;
+    position: relative;
+}
+
+#account_tabs_panes h3 + p {
+    color: #888;
+    padding: 5px 0 15px;
+}
+
+label[for=profile_prefer_wiki_markdown] {
+    font-weight: normal;
+}
+
+#gravatar_change {
+    font-weight: normal;
+    font-size: 1em;
+    margin: 8px 0;
+    padding: 4px 6px !important;
+}
+
+#account_tabs_panes h3 .button {
+    float: right;
+    font-size: 0.7em;
+}
+
+#account_tabs_panes h4 {
+    font-size: 1em;
+    font-weight: bold;
+    padding: 0;
+    margin: 0;
+}
+
+#account_tabs_panes ul.access_keys_list {
+    margin: 0 0 15px 0;
+    padding: 0;
+    list-style: none;
+}
+
+#account_tabs_panes ul.access_keys_list li {
+    display: block;
+    clear: both;
+    margin: 0 0 10px;
+    transition: background-color 0.3s ease;
+}
+
+#account_tabs_panes ul.access_keys_list li:hover {
+    background-color: #F5F5F5;
+}
+
+#account_tabs_panes ul.access_keys_list li button {
+    float: right;
+    margin: 7px;
+}
+
+#account_tabs_panes .access_keys_list p {
+    color: #888;
+    font-weight: normal;
+    font-size: 0.9em;
+    font-style: italic;
+}
+
+.application_password_preview {
+    background-color: #F1F1F1;
+    border: 1px solid rgba(200, 200, 200, 0.4);
+    display: block;
+    font-size: 2em;
+    margin: 40px auto;
+    padding: 20px;
+    text-align: center;
+    width: 300px;
+}
+
+.application_password_preview span {
+    display: inline;
+    margin: 0 0 0 8px;
+}
+
+#add_application_password_response .button {
+    margin: 0 auto;
+    text-align: center;
+}
+
+.usercard .user_username {
+    font-weight: normal;
+    font-size: 0.9em;
+    color: #AAA;
+    font-style: italic;
+    line-height: 1.2;
+    display: block;
+    margin-top: 3px;
+}
+
+.usercard .user_id {
+    float: right;
+    font-size: 2.3em;
+    font-weight: normal;
+    color: #C4CAE9;
+}
+
+.user_popup .user_realname .user_status, .usercard .user_realname .user_status {
+    font-size: 0.8em;
+    font-weight: normal;
+    color: #AAA;
+}
+
+.usercard .user_realname .user_email {
+    font-size: 0.7em;
+    font-weight: normal;
+    color: #AAA;
+    display: block;
+    margin-top: 7px;
+}
+
+.usercard .user_realname .edit_user {
+    font-size: 0.75em;
+    display: block;
+    margin-top: 10px;
+}
+
+.usercard .user_realname .friends_link {
+    font-size: 0.75em;
+    display: block;
+    margin-top: 10px;
+    margin-left: -2px;
+}
+
+.usercard .user_details {
+    font-size: 1.1em;
+    line-height: 1.7;
+    font-weight: normal;
+    padding: 5px 15px;
+    clear: both;
+    width: 455px;
+    float: right;
+    border-left: 1px solid #DDD;
+    box-shadow: -10px 0 15px -18px rgba(0, 0, 0, 0.8);
+}
+
+.usercard .user_profile {
+    font-size: 1.0em;
+    font-weight: normal;
+    padding: 3px;
+    width: 180px;
+    float: left;
+}
+
+.user_popup .user_avatar {
+    padding: 2px;
+    width: 36px;
+    height: 36px;
+    text-align: center;
+    background-color: #FFF;
+    border: 1px solid #DDD;
+    margin-right: 6px;
+    display: inline-block;
+}
+
+.user_popup .user_details {
+    font-size: 0.8em;
+    width: 230px;
+    font-weight: normal;
+    padding: 3px 0;
+    display: inline-block;
+    clear: none;
+    color: #666;
+    line-height: 1.3em;
+    text-overflow: ellipsis;
+    overflow: hidden;
+    white-space: nowrap;
+    vertical-align: top;
+}
+
+.user_popup .user_details:first-line {
+    font-size: 1.7em;
+    font-weight: normal;
+}
+
+.user_details ul.teamlist {
+    list-style-type: none;
+}
+
+.user_details ul.teamlist li {
+    margin: 0 0 0 10px;
+}
+
+/* end user popups */
+
+/* rounded boxes styling */
+.rounded_box {
+    border: 1px solid;
+    border-radius: 3px;
+    padding: 3px;
+}
+
+.rounded_box.green {
+    background-color: #CFE8CF;
+    border-color: #aaC6aa;
+    color: #242;
+}
+
+.rounded_box.yellow {
+    background-color: #F9EF9E;
+    border-color: #D9D9BB;
+}
+
+.rounded_box.lightyellow {
+    background-color: #F9F5B2;
+    border-color: #D9D9BB;
+}
+
+.rounded_box.verylightyellow {
+    background-color: #FFFBD7;
+    border-color: #E3DDa5;
+}
+
+.rounded_box.red {
+    background-color: #E8CFCF;
+    border-color: #C6aaaa;
+    color: #422;
+}
+
+.rounded_box.blue {
+    background-color: #585DB2;
+    border: 0;
+}
+
+.rounded_box.iceblue {
+    background-color: #D4E5FF;
+    border-color: #B1B8E9;
+}
+
+.rounded_box.mediumgrey {
+    background-color: #E7E7E7;
+    border-color: #D7D7D7;
+}
+
+.rounded_box.lightgrey {
+    background-color: #F3F3F3;
+    border-color: #DDD;
+}
+
+.rounded_box.verylightgrey {
+    background-color: #F8F8F8;
+    border-color: #DDD;
+}
+
+.rounded_box.invisible {
+    background-color: transparent;
+    border-color: transparent;
+}
+
+.rounded_box.invisible:hover {
+    background-color: #F5F5F5;
+    border-color: #F5F5F5;
+}
+
+.rounded_box.invisible.nohover:hover {
+    background-color: transparent;
+    border-color: transparent;
+}
+
+.issue_detail_unmerged {
+    background-color: #F5C3BA;
+    border: 0;
+    border-radius: 3px;
+}
+
+.issue_detail_changed {
+    background-color: #F7F4DF;
+    border: none;
+    border-radius: 3px;
+}
+
+.rounded_box.cut_bottom {
+    border-bottom-left-radius: 0;
+    border-bottom-right-radius: 0;
+}
+
+.rounded_box.cut_top {
+    border-top-right-radius: 0;
+    border-top-left-radius: 0;
+}
+
+.rounded_bottom {
+    border-bottom-left-radius: 3px;
+    border-bottom-right-radius: 3px;
+}
+
+.rounded_top {
+    border-top-right-radius: 3px;
+    border-top-left-radius: 3px;
+}
+
+.rounded_box.borderless {
+    border: 0;
+}
+
+.rounded_box .description {
+    padding: 3px 3px 3px 0;
+}
+
+.rounded_box .question_header {
+    font-size: 0.9em;
+}
+
+.rounded_box.iceblue .percent_filled {
+    background-color: #9191D6;
+}
+
+.rounded_box.red .percent_filled {
+    background-color: #EC9C9C;
+}
+
+.rounded_box.yellow .percent_filled {
+    background-color: #E2D90D;
+}
+
+.rounded_box.lightgreen .percent_filled, .rounded_box.green .percent_filled {
+    background-color: #8C8;
+}
+
+.rounded_box.iceblue .percent_unfilled {
+    background-color: #DEDEFF;
+}
+
+.rounded_box.red .percent_unfilled {
+    background-color: #FFE3E3;
+}
+
+.rounded_box.yellow .percent_unfilled {
+    background-color: #EFEFBE;
+}
+
+.rounded_box.lightgreen .percent_unfilled, .rounded_box.green .percent_unfilled {
+    background-color: #DCEFDC;
+}
+
+.rounded_box.red .faded_out {
+    color: #B77;
+}
+
+.rounded_box.iceblue .faded_out {
+    color: #99C;
+}
+
+.issue_detail_unmerged .faded_out {
+    color: #FFD9D6;
+}
+
+.rounded_box.lightgreen .faded_out, .rounded_box.green .faded_out {
+    color: #7B7;
+}
+
+.rounded_box.iceblue .faded_out .dark {
+    color: #77C;
+}
+
+.rounded_box.iceblue th {
+    border-color: #a0aDC0;
+    background-color: #C1D1E8;
+}
+
+.rounded_box.iceblue .header_div {
+    border-color: #a0aDC0;
+}
+
+.rounded_box.lightgrey.highlighted {
+    background-color: #FFF299;
+    border: 0;
+}
+
+.rounded_box.blue a {
+    color: #B5B5FF;
+    font-weight: bold;
+}
+
+.rounded_box.lightgreen a, .rounded_box.green a {
+    color: #4E703D;
+    border-bottom-color: #4E703D;
+}
+
+.rounded_box.blue a:hover {
+    color: #C9C9FF;
+    font-weight: bold;
+}
+
+.rounded_box.lightgreen a:hover, .rounded_box.green a:hover {
+    color: #6a9753;
+    border-bottom-color: #6a9753;
+}
+
+.rounded_box.white {
+    background-color: #FFF;
+    border-color: #CCC;
+}
+
+.rounded_box.white th {
+    font-weight: bold;
+    background-color: #F1F1F1;
+    border-bottom: 1px solid #DDD;
+    padding-bottom: 2px;
+}
+
+.rounded_box.white thead.light th {
+    background-color: #F9F9F9;
+    border-color: #EEE;
+}
+
+#report_form > div.rounded_box.report_issue_submit_container.report_issue_desc.green.borderless {
+    padding: 10px !important;
+}
+
+/* end rounded box styling */
+
+/* hoverable styles */
+tbody.hover_highlight tr:hover, tr.hover_highlight:hover, ul.hover_highlight li:hover {
+    background-color: #F1F1F1;
+}
+
+tbody.hover_highlight tr:hover td.highlighted_column, tr.hover_highlight:hover td.highlighted_column {
+    background-color: #E5E5E5;
+}
+
+/* selected green and selected red styling */
+tr.selected_green {
+    background-color: #CFE8CF;
+}
+
+tr.selected_green:hover {
+    background-color: #BED7BE;
+}
+
+tr.selected_red {
+    background-color: #F39a9a;
+}
+
+tr.selected_red:hover {
+    background-color: #E68989;
+}
+
+tr.selected_red td {
+    color: #FFF;
+}
+
+td.selected_red {
+    background-color: #F39a9a;
+    color: #FFF;
+}
+
+td.selected_red:hover {
+    background-color: #E68989;
+    color: #FFF;
+}
+
+td.selected_red span {
+    color: #FFF;
+}
+
+/* end selected green / red */
+
+/* some table styling */
+.padded_table td {
+    padding: 2px;
+}
+
+td.highlighted_column {
+    background-color: #F1F1F1;
+}
+
+th.highlighted_column {
+    background-color: #C1C1C1;
+}
+
+table.cleantable {
+    border: 0;
+    border-collapse: collapse;
+}
+
+table.cleantable td, table.cleantable th {
+    border: 1px solid #DDD;
+    padding: 4px;
+}
+
+table.cleantable th {
+    text-align: center;
+}
+
+/* end table styling */
+
+/* configuration section styling */
+.configuration_update_check_container {
+    background-color: rgba(200, 200, 200, 0.1);
+    padding: 15px;
+    border: 1px solid rgba(100, 100, 100, 0.3);
+    line-height: 21px;
+    margin: -7px 10px 10px;
+    border-radius: 3px;
+}
+
+#update_button {
+    float: right;
+    margin: -4px -4px 0 5px;
+    font-size: 1em;
+    padding: 5px 8px;
+}
+
+#update_spinner {
+    float: right;
+}
+
+.configuration_container {
+    padding: 0 10px;
+    margin-bottom: -22px;
+}
+
+.configuration_container h1 {
+    margin: 15px 0 5px 0;
+    background-color: transparent;
+    font-weight: normal;
+    border: 0;
+    padding: 7px 0 3px 0;
+    border-bottom: 1px dotted #CCC;
+    font-size: 1.4em;
+}
+
+.configuration_container h1:first-child {
+    margin-top: 5px;
+}
+
+.config_explanation {
+    color: #999;
+    padding: 5px 0 10px 5px;
+}
+
+.config_explanation a {
+    color: #549D54;
+    font-weight: bold;
+}
+
+.config_buttons, .config_badges {
+    list-style: none;
+    padding: 0;
+}
+
+.config_buttons {
+    width: 235px;
+    padding-top: 7px;
+    padding-bottom: 7px;
+    margin-left: 10px;
+    box-shadow: 0 1px 3px rgba(0, 0, 0, 0.2);
+    border-radius: 3px;
+}
+
+.config_buttons li {
+    margin: 0;
+    padding: 0;
+    text-align: left;
+    width: 235px;
+    font-size: 0.9em;
+    border: 0;
+    background-color: transparent;
+}
+
+.config_buttons li:hover {
+    background-color: #E5E5E5;
+}
+
+.config_buttons li.config_selected {
+    background-color: #FFF;
+    font-weight: bold;
+}
+
+.config_buttons li a {
+    display: block;
+    height: 20px;
+    padding: 5px 0 0 5px;
+}
+
+.config_buttons li a:hover {
+    border: 0;
+}
+
+.config_badges {
+    margin: 0 -5px;
+}
+
+.config_badges li {
+    margin: 6px 5px 6px 5px;
+    width: 324px;
+    font-size: 0.9em;
+    border: 1px solid #DDD;
+    padding: 0;
+    background-color: #FFF;
+    display: inline-block;
+    vertical-align: top;
+    box-shadow: 0 0 3px rgba(200, 200, 200, 0.3);
+}
+
+.config_badges li:hover {
+    border-color: #CCC;
+    box-shadow: 0 0 4px rgba(200, 200, 200, 0.7);
+}
+
+.config_badges li a {
+    display: block;
+    height: 60px;
+    padding: 7px;
+}
+
+.config_badges li a:hover {
+    border: 0;
+}
+
+.config_badges li a span {
+    color: #555;
+}
+
+.config_badges b {
+    font-size: 1.2em;
+    display: block;
+    margin-bottom: 5px;
+    font-weight: normal;
+}
+
+.config_badges b img {
+    margin-top: 2px;
+}
+
+.config_plugins .header .plugin_shortname {
+    font-weight: 300;
+    font-size: 0.95em;
+}
+
+.config_plugins .content {
+    padding-top: 5px;
+    text-align: left;
+}
+
+.config_plugins .plugin_status img {
+    float: left;
+    margin: 2px 5px -2px 0;
+}
+
+.config_plugins .plugin_status.core {
+    background-color: rgba(150, 150, 150, 0.2);
+    color: #888;
+}
+
+.config_plugins .plugin_status.enabled {
+    background-color: rgba(177, 210, 143, 0.6);
+}
+
+.config_plugins .plugin_status.disabled {
+    background-color: rgba(150, 150, 150, 0.1);
+}
+
+.config_plugins .plugin_status.outofdate {
+    background-color: rgba(177, 143, 210, 0.1);
+    display: none;
+}
+
+.config_plugins .plugin.out-of-date .plugin_status.outofdate {
+    display: inline-block;
+}
+
+.plugins-list {
+    list-style: none;
+    display: block;
+    padding: 0;
+    margin: 0;
+    box-sizing: border-box;
+}
+
+.plugins-list .plugin {
+    vertical-align: top;
+    position: relative;
+    display: inline-block;
+    float: left;
+    padding: 10px;
+    margin: 10px 10px 10px 0;
+    width: calc(50% - 5px);
+    box-sizing: border-box;
+    border: 1px solid rgba(50, 50, 50, 0.2);
+    box-shadow: 0 0 3px rgba(100, 100, 100, 0.2);
+    opacity: 1;
+    transition: opacity 0.3s ease;
+}
+
+.plugins-list .plugin:first-child, .plugins-list.installed .plugin {
+    width: 100%;
+    margin-top: 0;
+}
+
+.available_plugins_container .plugin.installed {
+    opacity: 0.5;
+}
+
+.plugin .plugin-actions form {
+    display: inline-block;
+}
+
+.plugin .button img {
+    display: none;
+}
+
+.plugin .button.installing img {
+    display: inline;
+}
+
+.plugins-list .plugin:nth-child(odd) {
+    margin-right: 0;
+}
+
+.plugins-list .plugin-actions .button.update-button {
+    display: none;
+}
+
+.plugin.theme .enable-button, .plugin.theme.enabled .button-more-actions {
+    display: none;
+}
+
+.plugin.theme.disabled .enable-button {
+    display: inline-block;
+}
+
+.plugins-list .plugin.can-update .plugin-actions .button.update-button {
+    display: inline-block;
+}
+
+.plugins-list .button, .plugins-list .button:hover {
+    font-size: 1.1em;
+    padding: 5px 8px;
+}
+
+.plugins-list .plugin-actions {
+    position: absolute;
+    top: 12px;
+    right: 12px;
+}
+
+.plugins-list .plugin > h1 {
+    margin: 0;
+    padding: 0;
+    font-size: 1.3em;
+    color: #888;
+    text-transform: uppercase;
+}
+
+.plugins-list .plugin .description {
+    padding: 5px 0;
+    margin-top: 10px;
+    font-size: 1.1em;
+}
+
+.plugin-website-link {
+    display: block;
+    margin: 15px 0 0 0;
+    text-align: right;
+    clear: both;
+}
+
+.available_plugins_container .plugin .status_badge {
+    display: none;
+}
+
+.available_plugins_container .plugin.installed .status_badge {
+    display: block;
+}
+
+.available_plugins_container .plugin.installed .plugin-actions .button {
+    display: none;
+}
+
+.rating {
+    background: repeat-x top left;
+    display: block;
+    width: 80px;
+    height: 16px;
+    padding: 0;
+    margin: 5px 0 0 0;
+    position: relative;
+}
+
+.rating .score {
+    display: block;
+    height: 16px;
+    position: absolute;
+    top: 0;
+    left: 0;
+    padding: 0;
+    margin: 0;
+}
+
+.projectbox .permission_list ul {
+    width: 670px;
+}
+
+#tab_permissions_pane .permission_list ul {
+    width: 780px;
+}
+
+.projectbox td {
+    font-size: 0.9em;
+}
+
+.child_project_container {
+    margin-left: 25px;
+}
+
+#issuetypes_menu_panes .content {
+    padding: 0 0 10px 0
+}
+
+.issuetype_box a.image, .issuetype_box a.image:hover {
+    border: 0;
+}
+
+.issuetype_scheme_associate_link {
+    font-weight: normal;
+    font-size: 0.9em;
+}
+
+.issuetype_description {
+    width: 550px;
+}
+
+#config_issuefields .issuefield_item_option {
+    cursor: move;
+    height: 30px;
+    padding-top: 6px;
+}
+
+#config_issuefields .issuefield_item_option .button-group {
+    margin-top: -6px;
+}
+
+#config_issuefields .issuefield_item_option:hover {
+    background-color: rgba(100, 100, 100, 0.1);
+}
+
+.more_than_one_project_warning {
+    color: #C55;
+}
+
+.tab_content {
+    padding-top: 5px;
+}
+
+.tab_header {
+    padding-top: 10px;
+    font-weight: bold;
+    border-bottom: 1px solid #DDD;
+}
+
+/* permissions configuration styling */
+.permissions_popup th {
+    background-color: transparent;
+    color: #888;
+    text-transform: uppercase;
+    font-weight: normal;
+    padding: 15px 2px 5px 2px;
+}
+
+.permissions_popup thead:first-child th {
+    padding-top: 5px;
+}
+
+.config_permissions {
+    font-size: 0.9em;
+}
+
+.config_permissions .faded_out.smaller {
+    font-size: 0.7em;
+    padding-left: 10px;
+}
+
+.config_permissions .permission_list .tab_pane {
+    border: 1px solid #AAA;
+    border-top: 0;
+    padding: 10px;
+}
+
+.config_permissions .permission_list .tab_pane p {
+    margin-bottom: 15px;
+}
+
+.permission_list ul {
+    list-style-type: none;
+    padding: 0;
+    margin: 0;
+    width: 715px;
+}
+
+.permission_list ul li {
+    margin: 0;
+    padding: 0;
+    font-weight: normal;
+    clear: both;
+    background-color: transparent;
+}
+
+.permission_list ul li:hover {
+    background-color: #FaFaFa;
+}
+
+.permission_list ul li a {
+    display: block;
+    padding: 2px 0 2px 0;
+}
+
+.permission_list ul li a.permission_description {
+    display: block;
+    width: 670px;
+}
+
+.permission_list ul li a:hover {
+    border: 0;
+}
+
+.permission_list ul li .content a {
+    display: inline;
+}
+
+.permission_list ul li ul {
+    margin: 5px 10px 20px 10px;
+    width: 665px;
+}
+
+.permission_list ul li ul li {
+    font-size: 0.95em;
+}
+
+.permission_list ul li ul li:hover {
+    background-color: #F1F1F1;
+}
+
+.permission_list ul li ul li a.permission_description {
+    display: block;
+    width: 580px;
+}
+
+.permission_list ul li ul li ul {
+    margin: 10px 10px 15px 10px;
+    width: 635px;
+}
+
+.permission_list ul li ul li ul li {
+    font-size: 0.9em;
+}
+
+.permission_list ul li ul li ul li:hover {
+    background-color: #E8E8E8;
+}
+
+.permission_list ul li ul li ul li ul li:hover {
+    background-color: #dfdfdf;
+}
+
+.permission_list ul li ul li ul li a.permission_description {
+    display: block;
+    width: 540px;
+}
+
+.permissions_warning {
+    background-color: rgba(255, 111, 85, 0.3);
+    border: 1px solid rgba(121, 35, 35, 0.4);
+    padding: 10px;
+    font-size: 1em;
+    font-weight: normal;
+    display: block;
+    margin: 10px 0 10px 0;
+    color: rgb(183, 24, 24);
+    border-radius: 3px;
+}
+
+.permissions_warning strong {
+    display: block;
+    font-weight: bold;
+    text-transform: uppercase;
+}
+
+/* end permissions */
+
+/* configure users / teams / groups styling */
+#create_group_form label, #create_team_form label, #create_client_form label {
+}
+
+#create_group_form input[type="text"], #create_team_form input[type="text"], #create_client_form input[type="text"] {
+    width: 200px;
+}
+
+#create_group_form input[type="submit"], #create_team_form input[type="submit"], #create_client_form input[type="submit"] {
+    font-size: 0.9em;
+}
+
+.groupbox_header, .teambox_header, .clientbox_header {
+    font-weight: bold;
+}
+
+.groupbox_membercount, .teambox_membercount, .clientbox_membercount {
+    font-weight: normal;
+    font-size: 0.8em;
+    color: #888;
+}
+
+#users_results {
+    position: relative;
+}
+
+#users_more_actions_container {
+    float: right;
+}
+
+#users_more_actions_container button {
+    float: left;
+}
+
+#tab_users_pane > strong {
+    font-weight: bold;
+    display: block;
+}
+
+.project_list nav .more_actions_dropdown li.finduser_container {
+    padding: 5px;
+    height: auto;
+    width: 247px;
+}
+
+.project_list nav .more_actions_dropdown li.finduser_container:hover {
+    background-color: #FFF;
+}
+
+#users_more_actions_container .more_actions_dropdown li.separator {
+    height: 1px;
+}
+
+.finduser_container #findusers {
+    width: 300px;
+}
+
+.finduser_container input[type=submit], .finduser_container input[type=submit]:hover {
+    font-size: 1em;
+}
+
+.finduser_container label {
+    padding: 0 0 0 3px;
+    margin: 0 0 5px 0;
+}
+
+#adduser_div dl {
+    width: 590px;
+    font-size: 1em;
+}
+
+#adduser_div dt label {
+    font-weight: normal;
+}
+
+#adduser_div dt label.required {
+    font-weight: bold;
+}
+
+#adduser_div dt label.required:before {
+    content: '* ';
+}
+
+#adduser_div dt {
+    width: 150px;
+}
+
+#adduser_div dd {
+    width: 410px;
+}
+
+.teamlist_container {
+    display: inline-block;
+    width: 200px;
+}
+
+.teamlist_container input {
+    float: left;
+    margin-right: 2px;
+}
+
+.teamlist_container label {
+    font-weight: normal;
+    font-size: 0.9em;
+}
+
+#adduser_div .createuser_submit_container {
+    padding: 10px;
+    text-align: right;
+}
+
+#adduser_div .createuser_submit_container input {
+    padding: 3px 6px !important;
+    font-size: 1.1em;
+}
+
+.collection_user_list li {
+    padding: 3px;
+}
+
+.collection_user_list li:hover {
+    background-color: rgba(255, 255, 255, 0.7);
+}
+
+.collection_user_list li > .button {
+    float: right;
+    font-weight: normal;
+}
+
+/* end users / teams / groups */
+
+#project_table .config_header {
+    font-size: 0.9em;
+}
+
+/* workflow styling */
+.scheme_list li {
+    padding: 3px;
+    font-size: 14px;
+}
+
+.scheme_list li table td {
+    font-size: 14px;
+    padding: 0;
+    margin: 0;
+}
+
+.scheme_list td.workflow_info {
+    width: 400px;
+}
+
+.scheme_list td.workflow_info.workflow_scheme {
+    width: 350px;
+}
+
+.scheme_list td.workflow_inactive {
+    color: #A88;
+    font-weight: bold;
+    width: 100px;
+    text-align: center;
+}
+
+.scheme_list td.workflow_active {
+    color: #390;
+    font-weight: bold;
+    width: 100px;
+    text-align: center;
+}
+
+.scheme_list td.workflow_steps {
+    width: 100px;
+    text-align: left;
+}
+
+.scheme_list td.workflow_steps span {
+    font-weight: bold;
+}
+
+.scheme_list td.workflow_scheme_issuetypes {
+    width: 250px;
+    text-align: center;
+}
+
+.scheme_list td.workflow_scheme_projects {
+    width: 200px;
+    text-align: center;
+    font-size: 1em;
+}
+
+.scheme_list td.workflow_scheme_issuetypes span, .scheme_list td.workflow_scheme_projects span {
+    font-weight: bold;
+}
+
+.scheme_list td.workflow_actions {
+    width: 170px;
+    font-weight: bold;
+    font-size: 0.9em;
+    text-align: right;
+}
+
+.scheme_list td.workflow_actions .button-group {
+    float: right;
+}
+
+.scheme_list.issuetype_scheme_list td.workflow_info {
+    width: 400px;
+}
+
+.workflow_name {
+    font-weight: bold;
+    margin-bottom: 5px;
+}
+
+.workflow_description, .workflow_name span.builtin {
+    font-weight: normal;
+    font-style: italic;
+    font-size: 0.9em;
+}
+
+.workflow_name span.builtin {
+    color: #AAA;
+}
+
+.workflow_description {
+    color: #777;
+}
+
+.workflow_change_div {
+    height: 400px;
+    overflow: auto;
+    margin-top: 10px;
+}
+
+#no_such_workflow_error {
+    margin-top: 10px;
+}
+
+#workflow_steps_container {
+}
+
+#workflow_steps_container .workflow_steps_intro, #workflow_step_container .workflow_step_intro {
+    margin: 0 0 5px 0;
+    font-size: 1em;
+}
+
+#workflow_steps_container .workflow_steps_intro {
+    margin-bottom: 15px;
+}
+
+#workflow_step_container .workflow_step_intro {
+    float: left;
+    width: 400px;
+}
+
+.workflow_step_intro .header {
+    font-size: 1.3em;
+}
+
+#workflow_steps_list {
+    width: 100%;
+}
+
+#workflow_steps_list td, #workflow_steps_list th {
+    font-size: 0.9em;
+}
+
+#workflow_steps_list_tbody tr.step td {
+    border-bottom: 1px dotted #AAA;
+}
+
+#workflow_steps_list_tbody tr.step a.step_name {
+    color: #555;
+}
+
+#workflow_steps_list_tbody tr.step a.step_name:hover {
+    color: #777;
+}
+
+#workflow_steps_list_tbody tr.step a.step_name.faded_out {
+    color: #AAA;
+}
+
+#workflow_steps_list_tbody tr.step a.step_name.faded_out:hover {
+    color: #CCC;
+}
+
+#workflow_steps_list_tbody tr.step td.workflow_step_actions a {
+    font-size: 0.9em;
+}
+
+#workflow_steps_list_tbody tr.status td {
+    border-bottom: 0;
+}
+
+#workflow_steps_list_tbody dl {
+    font-size: 0.9em;
+}
+
+#workflow_steps_list_tbody dt label.optional span {
+    font-weight: normal;
+    color: #AAA;
+}
+
+#workflow_steps_list_tbody dt {
+    width: 150px;
+    text-align: right;
+    padding-right: 5px;
+}
+
+#workflow_steps_list_tbody dd {
+    width: 500px;
+}
+
+#workflow_steps_list_tbody .add_transition_separation {
+    font-size: 1px;
+    line-height: 0;
+    margin: 10px 20px;
+    border-bottom: 1px dotted #AAA;
+}
+
+#workflow_steps_list_tbody input[type="submit"] {
+    font-size: 1.1em;
+    font-weight: bold;
+}
+
+#workflow_steps_list_tbody form a {
+    font-weight: bold;
+}
+
+.workflow_step_transition_name {
+    font-weight: bold;
+    font-size: 0.9em;
+    font-style: italic;
+    margin: 5px 0;
+}
+
+.workflow_step_transition_outgoing_step {
+    margin-left: 5px;
+    font-size: 0.95em;
+    color: #AAA;
+    font-weight: normal;
+    font-style: italic;
+}
+
+#workflow_transition_actions_validations {
+    margin-bottom: 100px;
+}
+
+#workflow_transition_actions_validations h3 {
+    margin-top: 25px;
+    position: relative;
+}
+
+#workflow_transition_actions_validations h3 ul {
+    margin: 25px 3px 0 0;
+    font-size: 0.8em;
+}
+
+#workflow_transition_actions_validations h3 ul#add_post_action {
+    top: auto;
+    bottom: 0;
+    margin-bottom: 30px;
+}
+
+#workflow_details_transition, #workflow_details_step {
+    margin-top: 0;
+    float: left;
+    width: 400px;
+}
+
+#workflow_details_transition label, #workflow_details_step label {
+    font-size: 0.9em;
+}
+
+#workflow_details_transition li, #workflow_details_step li {
+    margin-bottom: 5px;
+}
+
+#workflow_details_transition dl, #workflow_details_step dl {
+    font-size: 0.9em;
+}
+
+#workflow_details_transition dt, #workflow_details_step dt {
+    width: 110px;
+}
+
+#workflow_details_transition dd, #workflow_details_step dd {
+    width: 290px;
+}
+
+#workflow_details_transition dd.description, #workflow_details_step dd.description {
+    font-style: italic;
+}
+
+#workflow_details_step dd div.workflow_step_status {
+    line-height: 0;
+    height: 14px;
+    width: 14px;
+    font-size: 1px;
+    float: left;
+    margin-right: 5px;
+    border: 1px solid #AAA;
+}
+
+#add_post_action.more_actions_dropdown {
+    width: 710px;
+    padding: 0 5px;
+    bottom: 0;
+    margin-bottom: 30px;
+}
+
+#add_post_action.more_actions_dropdown .column {
+    width: 230px;
+    margin: 0;
+    padding: 0;
+    display: inline-block;
+    vertical-align: top;
+}
+
+#add_post_action.more_actions_dropdown .column .simple_list {
+    margin-top: 0;
+}
+
+#add_post_action.more_actions_dropdown .column .simple_list li a {
+    overflow: hidden;
+    text-overflow: ellipsis;
+    white-space: nowrap;
+}
+
+#add_post_action.more_actions_dropdown h1 {
+    font-size: 0.9em;
+    font-weight: normal;
+    border-bottom: 1px dotted #CCC;
+    color: #AAA;
+    padding: 5px 0;
+    margin: 0;
+}
+
+#workflow_browser_step {
+    float: right;
+    width: 300px;
+    padding: 5px;
+    text-align: center;
+    margin-left: 0;
+}
+
+#workflow_browser_step .header {
+    font-size: 1.1em;
+    text-align: center;
+    margin-bottom: 5px;
+}
+
+#workflow_browser_step .content {
+    font-size: 0.9em;
+    text-align: center;
+}
+
+.workflow_browser_step_image {
+    line-height: 0;
+    clear: both;
+}
+
+.workflow_browser_step_transition {
+    padding: 2px;
+    border: 1px dotted #AAA;
+    background-color: #F8F8F8;
+}
+
+.workflow_browser_step_transition span {
+    font-style: italic;
+}
+
+.workflow_browser_step_transition .image {
+    float: right;
+    margin: 1px 2px 0 -5px;
+}
+
+.workflow_browser_step_transition.outgoing .image {
+    margin: 10px 5px 0 -5px;
+}
+
+.workflow_browser_step_transition.transition {
+    padding-left: 0;
+}
+
+.workflow_browser_step_name {
+    padding: 5px;
+    font-size: 1.1em;
+    font-style: italic;
+    font-weight: normal;
+}
+
+input[type=submit].workflow_transition_submit_button, input[type=submit].workflow_transition_submit_button:hover {
+    padding: 4px 8px;
+    font-size: 1.1em;
+}
+
+/* end workflow styling */
+
+/* end config styling */
+
+/* sidebar formatting */
+.side_bar .header {
+    margin: 2px 0 5px 0;
+    padding: 3px 3px 3px 5px;
+    font-weight: bold;
+    border-bottom: 1px solid #CCC;
+    background-color: transparent;
+}
+
+.side_bar .content {
+    padding: 0 0 3px 0;
+    font-size: 0.9em;
+}
+
+/* project list, client/team dashboard and overview */
+ul.project_list {
+    margin-bottom: 30px;
+    text-align: left;
+}
+
+.project_list .button-group.project-config-buttons .project-quick-edit, .project_list .button-group.project-config-buttons .project-quick-edit:hover, .project_list .button-group.project-config-buttons .project-settings, .project_list .button-group.project-config-buttons .project-settings:hover {
+    font-size: 0.85em !important;
+    padding: 0 5px !important;
+    float: none;
+}
+
+ul.project_list > li {
+    margin: 0;
+    font-size: 1.0em;
+    font-weight: bold;
+    padding: 5px 0 5px 0;
+    clear: both;
+}
+
+.client_dashboard, .project_overview {
+    clear: both;
+}
+
+.client_dashboard .header, .project_overview .header {
+    padding: 5px 5px 5px 2px;
+    margin-bottom: 8px;
+    border-bottom: 1px dotted #DDD;
+    font-size: 1.1em;
+    text-transform: uppercase;
+    font-weight: normal
+}
+
+.client_dashboard {
+    padding: 10px;
+}
+
+.team_dashboard, .project_overview {
+    clear: both;
+}
+
+.project_overview .button-group {
+    float: right;
+}
+
+.project_overview .button-group .button {
+    font-weight: normal;
+}
+
+.project_overview .button-group .button.lefthugging, .project_overview .button-group .button.lefthugging:hover {
+    padding-left: 7px !important;
+    font-size: 0.8em !important;
+}
+
+.project_overview .button-group .button.righthugging, .project_overview .button-group .button.righthugging:hover {
+    padding-right: 4px !important;
+}
+
+.team_dashboard {
+    padding: 10px;
+}
+
+.dashboard_client_info {
+    margin-bottom: 10px;
+    width: 100%;
+}
+
+.dashboard_client_info .dashboard_client_header {
+    font-size: 1.9em;
+}
+
+.dashboard_client_info .dashboard_client_viewusers {
+    float: right;
+}
+
+.dashboard_team_info {
+    margin-bottom: 10px;
+    width: 100%;
+}
+
+.dashboard_team_info .dashboard_team_header {
+    font-weight: bold;
+    font-size: 2.1em;
+}
+
+.dashboard_team_info .dashboard_team_viewusers {
+    float: right;
+}
+
+.team_dashboard_table, .client_dashboard_table {
+    width: 100%;
+}
+
+.team_dashboard_table td.padded, .client_dashboard_table td.padded {
+    padding: 0 10px 10px;
+    vertical-align: top;
+}
+
+.team_dashboard_table td.team_dashboard_projects, .client_dashboard_table td.client_dashboard_projects {
+    padding-left: 0;
+}
+
+.team_dashboard_table td.team_dashboard_users, .client_dashboard_table td.client_dashboard_users {
+    padding-right: 0;
+    width: 350px;
+}
+
+ul.client_users, ul.team_users, ul.project_users {
+    margin: 0;
+    padding: 0;
+}
+
+ul.team_users {
+    margin-top: 7px;
+}
+
+ul.client_users li, ul.team_users li, ul.project_users li {
+    list-style-type: none;
+    padding-bottom: 5px;
+    margin: 0;
+}
+
+.project_commits_box {
+    margin-right: 10px;
+}
+
+.commit_box {
+    margin-top: 5px
+}
+
+#global_roles_list .button-group .button, .project_roles_list .button-group .button {
+    font-size: 0.9em;
+    padding: 1px 5px;
+}
+
+#project_settings_roles {
+    padding: 0 15px;
+}
+
+#project_settings_roles h4 {
+    margin: 15px 0 0 0;
+}
+
+/* end project styling */
+
+/* account page tab panes content */
+#account_tabs_panes .content {
+    padding: 5px 0 15px 5px;
+    text-align: left;
+    font-size: 0.95em;
+}
+
+/* friend names links */
+a.friend {
+    color: #277CBA;
+}
+
+.friends_status {
+    font-size: 0.9em;
+    color: #CCC;
+}
+
+/* reporting an issue styles */
+.report_button {
+    float: right;
+}
+
+.issuetype_list {
+    text-align: center;
+    padding: 0;
+    margin: 10px auto 0 auto;
+    clear: both;
+}
+
+.issuetype_list .button, .issuetype_list .button:hover {
+    margin: 10px;
+    font-size: 1.5em;
+    font-weight: normal;
+    padding: 15px !important;
+    text-align: center;
+    min-width: 320px;
+}
+
+.issuetype_list .button img {
+    float: left;
+    clear: none;
+    margin: 0 10px 0 0;
+}
+
+.issuetype_list .button span, .issuetype_list .button:hover span {
+    display: block;
+    padding: 5px 0;
+    text-align: left;
+}
+
+.issuetype_list .button span:first-line, .issuetype_list .button:hover span:first-line {
+    font-size: 0.8em;
+}
+
+.report_issue_header {
+    margin: 10px auto 0 auto;
+    font-size: 1.5em;
+    font-weight: bold;
+    padding: 2px 0 10px 0;
+    width: 990px;
+}
+
+#report_issue_more_options_indicator {
+    text-align: left;
+    margin-top: 10px;
+}
+
+#reportissue_content {
+    width: 1010px;
+    margin: 0 auto;
+    text-align: center;
+}
+
+.report_issue_desc {
+    width: auto;
+    margin: 0 auto 0 auto;
+    text-align: left;
+}
+
+.report_issue_desc select {
+}
+
+#report_more_here {
+    color: #999;
+    font-size: 1.1em;
+    text-align: center;
+    padding-top: 20px;
+    min-height: 30px;
+}
+
+#report_form {
+    margin: 10px auto 0 auto;
+    padding: 0;
+    width: 1000px;
+    text-align: left;
+}
+
+#report_form table {
+    width: 990px;
+    margin: 0 auto;
+}
+
+#report_form table table {
+    width: auto;
+}
+
+#shortname_div {
+    margin-top: 10px !important;
+}
+
+#report_form label {
+    font-size: 1.1em;
+    padding: 3px 0 3px 0;
+    font-weight: normal;
+}
+
+.backdrop_detail_content #report_form label {
+    font-size: 1em;
+    text-transform: uppercase;
+    color: #888;
+    font-weight: normal;
+}
+
+#report_form label span {
+    display: none;
+}
+
+#report_form label.required {
+    font-weight: bold;
+}
+
+#report_form label.required span {
+    display: inline;
+}
+
+#report_form input[type="text"] {
+    font-size: 1.3em;
+    padding: 4px;
+    height: 20px;
+    text-align: left;
+    width: 100%;
+}
+
+.backdrop_detail_content #report_form input[type="text"] {
+    font-size: 1.1em;
+    padding: 2px;
+}
+
+#report_form input#title {
+    width: 804px;
+}
+
+#report_form input#shortname {
+    width: 804px;
+}
+
+#report_form select {
+    font-size: 1.1em;
+    padding: 2px;
+    height: 24px;
+    text-align: left;
+    width: 100%;
+}
+
+.backdrop_detail_content #report_form select {
+    font-size: 1em;
+    padding: 1px;
+    height: 25px;
+    text-align: left;
+    width: auto;
+}
+
+.report_issue_help {
+    padding: 5px 0 0 2px;
+}
+
+.backdrop_detail_content #report_issue_reported_issue_details {
+    padding: 5px;
+    font-size: 1.1em;
+}
+
+.backdrop_detail_content .report_issue_help {
+    padding: 3px 0 0 1px;
+}
+
+.backdrop_detail_content .reportissue_additional_information_container {
+    border-radius: 3px;
+    padding: 0 7px 9px 7px;
+    background-color: #F5F5F5;
+    margin-top: 10px;
+    margin-bottom: 0;
+}
+
+.backdrop_detail_content .report-issue-custom-access-check {
+    border-radius: 3px;
+    padding: 10px 7px 9px 7px;
+    background-color: #F5F5F5;
+    margin-top: 10px;
+    margin-bottom: 0;
+    clear: both;
+}
+
+.backdrop_detail_content .report-issue-custom-access-container {
+    margin-top: 10px;
+}
+.backdrop_detail_content .report-issue-custom-access-container > label {
+    line-height: 1.7;
+}
+.report-issue-custom-access-check > img
+{
+    margin-bottom: -3px;
+    margin-left: 3px;
+}
+
+.report-issue-custom-access-check input[type=checkbox],
+.report-issue-custom-access-container input[type=radio] {
+    margin-top: -2px;
+}
+
+.report-issue-custom-access-check input[type=checkbox] {
+    margin-left: 2px;
+    margin-right: 4px;
+}
+.report-issue-custom-access-check .acl-delete-item-link {
+    float: none;
+}
+#report_form table.additional_information { float: left; width: 323px; margin: 0 0 10px 5px; }
+.backdrop_detail_content .additional_information .report_issue_help { /*display: none;*/ }
+#report_form table.additional_information { margin-top: 10px; width: 986px; }
+#reportissue_additional_information_container .markItUp { display: none; }
+.report_issue_submit_container { font-size: 1.1em; clear: both; vertical-align: middle; margin-top: 10px; padding: 10px; text-align: right; }
+.report_issue_submit_container > div { padding: 7px; vertical-align: middle; display: inline-block; float: left; }
+.report_issue_submit_container .button, .report_issue_submit_container .button:hover { font-size: 1.1em; padding: 7px 10px; vertical-align: middle; }
+.report_issue_submit_container img { float: right; margin-right: 5px; }
+#report_issue_add_extra { margin-top: 15px; color: #333; font-size: 1.1em; }
+.upload_container {
+    padding: 35px 0;
+    margin: 20px 10px;
+    color: rgba(100, 100, 100, 0.3);
+    cursor: pointer;
+    font-size: 2em;
+    font-weight: normal;
+    text-align: center;
+    border: 2px rgba(100, 100, 100, 0.2) dashed;
+    border-radius: 5px;
+    transition: background-color 0.3s ease;
+}
+
+.upload_container .upload_click_here {
+    color: rgba(50, 150, 50, 0.65);
+}
+
+.upload_container.file_hover {
+    background-color: rgba(225, 225, 200, 0.7);
+}
+
+#file_upload_list {
+    list-style: none;
+    margin: 0;
+    padding: 0;
+}
+
+#file_upload_list li {
+    list-style: none;
+    margin: 0;
+    padding: 7px;
+    font-size: 1.1em;
+}
+
+#attach_file #file_upload_list li {
+    height: 100px;
+    position: relative;
+    margin-bottom: 10px;
+}
+
+#attach_file #file_upload_list li .progress {
+    position: absolute;
+    bottom: -7px;
+    left: 0;
+}
+
+#file_upload_list li .filename {
+    font-style: italic;
+}
+
+#file_upload_list li .filesize {
+    color: #AAA;
+    display: inline-block;
+    margin-left: 10px;
+}
+
+#file_upload_list li label {
+    width: 180px;
+    display: inline-block;
+    font-size: 1.1em;
+    font-weight: normal;
+}
+
+#file_upload_list li label:first-of-type {
+    float: left;
+    margin-top: -3px;
+}
+
+#file_upload_list li input[type="text"] {
+    width: 619px;
+}
+
+#file_upload_list .progress {
+    display: block;
+    width: 1%;
+    height: 4px;
+    margin: 0;
+    padding: 0;
+    background-color: #8C8;
+}
+
+#file_upload_list .progress.completed {
+    background-color: #00CC33;
+    opacity: 0.5;
+}
+
+#issue_view pre {
+    padding: 3px;
+    background-color: #F1F1F1;
+    border: 1px dotted #AAA;
+}
+
+#viewissue_vcs_integration_commits pre {
+    padding: 0;
+    background-color: initial;
+    border: none;
+}
+
+.textarea_save_container {
+    display: block;
+    margin: 0;
+    padding: 7px;
+    box-sizing: border-box;
+    background-color: rgb(245, 245, 245);
+    border: 1px solid rgba(100, 100, 100, 0.5);
+    border-top: 0;
+    text-align: right;
+}
+
+.textarea_save_container .button, .textarea_save_container .button:hover {
+    padding: 7px 10px;
+    font-weight: normal;
+    font-size: 1.1em;
+}
+
+#issue_view {
+    position: relative;
+    z-index: 100;
+}
+
+#issue_main_container {
+    float: left;
+    overflow: hidden;
+    width: 100%;
+}
+
+#issue_main {
+    margin: 0 10px 0 380px;
+    transition: margin 0.3s ease;
+}
+
+#issue_main_container.uncollapsed #issue_main {
+    margin-left: 50px;
+}
+
+#issue_details_container {
+    float: left;
+    width: 360px;
+    margin-left: -100%;
+    transition: width 0.3s ease;
+}
+
+#issue_details {
+    display: inline-block;
+    float: left;
+    width: 350px;
+    margin: 0 10px;
+    vertical-align: top;
+    border-right: 1px solid #DDD;
+    box-shadow: 10px 0 15px -18px rgba(0, 0, 0, 0.8);
+    position: relative;
+    transition: width 0.3s ease;
+}
+
+@-moz-document url-prefix() {
+    #issue_details {
+        box-shadow: 10px 0 15px -22px rgba(0, 0, 0, 0.8);
+    }
+}
+
+#issue_details .issue_details_fieldsets_wrapper {
+    width: 350px;
+    opacity: 1;
+    visibility: visible;
+    transition: opacity 0.3s ease, visibility 0.3s ease, margin-left 0.3s ease;
+}
+
+#issue_details_container.collapsed .issue_details_fieldsets_wrapper {
+    opacity: 0;
+    visibility: hidden;
+    margin-left: -350px;
+}
+
+#issue_view fieldset {
+    border: 0;
+    padding: 5px;
+    margin: 0;
+}
+
+#issue_view fieldset legend {
+    border: 0;
+    color: #777;
+    display: block;
+    font-size: 1.2em;
+    font-weight: normal;
+    padding: 30px 0 5px;
+    width: 100%;
+    border-bottom: 1px dotted #CCC;
+}
+
+#issue_view fieldset:first-of-type legend, #issue_details_container fieldset legend {
+    padding-top: 5px;
+}
+
+.reportissue_error tr {
+    background-color: #FEE;
+}
+
+.reportissue_error tr td input, .reportissue_error tr td textarea, .reportissue_error tr td select {
+    background-color: #FEE;
+    border-color: #B77;
+}
+
+.reportissue_error label {
+    color: #955;
+}
+
+.reportissue_error .faded_out .dark {
+    color: #aa8D8D;
+}
+
+#reportissue_extrafields {
+    list-style-type: none;
+    padding: 0;
+    margin: 10px 0 0 0;
+    width: 1005px;
+    clear: both;
+    font-size: 1em;
+}
+
+#reportissue_extrafields li {
+    font-weight: normal;
+    clear: none;
+    margin: 5px;
+    min-height: 26px;
+    width: 310px;
+    text-align: left;
+    float: left;
+}
+
+#reportissue_extrafields li img {
+    margin: 2px 5px 0 0;
+    float: left;
+}
+
+#reportissue_extrafields li div {
+    clear: none;
+    margin-top: 2px;
+}
+
+#reportissue_extrafields li select, #reportissue_extrafields input[type="text"] {
+    width: 255px;
+    font-size: 0.8em;
+    height: 20px;
+    padding: 1px;
+    float: left;
+}
+
+#reportissue_extrafields li a.img:hover {
+    border-bottom: 0;
+}
+
+/* end report issue styling */
+
+/* very visible green button */
+.nice_button {
+    padding: 0;
+    color: #FFF;
+    border: 0;
+    position: relative;
+    display: inline;
+    text-align: center;
+    margin-left: 10px;
+}
+
+.nice_button input {
+    border: 0;
+    border-top: 1px solid #9D9;
+    color: #FFF;
+    padding: 3px;
+    font-weight: bold;
+    background-color: #5a5;
+    cursor: pointer;
+}
+
+.nice_button input:active {
+    background-color: #7B7;
+}
+
+.nice_button input:hover {
+    background-color: #8C8;
+}
+
+.nice_button.disabled {
+    padding: 0;
+    color: #FFF;
+    border: 0;
+    position: relative;
+    display: inline;
+    text-align: center;
+    margin-left: 10px;
+}
+
+.nice_button.disabled input {
+    border: 0;
+    border-top: 1px solid #F9F9F9;
+    color: #AAA;
+    padding: 3px;
+    font-weight: bold;
+    background-color: #EEE;
+    cursor: pointer;
+}
+
+.nice_button.disabled input:active {
+    background-color: #F5F5F5;
+}
+
+.nice_button.workflow {
+    padding: 0;
+    color: #FFF;
+    border: 1px solid #E3DDA5;
+    position: relative;
+    display: inline;
+    text-align: center;
+    margin: 0;
+}
+
+.nice_button.workflow input {
+    border: 0;
+    border-top: 0;
+    border-left: 1px solid #CDC895;
+    border-bottom: 1px solid #CDC895;
+    color: #6E6E53;
+    padding: 2px 3px;
+    font-weight: normal;
+    background-color: #E3DDA5;
+    cursor: pointer;
+}
+
+.nice_button.workflow input:active {
+    background-color: #E9E9B0;
+}
+
+.nice_button.workflow input:hover {
+    background-color: #D3CE99;
+}
+
+.workflow_actions .button,
+.workflow_actions .button:hover,
+.button-group > .button,
+.button-group > .button:hover,
+.button-group > .button-dropdown,
+.button-group > .button-dropdown:hover {
+    border-radius: 0;
+    border-left-width: 0;
+    font-size: 1em;
+    padding: 4px 8px;
+}
+
+.workflow_actions .button.first,
+.workflow_actions .button.first:hover,
+.button-group > .button:first-child,
+.button-group > .button:first-child:hover,
+.button-group > .button.first,
+.button-group > .button.first:hover,
+.button-group > .button-dropdown:first-child,
+.button-group > .button-dropdown:first-child:hover,
+.button-group > .button-dropdown.first,
+.button-group > .button-dropdown.first:hover {
+    border-left-width: 1px;
+    border-top-left-radius: 3px;
+    border-bottom-left-radius: 3px;
+}
+
+.workflow_actions .button.last,
+.button-group > .button:last-child,
+.button-group > .button.last,
+.button-group > .button-dropdown:last-child,
+.button-group > .button-dropdown.last {
+    border-top-right-radius: 3px;
+    border-bottom-right-radius: 3px;
+}
+
+.button-group .button.lefthugging {
+    border-left: none;
+}
+
+.button-group .button.righthugging {
+    border-right: none;
+}
+
+.workflow_actions li.more_actions {
+    margin-left: 5px;
+}
+
+#workflow_actions .more_actions_dropdown {
+    margin-top: 2px;
+    border-radius: 2px;
+    font-size: 1.1em;
+}
+
+.workflow_actions li.workflow {
+    position: relative;
+}
+
+.workflow_actions li.workflow .tooltip {
+    left: auto;
+    right: 0;
+    bottom: auto;
+    top: 34px;
+    width: auto;
+    white-space: nowrap;
+    transition-delay: 1s;
+}
+
+.workflow_actions li.workflow .tooltip:before, .workflow_actions li.workflow .tooltip:after {
+    left: auto;
+    right: 10px;
+}
+
+.button-group .button,
+.button-group > .button-dropdown {
+    float: left;
+}
+
+.button-group > .button-dropdown {
+    position: relative;
+    border: 1px solid rgba(0, 0, 0, 0.2);
+    border-left: none;
+}
+
+.button-group > .button-dropdown, .button-group > .button-dropdown:hover {
+    padding: 0;
+}
+
+.button-group > .button-dropdown .button {
+    border-radius: 3px;
+    box-shadow: none;
+    border: none;
+    background: none;
+}
+
+.button-group > .button-dropdown .button:hover {
+    box-shadow: none;
+    border: none;
+    background: none;
+}
+
+.button-group > .button-dropdown .dropper, .button-group > .button-dropdown .dropper:hover {
+    border-left: 1px solid transparent;
+    border-top-left-radius: 0;
+    border-bottom-left-radius: 0;
+}
+
+.button-group > .button-dropdown .dropper:hover {
+    border-left-color: rgba(0, 0, 0, 0.2);
+}
+
+.project_header_right .button, .project_header_right .button:hover, #tab_csv_pane .button-group .button, #tab_csv_pane .button-group .button:hover, .project_strip .button-group .button, .project_strip .button-group .button:hover {
+    padding: 4px 8px;
+    font-size: 1em;
+    font-weight: normal;
+}
+
+.project_header_right .button.reportissue_dropdown_button, .project_header_right .button.reportissue_dropdown_button:hover {
+    padding-left: 0 !important;
+}
+
+.button-group.inset .button, .button-group.inset .button:last-child, .button-group.inset .button:first-child, .button-group.inset .button:hover {
+    border: none;
+    font-size: 1.1em;
+    padding: 8px 12px;
+    color: #555;
+    box-shadow: none;
+    font-weight: normal;
+}
+
+.button-group.inset .button.button-pressed, .button-group.inset .button.button-pressed:hover {
+    box-shadow: 0 0 6px rgba(150, 150, 150, 0.4) inset;
+    color: #888;
+}
+
+/* end very visible button */
+
+#issue_details_container.collapsed {
+    width: 30px;
+}
+
+#issue_details_container.collapsed #issue_details {
+    width: 20px;
+}
+
+#issue_details fieldset {
+    margin: 0 8px 15px 0;
+    border-color: rgba(0, 0, 0, 0.2);
+}
+
+#issue_details fieldset ul {
+    margin-top: 0;
+    padding-top: 0;
+}
+
+#issue_details legend {
+    cursor: pointer;
+}
+
+#issue_details fieldset .popup_box, #report_form .reportissue_additional_information_container td.report_issue_help > ul.popup_box {
+    font-size: 1em;
+    left: 0;
+    right: 2px;
+    top: 50%;
+    margin-top: 14px;
+    z-index: 10001;
+    text-align: left;
+    border-top-right-radius: 0;
+}
+
+a.dropper.dropdown_link {
+    position: absolute;
+    right: 2px;
+    top: 50%;
+    margin-top: -11px;
+    line-height: 1em;
+}
+
+a.dropper.dropdown_link:hover {
+    border: none;
+    text-decoration: none;
+}
+
+#issue_details fieldset img.dropdown, #report_form .reportissue_additional_information_container td.report_issue_help > a > img.dropdown {
+    float: none;
+    margin: 3px;
+}
+
+#issue_details fieldset dl:hover img.dropdown, #report_form .reportissue_additional_information_container tr:hover > td.report_issue_help > a > img.dropdown {
+    display: inline;
+}
+
+#issue_details fieldset dl {
+    padding: 3px;
+}
+
+#issue_details fieldset dt, #issue_details fieldset dd {
+    float: none;
+    display: inline-block;
+    vertical-align: middle;
+    padding: 0;
+    line-height: 1em;
+}
+
+#issue_details fieldset #issue_percent_complete {
+    width: 160px;
+    float: right;
+    display: inline;
+}
+
+#project_planning.milestone-sort #project_planning_action_strip, #project_planning #milestone-sort-actions {
+    display: none;
+}
+
+#project_planning.milestone-sort #milestone-sort-actions {
+    display: block;
+}
+
+.project_header_right .button-pressed, #issue_details fieldset a.dropper.button-pressed, .milestone_box .header .dropper.button-pressed, #project_planning_action_strip .dropper.button-pressed, #report_form .reportissue_additional_information_container td.report_issue_help > .dropper.button-pressed {
+    box-shadow: 0 0 3px rgba(0, 0, 0, 0.3) inset;
+    border-radius: 2px;
+}
+
+#project_planning_action_strip .more_actions_dropdown {
+    margin-top: -1px;
+}
+
+#project_planning_action_strip .fancydropdown {
+    width: 360px;
+    height: 32px;
+    text-align: center;
+    box-sizing: border-box;
+    border: 1px solid rgba(150, 150, 150, 0.3);
+    border-radius: 2px;
+    background: -webkit-linear-gradient(top, #FFFFFF 0%, #F1F1F1 100%);
+    background: linear-gradient(to bottom, #FFFFFF 0%, #F1F1F1 100%);
+    vertical-align: middle;
+    position: relative;
+}
+
+#project_planning_action_strip .fancydropdown img {
+    vertical-align: middle;
+    margin: 0;
+    float: none;
+}
+
+#project_planning_action_strip .fancydropdown #selected_milestone_status_details {
+    position: absolute;
+    width: 100%;
+    left: 0;
+    top: 0;
+    height: 30px;
+}
+
+.milestone_virtual_status .statusblocks {
+    display: block;
+    width: 100%;
+    height: 100%;
+}
+
+.milestone_virtual_status .statusblock {
+    display: block;
+    float: left;
+    clear: none;
+    height: 27px;
+    opacity: 0.2;
+    transition: opacity 0.3s ease;
+    margin-top: 0;
+    margin-left: 0;
+}
+
+.milestone_virtual_status .statusblock:hover {
+    opacity: 0.35;
+}
+
+.milestone_virtual_status .milestonename {
+    position: absolute;
+    width: 100%;
+    left: 6px;
+    top: 7px;
+    font-size: 0.9em;
+    line-height: 1em;
+    padding: 0;
+}
+
+.milestone_virtual_status .milestone_percentage, .issue_percentage {
+    width: 100%;
+    position: absolute;
+    bottom: -5px;
+    left: 0;
+}
+
+.milestone_virtual_status .tooltip {
+    font-size: 0.9em;
+    opacity: 1;
+}
+
+#project_planning_action_strip .fancydropdown + ul {
+    left: auto;
+    right: 15px;
+    font-size: 0.9em;
+    z-index: 1012;
+}
+
+#issue_details fieldset a.dropper.button-pressed img, .reportissue_additional_information_container td.report_issue_help > .dropper.button-pressed img {
+    display: inline;
+}
+
+#issue_details fieldset .more_actions_dropdown li a, #issue_details fieldset ul.more_actions_dropdown li a:hover {
+    font-size: 1em;
+}
+
+#issue_details fieldset .userdropdown {
+    position: inherit;
+}
+
+.issue_detail_field {
+    font-size: 1.1em;
+    margin-bottom: 2px;
+}
+
+.issue_detail_field dl {
+    font-size: 0.9em;
+}
+
+.issue_detail_field:hover {
+    background-color: rgba(200, 200, 200, 0.2);
+    border-radius: 3px;
+}
+
+.issue_detail_field dt {
+    width: 35%;
+    overflow: hidden;
+    text-overflow: ellipsis;
+    white-space: nowrap;
+    font-weight: normal;
+    color: rgb(125, 125, 125);
+}
+
+.issue_detail_field dd {
+    width: auto;
+    color: rgb(35, 35, 35);
+}
+
+#issue_timetracking_container {
+    position: relative;
+}
+
+#issue_timetracking_log_time {
+    position: absolute;
+    top: -26px;
+    right: 0;
+}
+
+/* workflow actions */
+@-webkit-keyframes show {
+    from {
+        opacity: 0;
+    }
+    to {
+        opacity: 100;
+    }
+}
+
+@keyframes top_slide {
+    from {
+        top: -35px;
+    }
+    to {
+        top: 14px;
+    }
+}
+
+#workflow_actions {
+    position: absolute;
+    margin-top: 3px;
+    right: 14px;
+    height: 25px;
+    z-index: 102;
+    -webkit-animation: show 0.3s ease-out;
+    animation: show 0.3s ease-out;
+}
+
+ul.workflow_actions {
+    margin-top: 0;
+}
+
+ul.workflow_actions > li {
+    display: block;
+    float: left;
+    border-radius: 0;
+    padding: 0;
+    line-height: 1;
+}
+
+ul.workflow_actions li form {
+    display: inline;
+    margin: 0;
+    padding: 0;
+}
+
+ul.workflow_actions li input, ul.workflow_actions li:hover input {
+    box-shadow: 0 1px 3px rgba(0, 0, 0, 0.2) !important;
+}
+
+ul.workflow_actions li:hover {
+    box-shadow: 0 0 2px rgba(0, 0, 0, 0.2);
+}
+
+#viewissue_find_issue_input {
+    width: 350px;
+}
+
+/* end workflow actions */
+
+/* fullpage (faded out) backdrop styling */
+#fullpage_backdrop ul.duplicate_issues {
+    list-style-type: none;
+    padding: 0;
+    margin: 0;
+    clear: both;
+}
+
+#fullpage_backdrop ul.duplicate_issues li {
+    font-weight: normal;
+    margin: 0 0 3px 0;
+    text-align: left;
+}
+
+#fullpage_backdrop ul.duplicate_issues li input[type="checkbox"] {
+    margin-left: 0;
+}
+
+#fullpage_backdrop ul.duplicate_issues li {
+    padding-left: 5px;
+    margin-bottom: 5px;
+}
+
+#fullpage_backdrop ul.duplicate_issues {
+    margin: 10px 0 5px 0;
+}
+
+#fullpage_backdrop_indicator {
+    position: absolute;
+    top: 45%;
+    left: 50%;
+    width: 300px;
+    margin-left: -150px;
+    z-index: 100001;
+    color: #999;
+    font-size: 15px;
+    font-weight: normal;
+}
+
+.fullpage_backdrop_content {
+    position: relative;
+    z-index: 100001;
+}
+
+.fullpage_backdrop {
+    background-color: rgba(255, 255, 255, 0.7);
+    z-index: 100000;
+    width: 100%;
+    height: 100%;
+    overflow: auto;
+    position: fixed;
+    top: 0;
+    left: 0;
+    margin: 0;
+    padding: 0;
+    text-align: center;
+}
+
+.backdrop_box {
+    position: absolute;
+    top: 60px;
+    left: 50%;
+    z-index: 100001;
+    clear: both;
+    padding: 0 !important;
+}
+
+.backdrop_box#reportissue_container {
+    top: 10px;
+}
+
+.backdrop_box.small {
+    width: 400px;
+    margin: 0 -200px 0 -200px;
+}
+
+.backdrop_box.mediumsmall {
+    width: 500px;
+    margin: 0 -250px 0 -250px;
+}
+
+.backdrop_box.medium {
+    width: 600px;
+    margin: 0 -300px 0 -300px;
+}
+
+.backdrop_box.large {
+    width: 800px;
+    margin: 0 -400px 200px -400px;
+}
+
+.backdrop_box.huge {
+    width: 1010px;
+    margin: 0 -500px 200px -500px;
+}
+
+.backdrop_box .backdrop_detail_header {
+    text-align: left;
+}
+
+.backdrop_detail_content {
+    font-weight: normal;
+    font-size: 1.0em;
+    padding: 5px;
+    background: transparent;
+    text-align: left;
+}
+
+#reportissue_container .backdrop_detail_content {
+    padding: 5px;
+    font-size: 0.9em;
+}
+
+#reportissue_container .backdrop_detail_footer {
+    padding: 5px;
+    font-size: 1.1em;
+}
+
+#reportissue_container .backdrop_detail_footer a {
+    font-weight: normal;
+}
+
+.backdrop_detail_content #report_issue_add_extra, .backdrop_detail_content #reproduction_steps_div {
+    display: none;
+}
+
+.backdrop_detail_content .tab_menu {
+    margin-top: 30px;
+    margin-bottom: 10px;
+    font-size: 1.1em;
+}
+
+.backdrop_detail_footer {
+    clear: both;
+    font-size: 1.1em;
+    padding: 5px;
+    text-align: right;
+    background-color: transparent;
+}
+
+#dialog_backdrop_content, #dialog_backdrop_modal_content {
+    margin-left: -300px;
+    width: 600px;
+    overflow: hidden;
+}
+
+#dialog_backdrop_content h3, #dialog_backdrop_modal_content h3 {
+    margin: 5px;
+    padding: 0 0 7px 0;
+    color: #999;
+    border-bottom: 1px dotted rgb(185, 185, 185);
+    font-weight: normal;
+}
+
+#dialog_content, #dialog_modal_content {
+    padding: 0 7px;
+    font-size: 1em;
+    margin: 0;
+    z-index: 1;
+    background-color: transparent;
+}
+
+#dialog_yes, #dialog_no, #dialog_okay {
+    font-size: 1em;
+    padding: 5px 10px !important;
+}
+
+#dialog_indicator {
+    display: inline-block;
+    margin-right: 5px;
+    vertical-align: middle;
+    float: none;
+}
+
+/* end backdrop styling */
+
+/* main issue view styling */
+.viewissue_container {
+    width: 100%;
+    text-align: left;
+    padding: 0 0 50px 0;
+    margin: 10px 0 0;
+    line-height: 1.9;
+}
+
+#viewissue_changed > form > div > input, #viewissue_changed > form > div > button, #viewissue_saved > div > button {
+    line-height: 21px !important;
+    margin-top: -3px;
+    padding: 1px 8px;
+}
+
+/* issue info boxes */
+#viewissue_menu li {
+    box-shadow: 1px -1px 1px rgba(50, 50, 50, 0.2);
+}
+
+#viewissue_menu li.selected {
+    box-shadow: 0 -3px 5px -4px rgba(50, 50, 50, 0.5);
+}
+
+#viewissue_menu li a {
+    font-size: 1em;
+}
+
+#viewissue_tabs {
+    clear: both;
+    height: 30px;
+    margin: 50px 5px 0 5px;
+}
+
+#issue_info_container {
+    text-align: left;
+    z-index: 0;
+    vertical-align: middle;
+    font-size: 1em;
+    font-weight: normal;
+    color: #F5F5F5;
+    width: auto;
+    position: relative;
+    margin: 0 5px 3px 5px;
+    background: rgba(248, 245, 222, 0.92);
+    border-radius: 0 0 3px 3px;
+    box-shadow: 0 1px 4px rgba(0, 0, 0, 0.3);
+}
+
+.issue_info {
+    color: #333;
+    text-shadow: 1px 1px 0 #FFF;
+    position: relative;
+    padding: 3px 3px 3px 5px;
+    font-weight: normal;
+    min-height: 22px;
+}
+
+.issue_info .buttons {
+    float: right;
+    margin: 0;
+}
+
+.issue_info .buttons .button input, .issue_info .buttons .button button {
+    padding: 0 4px;
+    font-size: 0.9em;
+}
+
+.issue_info a {
+    font-size: 0.95em;
+    font-weight: bold;
+}
+
+.issue_info.aligned {
+    margin: 10px auto 5px auto;
+    padding: 3px;
+    width: auto;
+    text-align: center;
+}
+
+.issue_info.full_width {
+    margin: 5px 5px 0 5px;
+    padding: 5px;
+    position: relative;
+}
+
+.issue_info.full_width img {
+    float: left;
+    margin: 0 10px 0 5px;
+}
+
+.issue_info .header {
+    font-size: 1.1em;
+    line-height: 1.3;
+}
+
+.issue_info .content, .notfound_error .content {
+    font-weight: normal;
+    font-size: 0.95em;
+    line-height: 1;
+}
+
+.issue_info.error.active ~ .issue_info_backdrop {
+    background-color: #FAA;
+}
+
+#issue_deleted_message {
+    width: 900px;
+    font-size: 1.1em;
+    text-align: center;
+    margin: 25px auto 0 auto;
+}
+
+#issue_deleted_message .header, #issue_deleted_message .content {
+    text-align: center;
+}
+
+#notfound_error {
+    vertical-align: middle;
+    text-align: center;
+    padding: 15px;
+    color: #B32626;
+    font-size: 1.3em;
+    width: 600px;
+    margin: 25px auto 0 auto;
+    box-shadow: 0 0 15px rgba(0, 0, 0, 0.3);
+    background-color: rgba(255, 50, 50, 0.25);
+}
+
+#notfound_error .content {
+    font-weight: normal;
+}
+
+#notfound_error .header {
+    text-align: center;
+}
+
+#viewissue_saved {
+    cursor: pointer;
+}
+
+#viewissue_error .content {
+    font-size: 1.1em;
+    padding-top: 5px;
+    padding-bottom: 5px;
+    text-align: left;
+}
+
+/* end issue info boxes */
+
+/* issue extra data (pain and votes) - includes search result styling */
+#viewissue_header_container {
+    position: relative;
+    margin: 0 10px;
+    z-index: 1000;
+    transition: margin-left 0.3s ease-in-out, margin-right 0.3s ease-in-out;
+}
+
+#viewissue_header_container.fixed {
+    position: fixed;
+    top: 0;
+    left: 0;
+    margin: 0;
+}
+
+#viewissue_header_container.fixed #issue_info_container .issue_info_backdrop {
+    box-shadow: 0 1px 3px rgba(0, 0, 0, 0.5);
+}
+
+#viewissue_header_container table.title_area {
+    table-layout: fixed;
+    position: relative;
+    width: 100%;
+    border-bottom: 1px solid #CCC;
+    box-shadow: 0 0 3px rgba(0, 0, 0, 0.2);
+    background: -webkit-linear-gradient(top, #FFFFFF 0%, #F1F1F1 100%); /* Chrome10+,Safari5.1+ */
+    background: linear-gradient(to bottom, #FFFFFF 0%, #F1F1F1 100%); /* W3C */
+}
+
+.blocking #viewissue_header_container table.title_area {
+    border-bottom-color: #C59494;
+    box-shadow: 0 0 3px rgba(0, 0, 0, 0.2);
+    background: -webkit-linear-gradient(top, #FFFFFF 0%, #F4D1D1 100%); /* Chrome10+,Safari5.1+ */
+    background: linear-gradient(to bottom, #FFFFFF 0%, #F4D1D1 100%); /* W3C */
+}
+
+@-webkit-keyframes top_slide {
+    from {
+        top: -35px;
+    }
+    to {
+        top: 6px;
+    }
+}
+
+@keyframes top_slide {
+    from {
+        top: -35px;
+    }
+    to {
+        top: 6px;
+    }
+}
+
+#workflow_actions.fixed {
+    position: fixed;
+    top: 6px;
+    right: 67px;
+    margin-top: 0;
+    z-index: 1001;
+    display: block;
+    -webkit-animation: top_slide 0.3s ease-out;
+    animation: top_slide 0.3s ease-out;
+}
+
+#viewissue_header_container.fixed #votes_additional, #viewissue_header_container.fixed #user_pain_additional {
+    display: none;
+}
+
+#workflow_actions.fixed #comment_add_button {
+    margin-left: 5px;
+    border-radius: 4px;
+}
+
+#comment_add_button {
+    padding: 0;
+}
+
+#issue_main .button_container {
+    display: inline-block;
+    float: right;
+    margin: -6px 0 0;
+    font-size: 1.1em;
+}
+
+#issue_main .button_container .button {
+    font-weight: normal;
+    padding: 4px 8px;
+    font-size: 0.8em;
+}
+
+#viewissue_comments #comment_add_button .button {
+    padding: 2px 10px;
+    font-size: 1em;
+}
+
+.user_pain, .votes {
+    font-size: 2.3em;
+    font-weight: bold;
+    line-height: 1.2;
+}
+
+.user_pain {
+    color: rgb(115, 137, 113);
+}
+
+#votes_additional {
+    vertical-align: middle;
+}
+
+.votes {
+    color: #999;
+    text-align: center;
+}
+
+.votes .votes_header {
+    text-transform: uppercase;
+    font-size: 0.43em;
+    line-height: 1.3;
+}
+
+#vote_up, #vote_down {
+    width: 16px;
+    text-align: center;
+    padding: 2px;
+}
+
+.user_pain_calculated {
+    font-size: 0.8em;
+    font-weight: normal;
+    color: rgb(119, 133, 116);
+}
+
+#user_pain_additional {
+    text-align: center;
+    border-left: 1px solid rgba(100, 100, 100, 0.1);
+    background: -webkit-linear-gradient(top, rgba(150, 200, 150, 0.1) 0%, rgba(140, 190, 140, 0.4) 100%); /* Chrome10+,Safari5.1+ */
+    background: linear-gradient(to bottom, rgba(150, 200, 150, 0.1) 0%, rgba(140, 190, 140, 0.4) 100%); /* W3C */
+}
+
+#viewissue_triaging {
+    display: block;
+    margin: 0;
+    padding: 5px;
+    font-weight: bold;
+    font-size: 1.1em;
+    text-align: center;
+    width: 100%;
+    height: 100%;
+    box-sizing: border-box;
+    vertical-align: middle;
+}
+
+.search_results .yellow_borderless .user_pain {
+    color: #B6aC6D;
+}
+
+.search_results .user_pain, .search_results .votes {
+    font-size: 1.5em;
+}
+
+.search_results .votes {
+    color: #88C;
+}
+
+.search_results .red_borderless .user_pain {
+    color: #B55;
+}
+
+.userpain_below_threshold td {
+    border-top: 2px solid #B77;
+}
+
+.userpain_below_threshold td .status_table td {
+    border-top: 0;
+}
+
+/* end issue pain and votes */
+
+/* viewissue navigation */
+.issue_navigation {
+    width: 30px;
+    text-align: center;
+    position: relative;
+    background: -webkit-linear-gradient(top, #FAFAFA 0%, #EAEAEA 100%); /* Chrome10+,Safari5.1+ */
+    background: linear-gradient(to bottom, #FAFAFA 0%, #EAEAEA 100%); /* W3C */
+}
+
+.issue_navigation:hover {
+    background: -webkit-linear-gradient(top, #F5F5F5 0%, #E5E5E5 100%); /* Chrome10+,Safari5.1+ */
+    background: linear-gradient(to bottom, #F5F5F5 0%, #E5E5E5 100%); /* W3C */
+}
+
+.issue_navigation:hover .tooltip {
+    top: 65px;
+    bottom: auto;
+    right: auto;
+    left: auto;
+    width: 300px;
+    position: absolute;
+    text-align: left;
+}
+
+.issue_navigation:hover .tooltip.leftie:before, .issue_navigation:hover .tooltip.leftie:after {
+    left: 25px;
+    right: auto;
+}
+
+.issue_navigation:hover .tooltip.rightie:before, .issue_navigation:hover .tooltip.rightie:after {
+    right: 24px;
+    left: auto;
+}
+
+.issue_navigation:hover .tooltip.leftie:before,
+.issue_navigation:hover .tooltip.leftie:after {
+    left: 15px;
+}
+
+.issue_navigation:hover .tooltip.rightie:before,
+.issue_navigation:hover .tooltip.rightie:after {
+    left: 305px;
+}
+
+#go_previous_issue:hover .tooltip {
+    left: 0;
+}
+
+#go_previous_open_issue:hover .tooltip {
+    left: 0;
+}
+
+#go_next_issue:hover .tooltip {
+    right: 0;
+}
+
+#go_next_open_issue:hover .tooltip {
+    right: 0;
+}
+
+#go_next_issue {
+    border-left: 1px solid rgba(100, 100, 100, 0.3);
+}
+
+#go_previous_issue {
+    border-right: 1px solid rgba(100, 100, 100, 0.3);
+}
+
+.issue_navigation a {
+    display: block;
+    padding-top: 20px;
+    padding-bottom: 20px;
+    line-height: 0;
+}
+
+/* end viewissue navigation */
+
+/* time spent */
+.issue_timespent_form {
+    margin-top: 5px;
+    margin-bottom: 10px;
+}
+
+.issue_timespent_form li label {
+    display: inline-block;
+    min-width: 150px;
+}
+
+.issue_timespent_form li label.optional {
+    font-weight: normal;
+}
+
+#spent_time_content a {
+    font-size: 1em;
+}
+
+#estimated_percentbar {
+    width: 200px;
+    margin-top: 5px;
+}
+
+/* end time spent */
+
+/* issue edit and undo link styling - also what makes them appear and disappear */
+#title_edit {
+    margin-top: 5px;
+}
+
+img.dropdown {
+    float: left;
+    margin-right: 5px;
+    display: none;
+    cursor: pointer;
+    margin-top: 6px;
+}
+
+img.spinning {
+    float: right;
+    margin-right: 5px;
+}
+
+dd:hover img.dropdown, .hoverable:hover img.dropdown {
+    float: left;
+    margin-right: 5px;
+    display: inline;
+}
+
+.issue_detail_changed img.undo, .issue_detail_unmerged img.undo {
+    float: left;
+    margin-right: 5px;
+    display: inline;
+}
+
+img.undo {
+    display: none;
+}
+
+#viewissue_left_box_issuetype img.undo, #viewissue_left_box_issuetype img.dropdown {
+    margin-top: 7px;
+}
+
+/* end edit and undo styling */
+
+/* issue left hand list */
+.issue_lefthand {
+    width: 300px;
+    padding: 0;
+    vertical-align: top;
+}
+
+dl {
+    margin: 0;
+    font-size: 0.85em;
+    padding: 0 0 0 0;
+    position: relative;
+    min-height: 16px;
+    clear: both;
+}
+
+dt {
+    width: 85px;
+    font-weight: bold;
+    padding: 3px 2px 2px 2px;
+    clear: both;
+}
+
+dd {
+    float: left;
+    display: block;
+    width: 195px;
+    font-weight: normal;
+    margin: 0;
+    padding: 3px 5px 1px 2px;
+    min-height: 16px;
+}
+
+#viewissue_left_box_top {
+    margin: 10px 0 0;
+}
+
+#viewissue_left_box_bottom {
+    margin: 5px;
+}
+
+#viewissue_left_box_issuetype, #viewissue_left_box_status {
+    margin: 0 5px 0 2px;
+}
+
+#viewissue_left_box_issuetype table tr td {
+    font-size: 1.1em;
+    font-weight: bold;
+}
+
+#viewissue_left_box_status {
+    font-weight: normal;
+}
+
+#viewissue_left_box_status table tr td {
+    font-weight: normal;
+}
+
+.issue_closed .status_badge {
+    opacity: 0.7;
+}
+
+.status_badge {
+    font-weight: normal;
+    display: inline-block;
+    color: rgba(0, 0, 0, 0.45);
+    text-transform: uppercase;
+    border: 1px solid rgba(0, 0, 0, 0.2);
+    padding: 3px 5px;
+    line-height: 1;
+    border-radius: 3px;
+    vertical-align: middle;
+}
+
+*.button-pressed + .more_actions_dropdown {
+    display: block;
+}
+
+.userdropdown .more_actions_dropdown, .article .userdropdown .more_actions_dropdown {
+    right: auto;
+    font-size: 1em;
+}
+
+.more_actions_dropdown {
+    padding: 0;
+    position: absolute;
+    z-index: 99999;
+    right: 0;
+    display: none;
+    background: #FFF;
+    border: 1px solid #CCC;
+    box-shadow: 0 0 3px rgba(0, 0, 0, 0.2);
+}
+
+.more_actions_dropdown li {
+    min-height: 23px;
+    position: relative;
+    display: block;
+    line-height: 1.7;
+    text-transform: none;
+}
+
+.more_actions_dropdown li:first-child {
+    border-top-left-radius: 3px;
+    border-top-right-radius: 3px;
+}
+
+.more_actions_dropdown li:last-child {
+    border-bottom-left-radius: 3px;
+    border-bottom-right-radius: 3px;
+}
+
+.more_actions_dropdown li a, .more_actions_dropdown li a:hover {
+    display: block;
+    font-size: 0.9em;
+    font-weight: normal;
+    color: #333;
+    text-decoration: none;
+    border: 0;
+    padding: 3px 5px;
+    line-height: 1.3;
+    white-space: nowrap;
+}
+
+#issue_details .more_actions_dropdown li a, #issue_details .more_actions_dropdown li a:hover {
+    white-space: normal;
+}
+
+.more_actions_dropdown li:hover {
+    background-color: #F1F1F1;
+}
+
+ul.workflow_actions .more_actions_dropdown li:hover {
+    box-shadow: none;
+}
+
+.more_actions_dropdown li.header:hover, .more_actions_dropdown li.nohover:hover {
+    background-color: transparent;
+}
+
+.more_actions_dropdown li:hover .tooltip {
+    bottom: 31px !important;
+    top: auto !important;
+    width: 400px;
+    left: auto;
+    right: 0;
+    margin-left: 0;
+    margin-right: 0;
+    font-size: 0.9em;
+}
+
+.more_actions_dropdown li .tooltip {
+    bottom: 31px !important;
+    top: auto !important;
+}
+
+.more_actions_dropdown li img {
+    display: inline-block;
+    vertical-align: text-bottom;
+    margin-right: 5px;
+}
+
+.more_actions_dropdown li.disabled a {
+    color: #AAA !important;
+    text-shadow: 1px 1px 0 #FFF;
+}
+
+.more_actions_dropdown li.form_container {
+    padding-left: 5px;
+}
+
+.title_left_images {
+    width: 32px;
+    padding: 0;
+    position: relative;
+    line-height: 0;
+}
+
+.title_left_images > .tooltip.from-above.leftie {
+    line-height: 1.43;
+}
+
+.title_left_images:first-child {
+    width: 42px;
+}
+
+.title_left_images:hover .tooltip {
+    left: 0;
+    right: auto;
+    top: 65px;
+    bottom: auto;
+    width: 370px;
+    position: absolute;
+}
+
+.title_left_images:hover .tooltip:before, .title_left_images:hover .tooltip:after {
+    left: 15px;
+}
+
+.title_left_images img {
+    margin-left: 5px;
+}
+
+.title_left_images:first-child img {
+    margin-left: 10px;
+}
+
+.typeahead.dropdown-menu {
+    list-style: none;
+    border: 1px solid rgba(100, 100, 100, 0.3);
+    border-radius: 2px;
+    font-size: 1.1em;
+    display: block;
+    width: 100%;
+    background: #FFF;
+    margin: 2px 0;
+    position: absolute;
+    box-sizing: border-box;
+    z-index: 10000;
+    box-shadow: 0 0 3px rgba(0, 0, 0, 0.2);
+}
+
+.typeahead.dropdown-menu li {
+    padding: 5px;
+    display: block;
+    transition: background-color 0.3s ease;
+    background-color: transparent;
+    font-size: 1.1em;
+}
+
+.typeahead.dropdown-menu li a, .typeahead.dropdown-menu li img {
+    vertical-align: middle;
+    display: inline-block;
+    color: #333;
+}
+
+.typeahead.dropdown-menu li.active {
+    background-color: #F1F1F1;
+}
+
+.typeahead.dropdown-menu li img {
+    margin-right: 5px;
+    border-radius: 12px;
+    width: 22px;
+}
+
+/* left hand dropdown boxes */
+.dropdown_header, .more_actions_dropdown li.header {
+    font-weight: normal;
+    font-size: 1.05em;
+    color: #888;
+    border-bottom: 1px dotted #CCC;
+    padding: 7px;
+    margin-bottom: 5px;
+}
+
+.dropdown_content {
+    font-weight: normal;
+    padding-top: 5px;
+    font-size: 0.9em;
+}
+
+.dropdown_content ul {
+    list-style-type: none;
+    padding: 0;
+    margin: 5px 0 0 0;
+    clear: both;
+}
+
+.dropdown_content table {
+    margin: 5px 0 0 0;
+}
+
+.dropdown_content ul li {
+    font-size: 1em;
+    font-weight: normal;
+    margin: 0;
+    text-align: left;
+    min-height: 18px;
+    padding: 1px;
+}
+
+.dropdown_content table, .dropdown_content table td {
+    font-weight: normal;
+    margin: 0;
+    text-align: left;
+    height: 18px;
+    padding: 1px;
+}
+
+.dropdown_content table {
+    margin-top: 5px;
+}
+
+.dropdown_content label {
+    display: block;
+    text-transform: uppercase;
+    font-weight: normal;
+    color: #888;
+}
+
+.dropdown_content label + br {
+    display: none;
+}
+
+.dropdown_content > ul.choices {
+    max-height: 250px;
+    overflow-y: auto;
+}
+
+/* end dropdown */
+/* end left hand list */
+
+.error_message {
+    color: #E44;
+    font-weight: bold;
+    margin: 10px 5px 5px 0;
+}
+
+/* changed, merged and unmerged styling */
+#title_content.issue_detail_unmerged {
+    background-color: #E0aC9C;
+}
+
+#title_content.issue_detail_changed {
+    background-color: #FFF299;
+}
+
+/* end changed, merged, unmerged */
+
+#title_field {
+    font-size: 18px;
+    width: auto;
+    padding: 8px 10px 8px 7px;
+    min-width: 930px;
+}
+
+.viewissue_title {
+    white-space: nowrap;
+    min-width: 700px;
+    overflow: hidden;
+    text-overflow: ellipsis;
+    margin-top: 2px;
+}
+
+#title_field.editing .viewissue_title {
+    white-space: normal;
+    overflow: visible;
+}
+
+#title_field.editing #title_edit {
+    display: none;
+}
+
+.issue_state, .affected_state {
+    display: inline-block;
+    border-radius: 4px;
+    background-color: rgba(150, 150, 150, 0.2);
+    padding: 2px 4px;
+    font-weight: normal;
+    font-size: 0.8em;
+    margin-right: 2px;
+    text-transform: uppercase;
+    vertical-align: middle;
+    border: 1px solid rgba(0, 0, 0, 0.2);
+    line-height: 1.4;
+}
+
+.affected_state, .affected_item .affected_status {
+    cursor: pointer;
+}
+
+.affected_item {
+    position: relative;
+    margin-bottom: 7px;
+}
+
+.affected_item .icon_affected_type {
+    display: block;
+    float: left;
+    margin: 10px 10px 0 5px;
+    vertical-align: middle;
+    width: 22px;
+}
+
+.affected_item .affected_name {
+    display: block;
+    font-size: 1em;
+    margin-bottom: 2px;
+    width: 300px;
+}
+
+.affected_state {
+    clear: left;
+}
+
+#issue_details fieldset .affected_status + ul.dropdown_box {
+    margin-top: 32px;
+    margin-left: 37px;
+}
+
+.affected_item .affected_state img {
+    display: none;
+}
+
+.issue_state.closed, .affected_state.unconfirmed {
+    background-color: rgba(150, 150, 150, 0.2);
+    color: rgba(100, 100, 100, 0.7);
+}
+
+.issue_state.open, .affected_state.confirmed {
+    background-color: rgba(177, 210, 143, 0.6);
+    color: rgba(107, 140, 73, 0.8);
+}
+
+.affected_state.loading img {
+    display: inline-block;
+    vertical-align: middle;
+}
+
+#title_header, #issue_title, #title_change {
+    display: block;
+}
+
+#issue_title {
+    margin-top: 3px;
+    margin-bottom: 0;
+}
+
+#title_change {
+    margin-top: -2px;
+}
+
+#title_header {
+    font-size: 0.8em;
+}
+
+#title_form {
+    display: inline-block;
+    vertical-align: middle;
+    width: 500px;
+    position: relative;
+}
+
+#title_form input[type="text"] {
+    font-size: 0.8em;
+    margin-right: 5px;
+    width: 100%;
+    box-sizing: border-box;
+    vertical-align: top;
+    height: 26px;
+    display: inline-block;
+    padding-left: 8px;
+}
+
+#title_form .title_form_save_container {
+    vertical-align: middle;
+    display: block;
+    white-space: nowrap;
+    font-size: 0.9em;
+    position: absolute;
+    height: auto;
+    right: 0;
+    top: 26px;
+    z-index: 101;
+    padding: 4px 8px;
+    background-color: rgb(235, 235, 235);
+    border: 1px solid rgba(100, 100, 100, 0.5);
+    border-top: 0;
+}
+
+#title_form .title_form_save_container .button, #title_form .title_form_save_container .button:hover {
+    padding: 5px 8px;
+    font-weight: normal;
+    font-size: 1em;
+}
+
+.viewissue_description_header, .viewissue_affects_header, .viewissue_reproduction_steps_header, .viewissue_customfield_header {
+    font-weight: bold;
+    font-size: 1.1em;
+    padding: 0 0 5px 0;
+}
+
+.viewissue_description, .viewissue_affects, .viewissue_reproduction_steps, .viewissue_customfield {
+    font-weight: normal;
+    padding: 0;
+    margin: 0;
+}
+
+.issue_inline_description {
+    width: auto;
+    overflow: auto;
+}
+
+.header_div {
+    border-bottom: 1px solid #CCC;
+    padding: 3px;
+    margin-top: 5px;
+    font-weight: normal;
+    color: #888;
+    font-size: 1.1em;
+    text-transform: uppercase;
+}
+
+.header_div td {
+    font-weight: bold;
+    vertical-align: middle;
+}
+
+.header_div td.nice_button input {
+    font-size: 0.8em;
+}
+
+.header_div.smaller, label.smaller, div.smaller {
+    font-size: 0.9em;
+}
+
+.header_div.bigger, label.bigger, div.bigger {
+    font-size: 1.2em;
+}
+
+.header_div.light {
+    border-color: #EEE;
+}
+
+.no_items {
+    color: #AAA;
+    font-size: 1em;
+    padding: 5px 0;
+}
+
+.percent_filled {
+    background-color: #8C8;
+}
+
+.percent_unfilled {
+    background-color: #DCEFDC;
+}
+
+.issue_lefthand .percent_filled a, .percent_unfilled a {
+    display: block;
+    height: 14px;
+}
+
+.issue_lefthand .percent_filled a:hover, .percent_unfilled a:hover {
+    border: 0;
+}
+
+.faded_out .percent_filled {
+    background-color: #B4DFB4;
+}
+
+.faded_out .percent_unfilled {
+    background-color: #DCEFDC;
+}
+
+.priority_percentage .percent_unfilled, .priority_percentage .faded_out .percent_unfilled {
+    background-color: #DCEFDC;
+}
+
+.statistics_percentage .hover_highlight > td:first-child {
+    font-weight: normal;
+    font-size: 13px !important;
+    padding-left: 3px;
+}
+
+.statistics_percentage .hover_highlight > td:nth-child(2) {
+    text-align: right;
+    font-weight: bold !important;
+    padding-right: 5px;
+    vertical-align: middle;
+}
+
+.statistics_percentage .hover_highlight > td:last-child {
+    width: 50%;
+    vertical-align: middle;
+}
+
+#upload_error_div {
+    margin: 10px 5px 5px 5px;
+}
+
+#viewissue_attached_information, #viewissue_related_information, #viewissue_duplicate_issues {
+    margin-top: -5px;
+}
+
+#viewissue_related_information li, #viewissue_attached_information li, #viewissue_duplicate_issues li {
+    width: 335px;
+    position: relative;
+}
+
+#viewissue_related_information li button, #viewissue_attached_information li button, #viewissue_duplicate_issues li button {
+    float: right;
+    margin-right: 3px;
+    font-size: 0.9em;
+    opacity: 0.4;
+    transition: opacity 0.3s ease;
+}
+
+#viewissue_related_information li:hover button, #viewissue_attached_information li:hover button, #viewissue_duplicate_issues li:hover button {
+    opacity: 1;
+}
+
+#viewissue_related_information li.closed > a, #viewissue_duplicate_issues li.closed > a {
+    color: #549D54;
+    text-decoration: line-through;
+}
+
+.userdropdown {
+    display: inline-block;
+    position: relative;
+}
+
+#viewissue_affected {
+    margin: 5px 0 0 0;
+}
+
+#viewissue_log_loading_indicator {
+    display: inline-block;
+    vertical-align: middle;
+    margin-left: 5px;
+}
+
+#viewissue_log_items {
+    min-height: 36px;
+}
+
+#viewissue_log_items ul {
+    list-style: none;
+    margin: 0 0 10px 0;
+    padding: 0;
+}
+
+#viewissue_log_items ul li {
+    list-style: none;
+    margin: 0;
+    padding: 2px 0;
+}
+
+#viewissue_log_items ul li img {
+    margin: 3px 5px -3px 5px;
+}
+
+#viewissue_log_items ul li span.date {
+    font-size: 0.85em;
+    color: #AAA;
+    display: inline-block;
+    min-width: 150px;
+}
+
+.comment_log_items {
+    list-style: none;
+    margin: 5px 10px;
+    padding: 0;
+}
+
+.comment_log_items span.date {
+    display: none;
+}
+
+.comment_log_items img {
+    margin: 3px 5px -3px 5px;
+}
+
+#affected_list th {
+    font-size: 0.85em;
+}
+
+#viewissue_commits {
+    margin: 10px 0 0 0;
+}
+
+#viewissue_attached_information .header_div a {
+    float: right;
+    margin-left: 5px;
+}
+
+#viewissue_attached_information .header_div a:hover {
+    border: 0;
+}
+
+#attach_file .rounded_box {
+    position: absolute;
+    top: 25px;
+    left: 50%;
+    z-index: 100001;
+    clear: both;
+    width: 500px;
+    margin: 0 0 0 -250px;
+}
+
+#attach_file .rounded_box {
+    padding: 0 5px 5px 5px;
+    text-align: left;
+    font-size: 0.9em;
+}
+
+#attach_file .rounded_box .header_div.bigger {
+    padding-top: 5px;
+    margin: 0 0 5px 0;
+}
+
+#attach_file .rounded_box .content {
+    padding: 0 5px 0 5px;
+}
+
+#attach_file .rounded_box #done_div {
+    text-align: center;
+    font-size: 1.1em;
+    padding: 10px;
+    margin-top: 5px;
+    background-color: #F1F1F1;
+}
+
+#attach_file #uploaded_files_container {
+    max-height: 160px;
+    overflow: auto;
+}
+
+#attach_file #uploaded_files {
+    table-layout: fixed;
+    width: 100%;
+    background-color: #FFF;
+}
+
+#uploader_no_uploaded_files {
+    padding: 5px 0 15px 5px;
+}
+
+#viewissue_add_relation_div, #viewissue_add_item_div {
+    text-align: left;
+    padding: 10px;
+}
+
+#viewissue_add_item_div .backdrop_detail_header .button.button-silver {
+    padding: 3px 8px;
+    margin-top: -3px;
+}
+
+#viewissue_find_issue_form div {
+    text-align: left;
+    font-size: 0.9em;
+    margin-top: 10px;
+}
+
+#viewissue_find_issue_form input[type="text"] {
+    width: 300px;
+}
+
+#viewissue_relation_results table {
+    margin-top: 5px;
+}
+
+#viewissue_relation_results .issue_title {
+    width: auto;
+}
+
+#viewissue_relation_results .faded_out {
+    font-weight: normal;
+}
+
+ul.attached_items {
+    list-style: none;
+    padding: 0;
+    margin: 5px 0 0 0;
+}
+
+.attached_item a.downloadlink, .attached_item a.downloadlink:hover {
+    display: inline-block;
+    font-size: 1em;
+    width: 303px;
+    vertical-align: middle;
+    overflow: hidden;
+    text-overflow: ellipsis;
+    padding: 0 5px 0 0;
+    text-decoration: none;
+    border: none;
+}
+
+.attached_item a.downloadlink img, .affected_item img {
+    display: inline-block;
+    vertical-align: middle;
+    margin-right: 5px;
+}
+
+.affected_item .removelink, .attached_item .removelink, .relatedissue .removelink, .duplicatedissue .removelink, .attached_item .removelink:hover, .relatedissue .removelink:hover, .duplicatedissue .removelink:hover {
+    display: inline-block;
+    vertical-align: middle;
+    margin-right: 5px;
+    width: 17px;
+    opacity: 0.3;
+    transition: opacity 0.3s ease;
+}
+
+.relatedissue .removelink, .affected_item .removelink, .duplicatedissue .removelink {
+    float: right;
+}
+
+.attached_item:hover .removelink, .affected_item:hover .removelink, .relatedissue:hover .removelink, .duplicatedissue:hover .removelink, .attached_item:hover .removelink:hover, .relatedissue:hover .removelink:hover, .duplicatedissue:hover .removelink:hover {
+    opacity: 1;
+}
+
+.attached_item:hover .removelink a:hover, .affected_item:hover .removelink a:hover, .relatedissue a.removelink:hover, .duplicatedissue a.removelink:hover {
+    text-decoration: none;
+    border: none;
+}
+
+.attached_item .upload_details {
+    display: block;
+    padding: 5px 0;
+    font-size: 0.9em;
+    color: #AAA;
+    font-style: italic;
+}
+
+#viewissue_attached_information .attached_item.file_image, #article_attachments .attached_item.file_image {
+    display: inline-block;
+    width: 160px;
+    margin-top: 10px;
+    position: relative;
+    vertical-align: top;
+}
+
+#viewissue_attached_information .attached_item.file_image:nth-child(odd), #article_attachments .attached_item.file_image {
+    margin-right: 5px;
+}
+
+#viewissue_attached_information .attached_item.file_image .removelink, #article_attachments .attached_item.file_image .removelink {
+    position: absolute;
+    top: 5px;
+    right: 0;
+    cursor: pointer;
+    padding: 3px 2px;
+}
+
+#viewissue_attached_information .attached_item .filename, #article_attachments .attached_item .filename {
+    display: block;
+}
+
+#viewissue_attached_information .attached_item.file_image .removelink:first-of-type, #article_attachments .attached_item.file_image .removelink:first-of-type {
+    right: 20px;
+}
+
+#viewissue_attached_information .attached_item.file_image:hover .removelink, #article_attachments .attached_item.file_image:hover .removelink {
+    background-color: rgba(255, 255, 255, 0.9);
+    border: 1px solid rgba(200, 200, 200, 0.8);
+    border-radius: 2px;
+    padding: 2px;
+    line-height: 1em;
+    width: 16px;
+    height: 16px;
+}
+
+#file_upload_list {
+    display: block;
+    clear: both;
+}
+
+#file_upload_list li {
+    clear: both;
+}
+
+#file_upload_list .imagepreview {
+    display: block;
+    float: left;
+    margin-right: 10px;
+    width: 160px;
+    height: 90px;
+    overflow: hidden;
+    margin-top: -3px;
+}
+
+.imagepreview {
+    display: block;
+    margin: 0;
+    padding: 0;
+    border: 4px solid #FFF;
+    transition: box-shadow 0.3s ease;
+    box-shadow: 0 0 5px rgba(0, 0, 0, 0.2);
+}
+
+.imagepreview:hover {
+    box-shadow: 0 0 5px rgba(0, 0, 0, 0.5);
+}
+
+.imagepreview img {
+    display: block;
+    max-width: 100%;
+    margin: 0 auto;
+    padding: 0;
+}
+
+.popup_box li.separator {
+    margin: 5px 0;
+    padding: 0;
+    height: 1px;
+    min-height: 1px;
+    border-top: 1px dotted rgba(100, 100, 100, 0.2);
+}
+
+.popup_box li.separator:hover {
+    background-color: #FFF;
+}
+
+.popup_box .form_controls {
+    padding: 5px;
+    text-align: right;
+}
+
+.popup_box .form_controls .button, .popup_box .form_controls .button:hover {
+    padding: 2px 6px;
+    font-size: 1.1em;
+}
+
+.estimator_table {
+    padding: 0;
+    table-layout: fixed;
+    margin: 0;
+    box-sizing: border-box;
+    width: 100%;
+}
+
+.estimator_table td, .dropdown_content table.estimator_table td {
+    padding: 2px;
+    width: 20%;
+    box-sizing: border-box;
+}
+
+.estimator_table td input {
+    box-sizing: border-box;
+    width: 90%;
+    display: inline-block;
+}
+
+.estimator_table tr:nth-child(2) td {
+    text-transform: uppercase;
+    color: #888;
+    font-size: 0.9em;
+}
+
+.issuedetailspopup .button-group {
+    float: right;
+}
+
+.issuedetailspopup .button-group .button {
+    padding: 3px 7px;
+    font-size: 0.85em;
+}
+
+.issuedetailspopup ul.simple_list {
+    margin-top: 0;
+}
+
+.issuedetailspopup ul.simple_list > li:first-child {
+    padding-top: 0;
+}
+
+.issuedetailspopup ul.simple_list > li {
+    clear: both;
+    padding: 5px 0;
+}
+
+.issuedetailspopup li.faded_out {
+    padding: 3px 3px 10px 3px;
+}
+
+.issuedetailspopup label {
+    display: inline-block;
+    float: none;
+    min-width: 150px;
+    padding: 4px 0;
+    vertical-align: top;
+    color: #888;
+    font-weight: normal;
+    font-size: 1em;
+    text-transform: uppercase;
+}
+
+.issuedetailspopup #popup_assigned_to_change {
+    position: absolute;
+    top: 50%;
+    margin-top: -100px;
+    left: 50%;
+    margin-left: -249px;
+}
+
+.issuedetailspopup .time_logger_summary {
+    display: inline-block;
+    float: none;
+    width: 500px;
+}
+
+.issuedetailspopup .time_logger_summary label {
+    color: #333;
+}
+
+.issuedetailspopup .textarea_hint {
+    color: #AAA;
+}
+
+.issuedetailspopup select {
+    width: 635px;
+    padding: 5px;
+    height: 30px;
+    box-sizing: border-box;
+}
+
+.show_duplicate_search .duplicate_search {
+    display: block;
+    margin: 5px 0;
+}
+
+.duplicate_search {
+    display: none;
+}
+
+.duplicate_search input[type=text] {
+    font-size: 13px;
+    line-height: 17px;
+    padding: 5px;
+    width: 555px;
+    vertical-align: middle;
+    box-sizing: border-box;
+}
+
+.duplicate_search input[type=button] {
+    font-size: 13px;
+    line-height: 17px;
+    padding: 5px;
+    display: inline-block;
+    margin-left: -4px;
+    width: 70px;
+    box-sizing: border-box;
+}
+
+table.issue_affects td {
+    padding: 3px;
+}
+
+table.issue_affects td img {
+    vertical-align: bottom;
+}
+
+#viewissue_left_box_top table.issue_affects th {
+    background: rgb(244, 236, 139);
+    border-bottom-color: #e3dda5;
+}
+
+.issue_affects img.hover_visible {
+    display: none;
+}
+
+.issue_affects td:hover img.hover_visible {
+    display: inline;
+}
+
+/* end view issue styling */
+
+/* user dashboard styling */
+.dashboard.layout_standard {
+    list-style-type: none;
+    padding: 0;
+    margin: 0 5px 0 0;
+    clear: both;
+}
+
+#customize_dashboard_icon img, #customize_dashboard_icon span {
+    float: right;
+    margin-right: 10px;
+}
+
+#customize_dashboard_icon span {
+    display: none;
+    color: #AAA;
+    font-size: 1.1em;
+}
+
+#customize_dashboard_icon:hover span {
+    display: inherit;
+}
+
+.dashboard.layout_standard {
+    box-sizing: border-box;
+    width: 100%;
+    display: block;
+    text-align: left;
+    float: none;
+    padding: 0;
+    margin: 0;
+}
+
+.dashboard.layout_standard ul.dashboard_column {
+    box-sizing: border-box;
+    width: 49.8%;
+    vertical-align: top;
+    display: inline-block;
+    float: none;
+    padding: 0;
+    margin: 0;
+    list-style: none;
+    position: relative;
+}
+
+.dashboard.layout_standard ul.dashboard_column > li {
+    font-size: 1em;
+    font-weight: normal;
+    clear: both;
+    margin: 5px 0;
+    padding: 0;
+    text-align: left;
+    float: none;
+    width: 100%;
+    list-style: none;
+    position: relative;
+}
+
+.dashboard.layout_standard ul.dashboard_column > li .container_div {
+    border: 1px solid rgba(100, 100, 100, 0.2);
+    box-shadow: 0 0 5px rgba(100, 100, 100, 0.15);
+    margin: 5px 5px 15px;
+}
+
+.dashboard.layout_standard ul.dashboard_column > li img.mover, .dashboard.layout_standard ul.dashboard_column > li img.remover {
+    float: right;
+    margin: 3px 5px 0 5px;
+    display: none;
+}
+
+.dashboard.layout_standard.editable ul.dashboard_column.jsortable > li:hover img.mover {
+    display: inline-block;
+    cursor: move;
+}
+
+.dashboard.layout_standard.editable ul.dashboard_column.jsortable > li:hover img.remover {
+    display: inline-block;
+    cursor: pointer;
+}
+
+.dashboard.layout_standard ul.dashboard_column > li .faded_out {
+    font-size: 0.9em;
+    font-weight: normal;
+}
+
+.dashboard.layout_standard ul.dashboard_column > li table tr td {
+    font-size: 1em;
+    font-weight: normal;
+    vertical-align: top;
+}
+
+.dashboard.layout_standard ul.dashboard_column > li table tr.issue_closed td {
+    text-decoration: line-through;
+    color: #AAA;
+}
+
+.dashboard.layout_standard ul.dashboard_column > li table tr.issue_closed td a {
+    color: #88C688;
+}
+
+.dashboard.layout_standard ul.dashboard_column > li table tr td .issue_closed {
+    text-decoration: line-through;
+}
+
+.dashboard.layout_standard ul.dashboard_column > li .imgtd img, #timeline .recent_activities .imgtd img {
+    padding: 4px 0 0 0 !important;
+}
+
+.dashboard.layout_standard ul.dashboard_column > li .header, #dashboard_lefthand .header, #dashboard_righthand .header {
+    margin: 2px 5px;
+    padding: 3px 3px 5px 2px;
+    font-weight: normal;
+    font-size: 1em;
+    border-bottom: 1px dotted #CCC;
+    background-color: #FFF;
+}
+
+.dashboard.layout_standard ul.dashboard_column > li .milestone_box .header {
+    margin: 10px 0 0 0;
+    padding: 0;
+    border: none;
+    text-transform: none;
+}
+
+.dashboard.layout_standard .dashboard_view_header {
+    font-weight: bold;
+    color: #666;
+    font-size: 1em;
+    padding: 4px;
+}
+
+.dashboard.layout_standard .dashboard_view_content {
+    padding: 5px 10px;
+}
+
+.dashboard.layout_standard .dashboard_view_content ul li {
+    float: none;
+    width: auto;
+}
+
+.dashboard.layout_standard .dashboard_view_content .button.dash {
+    float: right;
+    margin-left: 5px;
+    overflow: visible;
+    font-size: 0.9em;
+}
+
+.dashboard.layout_standard .dashboard_view_content .project_list {
+    font-size: 0.8em;
+}
+
+.dashboard.layout_standard .dashboard_view_header img {
+    margin-right: 2px;
+}
+
+.dashboard.layout_standard .latest_action_dates {
+    padding: 10px 0 0 7px;
+}
+
+.dashboard.layout_standard .faded_out.smaller {
+    font-size: 0.8em;
+    padding-right: 5px;
+}
+
+.dashboard.layout_standard .project_key {
+    background-color: #E8F7DC;
+    padding: 2px 4px;
+    border-radius: 3px;
+    margin-right: 3px;
+}
+
+.dashboard.layout_standard .issue_link {
+    display: block;
+    font-size: 1em;
+}
+
+.dashboard.layout_standard .issue_link img {
+    float: left;
+    display: block;
+    margin: 7px;
+    vertical-align: middle;
+}
+
+.dashboard.layout_standard .issue_link + .status_badge {
+    font-size: 0.8em;
+}
+
+#dashboard_lefthand, #dashboard_righthand {
+    font-size: 0.95em;
+    position: relative;
+}
+
+#dashboard_lefthand {
+    width: 250px;
+    padding: 5px 10px 5px 0;
+    border-right: 1px solid #DDD;
+}
+
+#dashboard_righthand {
+    width: 250px;
+    padding: 5px 5px 5px 10px;
+    box-shadow: 5px 0 5px -5px rgba(0, 0, 0, 0.3) inset;
+    border-left: 1px dotted #DDD;
+}
+
+#dashboard_lefthand a.friend {
+    color: #00a400;
+}
+
+#dashboard_lefthand.side_bar.collapsed {
+    width: 25px;
+    margin: 0;
+}
+
+#dashboard_righthand.side_bar.collapsed {
+    width: 25px;
+    border: none;
+    padding: 0;
+    margin: 0;
+}
+
+#dashboard_lefthand .container_divs_wrapper {
+    width: 239px;
+}
+
+#dashboard_lefthand.collapsed .container_divs_wrapper {
+    margin-left: -239px;
+}
+
+.jsortable .sortable-placeholder {
+    display: block;
+    margin: 5px;
+    width: auto;
+    box-shadow: none;
+    border: 1px dotted rgba(100, 100, 100, 0.3);
+    height: 70px;
+    box-sizing: content-box;
+    background-color: rgba(240, 240, 240, 0.2);
+}
+
+.dashboard_add_view_container {
+    display: none;
+}
+
+.dashboard.layout_standard.editable .dashboard_add_view_container {
+    display: block;
+    cursor: pointer;
+}
+
+.dashboard_add_view_container > div {
+    font-size: 1.7em;
+    font-weight: normal;
+    border: 1px dashed #DDD;
+    padding: 50px 0;
+    text-align: center;
+    background-color: #FAFAFA;
+    color: rgba(100, 100, 100, 0.4);
+    margin: 0 5px 10px 5px;
+}
+
+.dashboard_indicator, .planning_indicator {
+    position: absolute;
+    width: 100%;
+    height: 100%;
+    top: 0;
+    left: 0;
+    background-color: rgba(255, 255, 255, 0.6);
+    z-index: 11;
+}
+
+#whiteboard_indicator {
+    z-index: 1011;
+}
+
+#planning_indicator {
+    position: fixed;
+}
+
+.dashboard_indicator img, .milestone_box .planning_indicator img, .planning_indicator img {
+    position: absolute;
+    left: 50%;
+    top: 50%;
+    margin-top: -8px;
+    margin-left: -8px;
+}
+
+#planning_indicator.planning_indicator img {
+    top: 200px;
+}
+
+.planning_indicator .milestone_percentage {
+    width: 400px;
+    position: absolute;
+    left: 50%;
+    margin-left: -200px;
+    top: 250px;
+    height: 20px;
+    box-shadow: 0 0 3px rgba(100, 100, 100, 0.4) inset;
+    border-radius: 10px;
+}
+
+.issue_percentage {
+    box-shadow: 0 0 3px rgba(100, 100, 100, 0.4) inset;
+    border-radius: 10px;
+}
+
+.planning_indicator .milestone_percentage .filler, .issue_percentage .filler {
+    height: 20px;
+    border-radius: 10px;
+}
+
+#add_dashboard_views .available_views_list {
+    list-style: none;
+    margin: 0;
+    padding: 0;
+}
+
+#add_dashboard_views h3, #add_dashboard_views h4 {
+    font-weight: normal;
+    color: #888;
+    text-transform: uppercase;
+    border-bottom: 1px dotted #CCC;
+    padding: 0 0 5px 0;
+    margin: 0 0 5px 0;
+}
+
+#add_dashboard_views h3 {
+    font-size: 1.1em;
+}
+
+#add_dashboard_views h4 {
+    font-size: 1em;
+}
+
+#add_dashboard_views .project_left {
+    width: 200px;
+    display: inline-block;
+    vertical-align: top;
+}
+
+#add_dashboard_views .available_views_container {
+    width: 570px;
+    margin-left: 10px;
+    display: inline-block;
+    vertical-align: top;
+    height: 500px;
+    overflow-x: auto;
+}
+
+#add_dashboard_views .available_views_list li {
+    display: block;
+    float: none;
+    padding: 10px;
+    vertical-align: top;
+    border: 1px solid rgba(100, 100, 100, 0.3);
+    box-sizing: content-box;
+    box-shadow: 0 0 3px rgba(100, 100, 100, 0.4);
+    margin: 0 10px 7px 0;
+}
+
+#add_dashboard_views .available_views_list li .icon_container {
+    padding: 5px 0;
+    width: 7%;
+    display: inline-block;
+    vertical-align: middle;
+    text-align: left;
+}
+
+#add_dashboard_views .available_views_list li .description {
+    color: #666;
+    font-size: 1em;
+    padding: 5px 0;
+    width: 92%;
+    display: inline-block;
+    vertical-align: top;
+}
+
+#add_dashboard_views .available_views_list li .add_button_container {
+    padding: 10px 0;
+    display: block;
+    text-align: right;
+}
+
+#add_dashboard_views .available_views_list li .add_button_container img {
+    display: inline-block;
+    vertical-align: middle;
+    margin-right: 5px;
+}
+
+#add_dashboard_views .available_views_list li .add_button_container .button, #add_dashboard_views .available_views_list li .add_button_container .button:hover {
+    font-size: 1em;
+    padding: 4px 7px;
+}
+
+#add_dashboard_views .backdrop_detail_footer {
+    padding: 15px 10px;
+}
+
+#add_dashboard_views .backdrop_detail_footer .button, #add_dashboard_views .backdrop_detail_footer .button:hover {
+    font-size: 1.2em;
+    padding: 5px 8px;
+}
+
+#dashboard_righthand .collapser_link {
+    left: -1px;
+    right: auto;
+    border-left: none;
+    border-right: 1px dotted #CCC;
+    box-shadow: 3px 2px 2px rgba(0, 0, 0, 0.2);
+}
+
+#issue_details .collapser_link {
+    right: -1px;
+    top: 8px;
+    position: absolute;
+    background-color: #FFF;
+    border: 1px solid #E5E5E5;
+    border-right-style: none;
+    line-height: 1;
+    padding: 5px 3px 2px 3px;
+    box-shadow: 1px 1px 4px rgba(0, 0, 0, 0.1) inset;
+}
+
+@-moz-document url-prefix() {
+    #issue_details .collapser_link {
+        box-shadow: 1px 1px 2px rgba(0, 0, 0, 0.1) inset;
+    }
+}
+
+#issue_details .collapser_link:before {
+    content: "";
+    position: absolute;
+    width: 10px;
+    height: 19px;
+    background-color: #FFF;
+    top: 2px;
+    left: 16px;
+}
+
+@-moz-document url-prefix() {
+    #issue_details .collapser_link:before {
+        top: 1px;
+    }
+}
+
+#issue_details .collapser_link:after {
+    content: "";
+    position: absolute;
+    width: 10px;
+    height: 24px;
+    background-color: #FFF;
+    top: -2px;
+    left: 20px;
+}
+
+#issue_details .collapser_link .collapser {
+    display: inline;
+}
+
+#issue_details .collapser_link .expander {
+    display: none;
+}
+
+#issue_details.collapsed .collapser_link .collapser {
+    display: none;
+}
+
+#issue_details.collapsed .collapser_link .expander {
+    display: inline;
+}
+
+.backdrop_box.sectioned input[type=text] {
+    box-sizing: border-box;
+    width: 100%;
+    padding: 3px;
+    font-size: 1em;
+}
+
+.backdrop_box.sectioned input[type=text].primary {
+    padding: 6px;
+    font-size: 1.2em;
+    margin-bottom: 5px;
+}
+
+.backdrop_box.sectioned .input[type=text].secondary {
+    padding: 4px;
+    font-size: 1em;
+    margin-bottom: 10px;
+}
+
+.backdrop_box.sectioned h2 {
+    font-weight: normal;
+    color: #888;
+    padding: 5px 0;
+    margin: 15px 5px 5px 5px;
+    border-bottom: 1px dotted #CCC;
+    font-size: 1.1em;
+}
+
+.backdrop_box.sectioned label {
+    display: block;
+}
+
+.backdrop_box.sectioned .fancyfilter {
+    display: block;
+    clear: both;
+    margin-bottom: 8px;
+    margin-right: 0;
+    max-width: none;
+}
+
+.backdrop_box.sectioned .fancyfilter label {
+    display: inline-block;
+    margin-top: 0;
+}
+
+.sectioned_table {
+    padding: 0;
+    margin: 0;
+    width: 790px;
+    table-layout: auto;
+}
+
+.sectioned_table td {
+    width: auto;
+    vertical-align: top;
+}
+
+.sectioned_table td:first-child {
+    width: 280px;
+    white-space: nowrap;
+}
+
+.sectioned_table td .description {
+    color: #AAA;
+    padding: 0 8px 8px 8px;
+    font-size: 1em;
+    font-style: italic;
+}
+
+.sectioned_table td label {
+    margin-top: 15px;
+}
+
+.sectioned_table td label:first-child {
+    margin-top: 0;
+}
+
+.edit_milestone .milestone_include_issues {
+    border: 1px solid rgba(100, 100, 100, 0.3);
+    background-color: #F7F4DF;
+    padding: 6px;
+    font-weight: normal;
+    font-size: 1.1em;
+    margin: 20px 5px;
+    color: rgba(0, 0, 0, 0.6);
+}
+
+.planning_filter_title {
+    float: left;
+    font-size: 1.1em;
+    vertical-align: middle;
+    padding: 4px 4px 4px 28px;
+    width: 150px;
+    background: no-repeat 6px 6px;
+    transition: width 0.3s ease;
+}
+
+.planning_filter_title:focus {
+    width: 250px;
+}
+
+#project_planning.issue_title_filtered .milestone_issue,
+#project_planning.issue_title_filtered .whiteboard-issue {
+    display: none;
+}
+
+#project_planning.issue_title_filtered .milestone_issue.title_unfiltered,
+#project_planning.issue_title_filtered .whiteboard-issue.title_unfiltered {
+    display: block;
+}
+
+#builds_list, #epics_list {
+    list-style: none;
+    margin: -15px 0 0 0;
+    padding: 15px;
+    display: none;
+    background-color: #FFF;
+    border-top: 1px solid rgba(100, 100, 100, 0.25);
+    box-shadow: 0 3px 6px rgba(100, 100, 100, 0.1) inset, 0 -3px 6px rgba(100, 100, 100, 0.1) inset;
+    overflow-x: auto;
+    overflow-y: hidden;
+    white-space: nowrap;
+    max-height: 135px;
+}
+
+#builds_list.expanded, #epics_list.expanded {
+    display: block;
+}
+
+#builds_list li, #epics_list li {
+    margin: 0 10px 10px 0;
+    background-color: rgba(200, 200, 200, 0.1);
+    border: 1px solid rgba(100, 100, 100, 0.1);
+    padding: 10px;
+    min-height: 100px;
+    width: 250px;
+    display: inline-block;
+    position: relative;
+    vertical-align: top;
+    transition: opacity 0.3s ease, background-color 0.3s ease, border-color 0.3s ease;
+}
+
+#epics_list li.epic {
+    padding: 10px 10px 10px 20px;
+}
+
+#epics_list li .story_color {
+    position: absolute;
+    left: 0;
+    top: 0;
+    width: 7px;
+    opacity: 0.6;
+    height: 100%;
+}
+
+#epics_list li.add_epic_container {
+    width: auto;
+    background-color: rgba(200, 200, 200, 0.1);
+    font-size: 3.2em;
+    line-height: 2.4em;
+    font-weight: 100;
+    color: rgba(100, 100, 100, 0.5);
+    text-align: center;
+    vertical-align: middle;
+    border: 1px dotted rgba(100, 100, 100, 0.5);
+    cursor: pointer;
+    padding: 0;
+}
+
+#epics_list li.add_epic_container:hover, #epics_list li.add_epic_container.selected {
+    background-color: rgba(200, 200, 200, 0.2);
+    border-color: rgba(100, 100, 100, 0.6);
+    color: rgba(100, 100, 100, 0.7);
+}
+
+#epics_list li.add_epic_container .plus {
+    display: block;
+    width: 50px;
+    padding: 11px;
+}
+
+#epics_list li.add_epic_container form {
+    display: none;
+    text-align: left;
+}
+
+#epics_list li.add_epic_container label {
+    font-weight: normal;
+    font-size: 0.9em;
+    padding: 5px 0 0 0;
+    display: block;
+    margin: 0;
+    float: none;
+}
+
+#epics_list li.add_epic_container label:first-of-type {
+    padding-top: 0;
+}
+
+#epics_list li.add_epic_container form input[type=text] {
+    font-size: 1.1em;
+    padding: 2px 5px;
+    width: 240px;
+}
+
+#epics_list li.add_epic_container form input[type=text][name=shortname] {
+    font-size: 1em;
+    padding: 1px 5px;
+}
+
+#epics_list li.add_epic_container form .actionbuttons {
+    display: block;
+    font-size: 1em;
+    text-align: right;
+    margin: 7px 0 0 0;
+}
+
+#epics_list li.add_epic_container form .actionbuttons .button {
+    font-weight: normal;
+    padding: 2px 5px;
+    font-size: 1em;
+    margin-right: -1px;
+}
+
+#epics_list li.add_epic_container.selected {
+    cursor: default;
+    border-style: solid;
+    font-size: 1em;
+    line-height: 1.2em;
+    width: 250px;
+    padding: 5px 10px;
+}
+
+#epics_list li.add_epic_container.selected form {
+    display: block;
+}
+
+#epics_list li.add_epic_container.selected .plus {
+    display: none;
+}
+
+#builds_list li:hover, #epics_list li:hover {
+    cursor: pointer;
+    border-color: rgba(100, 100, 100, 0.3);
+    background-color: rgba(200, 200, 200, 0.2);
+}
+
+#builds_list.filtered li, #epics_list.filtered li {
+    opacity: 0.4;
+}
+
+#builds_list.filtered li.selected, #epics_list.filtered li.selected {
+    opacity: 1;
+    border-color: rgba(150, 150, 50, 0.3);
+    background-color: rgba(200, 200, 150, 0.2);
+}
+
+#builds_list li.drop-hover, #epics_list li.drop-hover {
+    background-color: rgba(75, 175, 75, 0.1);
+    border-color: rgba(100, 100, 100, 0.4);
+}
+
+#builds_list .release_name, #epics_list .epic_name {
+    font-size: 1.1em;
+    font-weight: normal;
+    white-space: nowrap;
+    text-overflow: ellipsis;
+    overflow: hidden;
+    display: block;
+    border: none;
+    padding: 3px 0;
+}
+
+.release_percentage, .epic_percentage {
+    display: block;
+    height: 5px;
+    background-color: #E8E8E8;
+    padding: 0;
+    width: 100%;
+    margin: 5px 0;
+    position: relative;
+}
+
+.release_percentage .filler, .epic_percentage .filler {
+    display: block;
+    height: 5px;
+    position: absolute;
+    left: 0;
+    top: 0;
+    background-color: rgba(83, 83, 183, 0.5);
+    transition: width 0.3s ease;
+}
+
+.backlog_toggler {
+    position: absolute;
+    right: 0;
+    top: 10px;
+    padding: 5px;
+    border-radius: 2px;
+    border: 1px solid transparent;
+    vertical-align: top;
+    display: inline-block;
+    line-height: 1em;
+    opacity: 0.4;
+    transition: opacity 0.3s ease, border-color 0.3s ease;
+}
+
+.backlog_toggler img {
+    vertical-align: top;
+    display: block;
+}
+
+.backlog_toggler:hover {
+    cursor: pointer;
+    border-color: rgba(100, 100, 100, 0.1);
+    opacity: 1;
+}
+
+.left_toggled .backlog_toggler {
+    box-shadow: 0 0 4px rgba(100, 100, 100, 0.2) inset;
+    border-color: rgba(100, 100, 100, 0.3);
+    background-color: rgba(220, 220, 220, 0.1);
+    opacity: 1;
+}
+
+.left_toggled #milestone_0_issues {
+    display: none;
+}
+
+.planning_board_intro {
+    font-size: 1em;
+    color: #555;
+    margin: 15px auto;
+    padding: 15px;
+    width: 50%;
+    border: 1px solid #CCC;
+    box-shadow: 0 0 3px rgba(100, 100, 100, 0.2);
+}
+
+#planning_board_settings_gear {
+    margin-left: 5px;
+    margin-right: 0;
+    cursor: pointer;
+    padding: 4px;
+    opacity: 0.4;
+    transition: opacity 0.3s ease;
+}
+
+#planning_board_settings_gear:hover {
+    opacity: 1;
+    transition: opacity 0.3s ease;
+}
+
+.project_header .planning_board_settings_gear {
+    margin-top: 6px;
+    margin-right: -5px;
+    margin-left: 10px;
+    display: inline-block;
+    float: right;
+    cursor: pointer;
+    border: none;
+    padding: 4px;
+    opacity: 0.4;
+    transition: opacity 0.3s ease;
+}
+
+.project_header .planning_board_settings_gear:hover {
+    margin-top: 6px;
+    margin-right: -5px;
+    margin-left: 10px;
+    display: inline-block;
+    float: right;
+    cursor: pointer;
+    border: none;
+    padding: 4px;
+    opacity: 1;
+    transition: opacity 0.3s ease;
+}
+
+.project_header .planning_board_settings_gear.button-pressed + ul {
+    margin-top: 32px;
+    font-size: 1.1em;
+    margin-right: -5px;
+}
+
+#no_milestones {
+    color: #888;
+    padding: 5px 20px;
+    font-size: 1.1em;
+}
+
+#milestone_list {
+    margin: 0;
+    padding: 0;
+    display: block;
+    position: relative;
+    float: none;
+    clear: both;
+}
+
+.milestone_box {
+    margin: 0;
+    font-size: 1em;
+    position: relative;
+    border: none;
+    padding: 0 10px 12px 10px;
+    box-shadow: none;
+    border-radius: 0;
+}
+
+.dashboard_milestones .milestone_box,
+.team_dashboard_projects .milestone_box,
+.client_dashboard_projects .milestone_box {
+    border-bottom: 1px dashed #EAEAEA !important;
+    table-layout: fixed;
+    width: 100%;
+    box-sizing: border-box;
+    background-color: transparent !important;
+}
+
+.team_dashboard_projects .milestone_box,
+.client_dashboard_projects .milestone_box {
+    padding: 0 0 12px 0;
+    font-size: 1.1em;
+}
+
+.team_dashboard .milestone_box .header,
+.client_dashboard .milestone_box .header {
+    text-transform: none;
+    border-bottom: none;
+    font-size: 1em;
+}
+
+#milestone_list .milestone_box {
+    border: 0 dotted rgba(100, 100, 100, 0.2);
+    border-bottom-width: 1px;
+    padding: 5px 10px;
+}
 .milestone_box.highlighted { background-color: #FFF299; }
 .dashboard_milestones { padding: 0; }
 .page-project_dashboard .dashboard_milestones { margin: -5px -10px; }
@@ -2610,36 +7921,19 @@
     vertical-align: middle;
     width: auto;
     margin-right: 5px;
-=======
-
-.user_popup, #user_details_popup {
-    font-size: 0.9em;
-    color: #555;
->>>>>>> 2f7c031a
-}
-
-.user_popup .user_realname {
-    font-size: 1.2em;
-    font-weight: bold;
-    padding: 0;
-    width: 240px;
-    float: left;
-}
-
-#user_details_popup .user_realname {
-    font-size: 1.5em;
-    font-weight: bold;
-    padding: 2px 0 0 0;
-    float: left;
-    line-height: 1.2;
-}
-
-.account_details {
-    margin: 10px 0 10px 10px;
-    padding: 10px;
-    font-size: 1em;
-}
-<<<<<<< HEAD
+}
+
+.milestone_box .milestone_counts_container {
+    margin-top: -20px;
+}
+
+#new_backlog_milestone_marker .milestone_counts_container {
+    margin-top: 0;
+}
+
+.header.backlog .milestone_counts_container {
+    margin-top: -10px;
+}
 .milestone_counts_container table, .milestone_box .milestone_counts_container tr { border: 0; padding: 0; margin: 0; width: auto; color: #555; background-color: #FFF; font-size: 0.8em; }
 .milestone_counts_container td { padding: 0; text-align: center; font-weight: normal; min-width: 75px; }
 .milestone_counts_container tr:first-child td { font-size: 1.9em; line-height: 1.1em; }
@@ -2682,5717 +7976,6 @@
     top: 0;
     background-color: rgba(119, 183, 83, 0.5);
     transition: width 0.3s ease;
-    -o-transition: width 0.3s ease;
-    -ms-transition: width 0.3s ease;
-    -moz-transition: width 0.3s ease;
-    -webkit-transition: width 0.3s ease;
-}
-.milestone_issue_actions .more_actions_dropdown { position: absolute; margin: 23px 0 0; padding: 0; z-index: 10; text-align: left; }
-.milestone_issue_actions .more_actions_dropdown li:hover .tooltip { bottom: 35px !important; top: auto !important; width: auto; margin-left: -100px; font-size: 0.9em; }
-.milestone_issue_actions .more_actions_dropdown li .tooltip { bottom: 70px !important; top: auto !important; }
-.milestone_moreactions.more_actions_dropdown { left: auto; right: 0; margin-top: 0; }
-.more_actions { margin-top: 0; }
-.more_actions_dropdown .header { padding: 5px; background-color: rgb(253, 250, 223); }
-.more_actions_dropdown .header:hover { background-color: rgb(253, 250, 223) !important; }
-.milestone_box .milestone_issues {
-    list-style: none;
-    padding: 0 15px 0 0;
-    margin: 10px 0;
-    box-sizing: border-box;
-    -o-box-sizing: border-box;
-    -ms-box-sizing: border-box;
-    -moz-box-sizing: border-box;
-    -webkit-box-sizing: border-box;
-    border: 1px dotted transparent;
-    transition: border 0.3s ease;
-    -o-transition: border 0.3s ease;
-    -ms-transition: border 0.3s ease;
-    -moz-transition: border 0.3s ease;
-    -webkit-transition: border 0.3s ease;
-    border-radius: 2px;
-=======
-
-.account_details .user_realname {
-    font-size: 1.2em;
-    font-weight: bold;
-    line-height: 1.3;
-    padding-bottom: 2px;
->>>>>>> 2f7c031a
-}
-
-.account_details .user_username {
-    font-size: 0.9em;
-    line-height: 1.2;
-}
-
-.account_details .user_status {
-    font-size: 0.9em;
-    line-height: 1.2;
-}
-
-#account_user_info img {
-    float: left;
-    margin: -3px 5px 0 0;
-}
-
-#account_user_info {
-    font-size: 1.2em;
-    font-weight: normal;
-    color: #CCC;
-    margin: 15px 0 0 0;
-    line-height: 1.2;
-}
-
-#account_user_info:first-line {
-    font-size: 1.5em;
-    font-weight: bold;
-    color: #333;
-}
-
-#account_info_container {
-    width: 1100px;
-    margin: 35px auto -30px;
-}
-
-#username_unavailable {
-    color: darkred;
-}
-
-#username_confirmation_popup {
-    text-align: left;
-}
-
-.button-group {
-    position: relative;
-}
-
-.profile_buttons {
-    padding: 0;
-    margin: 5px 0 20px 0;
-    height: 20px;
-    position: relative;
-    clear: both;
-}
-
-.profile_buttons .button-group {
-    float: right;
-}
-
-.profile_buttons .button, .profile_buttons .button:hover {
-    font-weight: normal !important;
-    padding: 2px 3px 3px 3px !important;
-}
-
-.profile_syntax_table {
-    border: 0;
-    padding: 0;
-    margin: 0;
-    border-collapse: collapse;
-}
-
-.profile_syntax_table th {
-    border: 0;
-    margin: 0;
-    background-color: #FFF;
-    text-align: center;
-    font-size: 0.9em;
-    font-weight: normal;
-    width: 100px;
-    color: #888;
-}
-
-.profile_syntax_table th:first-child {
-    width: auto;
-}
-
-.profile_syntax_table tbody tr td {
-    border-bottom: 1px solid #DDD;
-    padding: 3px;
-    margin: 0;
-    text-align: center;
-}
-
-.profile_syntax_table tbody tr td:first-child {
-    text-align: left;
-}
-
-#account_tabs_panes table {
-    width: 100%;
-    margin-bottom: 25px;
-}
-
-#account_tabs_panes td {
-    padding: 5px 0;
-}
-
-#account_tabs_panes label {
-    padding: 0;
-    margin: 0;
-}
-
-#account_tabs_panes h3, .configuration_page h3, #project_config_menu_panes h3 {
-    font-weight: normal;
-    font-size: 1.4em;
-    color: #888;
-    border-bottom: 1px dotted #CCC;
-    position: relative;
-}
-
-#account_tabs_panes h3 + p {
-    color: #888;
-    padding: 5px 0 15px;
-}
-
-label[for=profile_prefer_wiki_markdown] {
-    font-weight: normal;
-}
-
-#gravatar_change {
-    font-weight: normal;
-    font-size: 1em;
-    margin: 8px 0;
-    padding: 4px 6px !important;
-}
-
-#account_tabs_panes h3 .button {
-    float: right;
-    font-size: 0.7em;
-}
-
-#account_tabs_panes h4 {
-    font-size: 1em;
-    font-weight: bold;
-    padding: 0;
-    margin: 0;
-}
-
-#account_tabs_panes ul.access_keys_list {
-    margin: 0 0 15px 0;
-    padding: 0;
-    list-style: none;
-}
-
-#account_tabs_panes ul.access_keys_list li {
-    display: block;
-    clear: both;
-    margin: 0 0 10px;
-    transition: background-color 0.3s ease;
-}
-
-#account_tabs_panes ul.access_keys_list li:hover {
-    background-color: #F5F5F5;
-}
-
-#account_tabs_panes ul.access_keys_list li button {
-    float: right;
-    margin: 7px;
-}
-
-#account_tabs_panes .access_keys_list p {
-    color: #888;
-    font-weight: normal;
-    font-size: 0.9em;
-    font-style: italic;
-}
-
-.application_password_preview {
-    background-color: #F1F1F1;
-    border: 1px solid rgba(200, 200, 200, 0.4);
-    display: block;
-    font-size: 2em;
-    margin: 40px auto;
-    padding: 20px;
-    text-align: center;
-    width: 300px;
-}
-
-.application_password_preview span {
-    display: inline;
-    margin: 0 0 0 8px;
-}
-
-#add_application_password_response .button {
-    margin: 0 auto;
-    text-align: center;
-}
-
-.usercard .user_username {
-    font-weight: normal;
-    font-size: 0.9em;
-    color: #AAA;
-    font-style: italic;
-    line-height: 1.2;
-    display: block;
-    margin-top: 3px;
-}
-
-.usercard .user_id {
-    float: right;
-    font-size: 2.3em;
-    font-weight: normal;
-    color: #C4CAE9;
-}
-
-.user_popup .user_realname .user_status, .usercard .user_realname .user_status {
-    font-size: 0.8em;
-    font-weight: normal;
-    color: #AAA;
-}
-
-.usercard .user_realname .user_email {
-    font-size: 0.7em;
-    font-weight: normal;
-    color: #AAA;
-    display: block;
-    margin-top: 7px;
-}
-
-.usercard .user_realname .edit_user {
-    font-size: 0.75em;
-    display: block;
-    margin-top: 10px;
-}
-
-.usercard .user_realname .friends_link {
-    font-size: 0.75em;
-    display: block;
-    margin-top: 10px;
-    margin-left: -2px;
-}
-
-.usercard .user_details {
-    font-size: 1.1em;
-    line-height: 1.7;
-    font-weight: normal;
-    padding: 5px 15px;
-    clear: both;
-    width: 455px;
-    float: right;
-    border-left: 1px solid #DDD;
-    box-shadow: -10px 0 15px -18px rgba(0, 0, 0, 0.8);
-}
-
-.usercard .user_profile {
-    font-size: 1.0em;
-    font-weight: normal;
-    padding: 3px;
-    width: 180px;
-    float: left;
-}
-
-.user_popup .user_avatar {
-    padding: 2px;
-    width: 36px;
-    height: 36px;
-    text-align: center;
-    background-color: #FFF;
-    border: 1px solid #DDD;
-    margin-right: 6px;
-    display: inline-block;
-}
-
-.user_popup .user_details {
-    font-size: 0.8em;
-    width: 230px;
-    font-weight: normal;
-    padding: 3px 0;
-    display: inline-block;
-    clear: none;
-    color: #666;
-    line-height: 1.3em;
-    text-overflow: ellipsis;
-    overflow: hidden;
-    white-space: nowrap;
-    vertical-align: top;
-}
-
-.user_popup .user_details:first-line {
-    font-size: 1.7em;
-    font-weight: normal;
-}
-
-.user_details ul.teamlist {
-    list-style-type: none;
-}
-
-.user_details ul.teamlist li {
-    margin: 0 0 0 10px;
-}
-
-/* end user popups */
-
-/* rounded boxes styling */
-.rounded_box {
-    border: 1px solid;
-    border-radius: 3px;
-    padding: 3px;
-}
-
-.rounded_box.green {
-    background-color: #CFE8CF;
-    border-color: #aaC6aa;
-    color: #242;
-}
-
-.rounded_box.yellow {
-    background-color: #F9EF9E;
-    border-color: #D9D9BB;
-}
-
-.rounded_box.lightyellow {
-    background-color: #F9F5B2;
-    border-color: #D9D9BB;
-}
-
-.rounded_box.verylightyellow {
-    background-color: #FFFBD7;
-    border-color: #E3DDa5;
-}
-
-.rounded_box.red {
-    background-color: #E8CFCF;
-    border-color: #C6aaaa;
-    color: #422;
-}
-
-.rounded_box.blue {
-    background-color: #585DB2;
-    border: 0;
-}
-
-.rounded_box.iceblue {
-    background-color: #D4E5FF;
-    border-color: #B1B8E9;
-}
-
-.rounded_box.mediumgrey {
-    background-color: #E7E7E7;
-    border-color: #D7D7D7;
-}
-
-.rounded_box.lightgrey {
-    background-color: #F3F3F3;
-    border-color: #DDD;
-}
-
-.rounded_box.verylightgrey {
-    background-color: #F8F8F8;
-    border-color: #DDD;
-}
-
-.rounded_box.invisible {
-    background-color: transparent;
-    border-color: transparent;
-}
-
-.rounded_box.invisible:hover {
-    background-color: #F5F5F5;
-    border-color: #F5F5F5;
-}
-
-.rounded_box.invisible.nohover:hover {
-    background-color: transparent;
-    border-color: transparent;
-}
-
-.issue_detail_unmerged {
-    background-color: #F5C3BA;
-    border: 0;
-    border-radius: 3px;
-}
-
-.issue_detail_changed {
-    background-color: #F7F4DF;
-    border: none;
-    border-radius: 3px;
-}
-
-.rounded_box.cut_bottom {
-    border-bottom-left-radius: 0;
-    border-bottom-right-radius: 0;
-}
-
-.rounded_box.cut_top {
-    border-top-right-radius: 0;
-    border-top-left-radius: 0;
-}
-
-.rounded_bottom {
-    border-bottom-left-radius: 3px;
-    border-bottom-right-radius: 3px;
-}
-
-.rounded_top {
-    border-top-right-radius: 3px;
-    border-top-left-radius: 3px;
-}
-
-.rounded_box.borderless {
-    border: 0;
-}
-
-.rounded_box .description {
-    padding: 3px 3px 3px 0;
-}
-
-.rounded_box .question_header {
-    font-size: 0.9em;
-}
-
-.rounded_box.iceblue .percent_filled {
-    background-color: #9191D6;
-}
-
-.rounded_box.red .percent_filled {
-    background-color: #EC9C9C;
-}
-
-.rounded_box.yellow .percent_filled {
-    background-color: #E2D90D;
-}
-
-.rounded_box.lightgreen .percent_filled, .rounded_box.green .percent_filled {
-    background-color: #8C8;
-}
-
-.rounded_box.iceblue .percent_unfilled {
-    background-color: #DEDEFF;
-}
-
-.rounded_box.red .percent_unfilled {
-    background-color: #FFE3E3;
-}
-
-.rounded_box.yellow .percent_unfilled {
-    background-color: #EFEFBE;
-}
-
-.rounded_box.lightgreen .percent_unfilled, .rounded_box.green .percent_unfilled {
-    background-color: #DCEFDC;
-}
-
-.rounded_box.red .faded_out {
-    color: #B77;
-}
-
-.rounded_box.iceblue .faded_out {
-    color: #99C;
-}
-
-.issue_detail_unmerged .faded_out {
-    color: #FFD9D6;
-}
-
-.rounded_box.lightgreen .faded_out, .rounded_box.green .faded_out {
-    color: #7B7;
-}
-
-.rounded_box.iceblue .faded_out .dark {
-    color: #77C;
-}
-
-.rounded_box.iceblue th {
-    border-color: #a0aDC0;
-    background-color: #C1D1E8;
-}
-
-.rounded_box.iceblue .header_div {
-    border-color: #a0aDC0;
-}
-
-.rounded_box.lightgrey.highlighted {
-    background-color: #FFF299;
-    border: 0;
-}
-
-.rounded_box.blue a {
-    color: #B5B5FF;
-    font-weight: bold;
-}
-
-.rounded_box.lightgreen a, .rounded_box.green a {
-    color: #4E703D;
-    border-bottom-color: #4E703D;
-}
-
-.rounded_box.blue a:hover {
-    color: #C9C9FF;
-    font-weight: bold;
-}
-
-.rounded_box.lightgreen a:hover, .rounded_box.green a:hover {
-    color: #6a9753;
-    border-bottom-color: #6a9753;
-}
-
-.rounded_box.white {
-    background-color: #FFF;
-    border-color: #CCC;
-}
-
-.rounded_box.white th {
-    font-weight: bold;
-    background-color: #F1F1F1;
-    border-bottom: 1px solid #DDD;
-    padding-bottom: 2px;
-}
-
-.rounded_box.white thead.light th {
-    background-color: #F9F9F9;
-    border-color: #EEE;
-}
-
-#report_form > div.rounded_box.report_issue_submit_container.report_issue_desc.green.borderless {
-    padding: 10px !important;
-}
-
-/* end rounded box styling */
-
-/* hoverable styles */
-tbody.hover_highlight tr:hover, tr.hover_highlight:hover, ul.hover_highlight li:hover {
-    background-color: #F1F1F1;
-}
-
-tbody.hover_highlight tr:hover td.highlighted_column, tr.hover_highlight:hover td.highlighted_column {
-    background-color: #E5E5E5;
-}
-
-/* selected green and selected red styling */
-tr.selected_green {
-    background-color: #CFE8CF;
-}
-
-tr.selected_green:hover {
-    background-color: #BED7BE;
-}
-
-tr.selected_red {
-    background-color: #F39a9a;
-}
-
-tr.selected_red:hover {
-    background-color: #E68989;
-}
-
-tr.selected_red td {
-    color: #FFF;
-}
-
-td.selected_red {
-    background-color: #F39a9a;
-    color: #FFF;
-}
-
-td.selected_red:hover {
-    background-color: #E68989;
-    color: #FFF;
-}
-
-td.selected_red span {
-    color: #FFF;
-}
-
-/* end selected green / red */
-
-/* some table styling */
-.padded_table td {
-    padding: 2px;
-}
-
-td.highlighted_column {
-    background-color: #F1F1F1;
-}
-
-th.highlighted_column {
-    background-color: #C1C1C1;
-}
-
-table.cleantable {
-    border: 0;
-    border-collapse: collapse;
-}
-
-table.cleantable td, table.cleantable th {
-    border: 1px solid #DDD;
-    padding: 4px;
-}
-
-table.cleantable th {
-    text-align: center;
-}
-
-/* end table styling */
-
-/* configuration section styling */
-.configuration_update_check_container {
-    background-color: rgba(200, 200, 200, 0.1);
-    padding: 15px;
-    border: 1px solid rgba(100, 100, 100, 0.3);
-    line-height: 21px;
-    margin: -7px 10px 10px;
-    border-radius: 3px;
-}
-
-#update_button {
-    float: right;
-    margin: -4px -4px 0 5px;
-    font-size: 1em;
-    padding: 5px 8px;
-}
-
-#update_spinner {
-    float: right;
-}
-
-.configuration_container {
-    padding: 0 10px;
-    margin-bottom: -22px;
-}
-
-.configuration_container h1 {
-    margin: 15px 0 5px 0;
-    background-color: transparent;
-    font-weight: normal;
-    border: 0;
-    padding: 7px 0 3px 0;
-    border-bottom: 1px dotted #CCC;
-    font-size: 1.4em;
-}
-
-.configuration_container h1:first-child {
-    margin-top: 5px;
-}
-
-.config_explanation {
-    color: #999;
-    padding: 5px 0 10px 5px;
-}
-
-.config_explanation a {
-    color: #549D54;
-    font-weight: bold;
-}
-
-.config_buttons, .config_badges {
-    list-style: none;
-    padding: 0;
-}
-
-.config_buttons {
-    width: 235px;
-    padding-top: 7px;
-    padding-bottom: 7px;
-    margin-left: 10px;
-    box-shadow: 0 1px 3px rgba(0, 0, 0, 0.2);
-    border-radius: 3px;
-}
-
-.config_buttons li {
-    margin: 0;
-    padding: 0;
-    text-align: left;
-    width: 235px;
-    font-size: 0.9em;
-    border: 0;
-    background-color: transparent;
-}
-
-.config_buttons li:hover {
-    background-color: #E5E5E5;
-}
-
-.config_buttons li.config_selected {
-    background-color: #FFF;
-    font-weight: bold;
-}
-
-.config_buttons li a {
-    display: block;
-    height: 20px;
-    padding: 5px 0 0 5px;
-}
-
-.config_buttons li a:hover {
-    border: 0;
-}
-
-.config_badges {
-    margin: 0 -5px;
-}
-
-.config_badges li {
-    margin: 6px 5px 6px 5px;
-    width: 324px;
-    font-size: 0.9em;
-    border: 1px solid #DDD;
-    padding: 0;
-    background-color: #FFF;
-    display: inline-block;
-    vertical-align: top;
-    box-shadow: 0 0 3px rgba(200, 200, 200, 0.3);
-}
-
-.config_badges li:hover {
-    border-color: #CCC;
-    box-shadow: 0 0 4px rgba(200, 200, 200, 0.7);
-}
-
-.config_badges li a {
-    display: block;
-    height: 60px;
-    padding: 7px;
-}
-
-.config_badges li a:hover {
-    border: 0;
-}
-
-.config_badges li a span {
-    color: #555;
-}
-
-.config_badges b {
-    font-size: 1.2em;
-    display: block;
-    margin-bottom: 5px;
-    font-weight: normal;
-}
-
-.config_badges b img {
-    margin-top: 2px;
-}
-
-.config_plugins .header .plugin_shortname {
-    font-weight: 300;
-    font-size: 0.95em;
-}
-
-.config_plugins .content {
-    padding-top: 5px;
-    text-align: left;
-}
-
-.config_plugins .plugin_status img {
-    float: left;
-    margin: 2px 5px -2px 0;
-}
-
-.config_plugins .plugin_status.core {
-    background-color: rgba(150, 150, 150, 0.2);
-    color: #888;
-}
-
-.config_plugins .plugin_status.enabled {
-    background-color: rgba(177, 210, 143, 0.6);
-}
-
-.config_plugins .plugin_status.disabled {
-    background-color: rgba(150, 150, 150, 0.1);
-}
-
-.config_plugins .plugin_status.outofdate {
-    background-color: rgba(177, 143, 210, 0.1);
-    display: none;
-}
-
-.config_plugins .plugin.out-of-date .plugin_status.outofdate {
-    display: inline-block;
-}
-
-.plugins-list {
-    list-style: none;
-    display: block;
-    padding: 0;
-    margin: 0;
-    box-sizing: border-box;
-}
-
-.plugins-list .plugin {
-    vertical-align: top;
-    position: relative;
-    display: inline-block;
-    float: left;
-    padding: 10px;
-    margin: 10px 10px 10px 0;
-    width: calc(50% - 5px);
-    box-sizing: border-box;
-    border: 1px solid rgba(50, 50, 50, 0.2);
-    box-shadow: 0 0 3px rgba(100, 100, 100, 0.2);
-    opacity: 1;
-    transition: opacity 0.3s ease;
-}
-
-.plugins-list .plugin:first-child, .plugins-list.installed .plugin {
-    width: 100%;
-    margin-top: 0;
-}
-
-.available_plugins_container .plugin.installed {
-    opacity: 0.5;
-}
-
-.plugin .plugin-actions form {
-    display: inline-block;
-}
-
-.plugin .button img {
-    display: none;
-}
-
-.plugin .button.installing img {
-    display: inline;
-}
-
-.plugins-list .plugin:nth-child(odd) {
-    margin-right: 0;
-}
-
-.plugins-list .plugin-actions .button.update-button {
-    display: none;
-}
-
-.plugin.theme .enable-button, .plugin.theme.enabled .button-more-actions {
-    display: none;
-}
-
-.plugin.theme.disabled .enable-button {
-    display: inline-block;
-}
-
-.plugins-list .plugin.can-update .plugin-actions .button.update-button {
-    display: inline-block;
-}
-
-.plugins-list .button, .plugins-list .button:hover {
-    font-size: 1.1em;
-    padding: 5px 8px;
-}
-
-.plugins-list .plugin-actions {
-    position: absolute;
-    top: 12px;
-    right: 12px;
-}
-
-.plugins-list .plugin > h1 {
-    margin: 0;
-    padding: 0;
-    font-size: 1.3em;
-    color: #888;
-    text-transform: uppercase;
-}
-
-.plugins-list .plugin .description {
-    padding: 5px 0;
-    margin-top: 10px;
-    font-size: 1.1em;
-}
-
-.plugin-website-link {
-    display: block;
-    margin: 15px 0 0 0;
-    text-align: right;
-    clear: both;
-}
-
-.available_plugins_container .plugin .status_badge {
-    display: none;
-}
-
-.available_plugins_container .plugin.installed .status_badge {
-    display: block;
-}
-
-.available_plugins_container .plugin.installed .plugin-actions .button {
-    display: none;
-}
-
-.rating {
-    background: repeat-x top left;
-    display: block;
-    width: 80px;
-    height: 16px;
-    padding: 0;
-    margin: 5px 0 0 0;
-    position: relative;
-}
-
-.rating .score {
-    display: block;
-    height: 16px;
-    position: absolute;
-    top: 0;
-    left: 0;
-    padding: 0;
-    margin: 0;
-}
-
-.projectbox .permission_list ul {
-    width: 670px;
-}
-
-#tab_permissions_pane .permission_list ul {
-    width: 780px;
-}
-
-.projectbox td {
-    font-size: 0.9em;
-}
-
-.child_project_container {
-    margin-left: 25px;
-}
-
-#issuetypes_menu_panes .content {
-    padding: 0 0 10px 0
-}
-
-.issuetype_box a.image, .issuetype_box a.image:hover {
-    border: 0;
-}
-
-.issuetype_scheme_associate_link {
-    font-weight: normal;
-    font-size: 0.9em;
-}
-
-.issuetype_description {
-    width: 550px;
-}
-
-#config_issuefields .issuefield_item_option {
-    cursor: move;
-    height: 30px;
-    padding-top: 6px;
-}
-
-#config_issuefields .issuefield_item_option .button-group {
-    margin-top: -6px;
-}
-
-#config_issuefields .issuefield_item_option:hover {
-    background-color: rgba(100, 100, 100, 0.1);
-}
-
-.more_than_one_project_warning {
-    color: #C55;
-}
-
-.tab_content {
-    padding-top: 5px;
-}
-
-.tab_header {
-    padding-top: 10px;
-    font-weight: bold;
-    border-bottom: 1px solid #DDD;
-}
-
-/* permissions configuration styling */
-.permissions_popup th {
-    background-color: transparent;
-    color: #888;
-    text-transform: uppercase;
-    font-weight: normal;
-    padding: 15px 2px 5px 2px;
-}
-
-.permissions_popup thead:first-child th {
-    padding-top: 5px;
-}
-
-.config_permissions {
-    font-size: 0.9em;
-}
-
-.config_permissions .faded_out.smaller {
-    font-size: 0.7em;
-    padding-left: 10px;
-}
-
-.config_permissions .permission_list .tab_pane {
-    border: 1px solid #AAA;
-    border-top: 0;
-    padding: 10px;
-}
-
-.config_permissions .permission_list .tab_pane p {
-    margin-bottom: 15px;
-}
-
-.permission_list ul {
-    list-style-type: none;
-    padding: 0;
-    margin: 0;
-    width: 715px;
-}
-
-.permission_list ul li {
-    margin: 0;
-    padding: 0;
-    font-weight: normal;
-    clear: both;
-    background-color: transparent;
-}
-
-.permission_list ul li:hover {
-    background-color: #FaFaFa;
-}
-
-.permission_list ul li a {
-    display: block;
-    padding: 2px 0 2px 0;
-}
-
-.permission_list ul li a.permission_description {
-    display: block;
-    width: 670px;
-}
-
-.permission_list ul li a:hover {
-    border: 0;
-}
-
-.permission_list ul li .content a {
-    display: inline;
-}
-
-.permission_list ul li ul {
-    margin: 5px 10px 20px 10px;
-    width: 665px;
-}
-
-.permission_list ul li ul li {
-    font-size: 0.95em;
-}
-
-.permission_list ul li ul li:hover {
-    background-color: #F1F1F1;
-}
-
-.permission_list ul li ul li a.permission_description {
-    display: block;
-    width: 580px;
-}
-
-.permission_list ul li ul li ul {
-    margin: 10px 10px 15px 10px;
-    width: 635px;
-}
-
-.permission_list ul li ul li ul li {
-    font-size: 0.9em;
-}
-
-.permission_list ul li ul li ul li:hover {
-    background-color: #E8E8E8;
-}
-
-.permission_list ul li ul li ul li ul li:hover {
-    background-color: #dfdfdf;
-}
-
-.permission_list ul li ul li ul li a.permission_description {
-    display: block;
-    width: 540px;
-}
-
-.permissions_warning {
-    background-color: rgba(255, 111, 85, 0.3);
-    border: 1px solid rgba(121, 35, 35, 0.4);
-    padding: 10px;
-    font-size: 1em;
-    font-weight: normal;
-    display: block;
-    margin: 10px 0 10px 0;
-    color: rgb(183, 24, 24);
-    border-radius: 3px;
-}
-
-.permissions_warning strong {
-    display: block;
-    font-weight: bold;
-    text-transform: uppercase;
-}
-
-/* end permissions */
-
-/* configure users / teams / groups styling */
-#create_group_form label, #create_team_form label, #create_client_form label {
-}
-
-#create_group_form input[type="text"], #create_team_form input[type="text"], #create_client_form input[type="text"] {
-    width: 200px;
-}
-
-#create_group_form input[type="submit"], #create_team_form input[type="submit"], #create_client_form input[type="submit"] {
-    font-size: 0.9em;
-}
-
-.groupbox_header, .teambox_header, .clientbox_header {
-    font-weight: bold;
-}
-
-.groupbox_membercount, .teambox_membercount, .clientbox_membercount {
-    font-weight: normal;
-    font-size: 0.8em;
-    color: #888;
-}
-
-#users_results {
-    position: relative;
-}
-
-#users_more_actions_container {
-    float: right;
-}
-
-#users_more_actions_container button {
-    float: left;
-}
-
-#tab_users_pane > strong {
-    font-weight: bold;
-    display: block;
-}
-
-.project_list nav .more_actions_dropdown li.finduser_container {
-    padding: 5px;
-    height: auto;
-    width: 247px;
-}
-
-.project_list nav .more_actions_dropdown li.finduser_container:hover {
-    background-color: #FFF;
-}
-
-#users_more_actions_container .more_actions_dropdown li.separator {
-    height: 1px;
-}
-
-.finduser_container #findusers {
-    width: 300px;
-}
-
-.finduser_container input[type=submit], .finduser_container input[type=submit]:hover {
-    font-size: 1em;
-}
-
-.finduser_container label {
-    padding: 0 0 0 3px;
-    margin: 0 0 5px 0;
-}
-
-#adduser_div dl {
-    width: 590px;
-    font-size: 1em;
-}
-
-#adduser_div dt label {
-    font-weight: normal;
-}
-
-#adduser_div dt label.required {
-    font-weight: bold;
-}
-
-#adduser_div dt label.required:before {
-    content: '* ';
-}
-
-#adduser_div dt {
-    width: 150px;
-}
-
-#adduser_div dd {
-    width: 410px;
-}
-
-.teamlist_container {
-    display: inline-block;
-    width: 200px;
-}
-
-.teamlist_container input {
-    float: left;
-    margin-right: 2px;
-}
-
-.teamlist_container label {
-    font-weight: normal;
-    font-size: 0.9em;
-}
-
-#adduser_div .createuser_submit_container {
-    padding: 10px;
-    text-align: right;
-}
-
-#adduser_div .createuser_submit_container input {
-    padding: 3px 6px !important;
-    font-size: 1.1em;
-}
-
-.collection_user_list li {
-    padding: 3px;
-}
-
-.collection_user_list li:hover {
-    background-color: rgba(255, 255, 255, 0.7);
-}
-
-.collection_user_list li > .button {
-    float: right;
-    font-weight: normal;
-}
-
-/* end users / teams / groups */
-
-#project_table .config_header {
-    font-size: 0.9em;
-}
-
-/* workflow styling */
-.scheme_list li {
-    padding: 3px;
-    font-size: 14px;
-}
-
-.scheme_list li table td {
-    font-size: 14px;
-    padding: 0;
-    margin: 0;
-}
-
-.scheme_list td.workflow_info {
-    width: 400px;
-}
-
-.scheme_list td.workflow_info.workflow_scheme {
-    width: 350px;
-}
-
-.scheme_list td.workflow_inactive {
-    color: #A88;
-    font-weight: bold;
-    width: 100px;
-    text-align: center;
-}
-
-.scheme_list td.workflow_active {
-    color: #390;
-    font-weight: bold;
-    width: 100px;
-    text-align: center;
-}
-
-.scheme_list td.workflow_steps {
-    width: 100px;
-    text-align: left;
-}
-
-.scheme_list td.workflow_steps span {
-    font-weight: bold;
-}
-
-.scheme_list td.workflow_scheme_issuetypes {
-    width: 250px;
-    text-align: center;
-}
-
-.scheme_list td.workflow_scheme_projects {
-    width: 200px;
-    text-align: center;
-    font-size: 1em;
-}
-
-.scheme_list td.workflow_scheme_issuetypes span, .scheme_list td.workflow_scheme_projects span {
-    font-weight: bold;
-}
-
-.scheme_list td.workflow_actions {
-    width: 170px;
-    font-weight: bold;
-    font-size: 0.9em;
-    text-align: right;
-}
-
-.scheme_list td.workflow_actions .button-group {
-    float: right;
-}
-
-.scheme_list.issuetype_scheme_list td.workflow_info {
-    width: 400px;
-}
-
-.workflow_name {
-    font-weight: bold;
-    margin-bottom: 5px;
-}
-
-.workflow_description, .workflow_name span.builtin {
-    font-weight: normal;
-    font-style: italic;
-    font-size: 0.9em;
-}
-
-.workflow_name span.builtin {
-    color: #AAA;
-}
-
-.workflow_description {
-    color: #777;
-}
-
-.workflow_change_div {
-    height: 400px;
-    overflow: auto;
-    margin-top: 10px;
-}
-
-#no_such_workflow_error {
-    margin-top: 10px;
-}
-
-#workflow_steps_container {
-}
-
-#workflow_steps_container .workflow_steps_intro, #workflow_step_container .workflow_step_intro {
-    margin: 0 0 5px 0;
-    font-size: 1em;
-}
-
-#workflow_steps_container .workflow_steps_intro {
-    margin-bottom: 15px;
-}
-
-#workflow_step_container .workflow_step_intro {
-    float: left;
-    width: 400px;
-}
-
-.workflow_step_intro .header {
-    font-size: 1.3em;
-}
-
-#workflow_steps_list {
-    width: 100%;
-}
-
-#workflow_steps_list td, #workflow_steps_list th {
-    font-size: 0.9em;
-}
-
-#workflow_steps_list_tbody tr.step td {
-    border-bottom: 1px dotted #AAA;
-}
-
-#workflow_steps_list_tbody tr.step a.step_name {
-    color: #555;
-}
-
-#workflow_steps_list_tbody tr.step a.step_name:hover {
-    color: #777;
-}
-
-#workflow_steps_list_tbody tr.step a.step_name.faded_out {
-    color: #AAA;
-}
-
-#workflow_steps_list_tbody tr.step a.step_name.faded_out:hover {
-    color: #CCC;
-}
-
-#workflow_steps_list_tbody tr.step td.workflow_step_actions a {
-    font-size: 0.9em;
-}
-
-#workflow_steps_list_tbody tr.status td {
-    border-bottom: 0;
-}
-
-#workflow_steps_list_tbody dl {
-    font-size: 0.9em;
-}
-
-#workflow_steps_list_tbody dt label.optional span {
-    font-weight: normal;
-    color: #AAA;
-}
-
-#workflow_steps_list_tbody dt {
-    width: 150px;
-    text-align: right;
-    padding-right: 5px;
-}
-
-#workflow_steps_list_tbody dd {
-    width: 500px;
-}
-
-#workflow_steps_list_tbody .add_transition_separation {
-    font-size: 1px;
-    line-height: 0;
-    margin: 10px 20px;
-    border-bottom: 1px dotted #AAA;
-}
-
-#workflow_steps_list_tbody input[type="submit"] {
-    font-size: 1.1em;
-    font-weight: bold;
-}
-
-#workflow_steps_list_tbody form a {
-    font-weight: bold;
-}
-
-.workflow_step_transition_name {
-    font-weight: bold;
-    font-size: 0.9em;
-    font-style: italic;
-    margin: 5px 0;
-}
-
-.workflow_step_transition_outgoing_step {
-    margin-left: 5px;
-    font-size: 0.95em;
-    color: #AAA;
-    font-weight: normal;
-    font-style: italic;
-}
-
-#workflow_transition_actions_validations {
-    margin-bottom: 100px;
-}
-
-#workflow_transition_actions_validations h3 {
-    margin-top: 25px;
-    position: relative;
-}
-
-#workflow_transition_actions_validations h3 ul {
-    margin: 25px 3px 0 0;
-    font-size: 0.8em;
-}
-
-#workflow_transition_actions_validations h3 ul#add_post_action {
-    top: auto;
-    bottom: 0;
-    margin-bottom: 30px;
-}
-
-#workflow_details_transition, #workflow_details_step {
-    margin-top: 0;
-    float: left;
-    width: 400px;
-}
-
-#workflow_details_transition label, #workflow_details_step label {
-    font-size: 0.9em;
-}
-
-#workflow_details_transition li, #workflow_details_step li {
-    margin-bottom: 5px;
-}
-
-#workflow_details_transition dl, #workflow_details_step dl {
-    font-size: 0.9em;
-}
-
-#workflow_details_transition dt, #workflow_details_step dt {
-    width: 110px;
-}
-
-#workflow_details_transition dd, #workflow_details_step dd {
-    width: 290px;
-}
-
-#workflow_details_transition dd.description, #workflow_details_step dd.description {
-    font-style: italic;
-}
-
-#workflow_details_step dd div.workflow_step_status {
-    line-height: 0;
-    height: 14px;
-    width: 14px;
-    font-size: 1px;
-    float: left;
-    margin-right: 5px;
-    border: 1px solid #AAA;
-}
-
-#add_post_action.more_actions_dropdown {
-    width: 710px;
-    padding: 0 5px;
-    bottom: 0;
-    margin-bottom: 30px;
-}
-
-#add_post_action.more_actions_dropdown .column {
-    width: 230px;
-    margin: 0;
-    padding: 0;
-    display: inline-block;
-    vertical-align: top;
-}
-
-#add_post_action.more_actions_dropdown .column .simple_list {
-    margin-top: 0;
-}
-
-#add_post_action.more_actions_dropdown .column .simple_list li a {
-    overflow: hidden;
-    text-overflow: ellipsis;
-    white-space: nowrap;
-}
-
-#add_post_action.more_actions_dropdown h1 {
-    font-size: 0.9em;
-    font-weight: normal;
-    border-bottom: 1px dotted #CCC;
-    color: #AAA;
-    padding: 5px 0;
-    margin: 0;
-}
-
-#workflow_browser_step {
-    float: right;
-    width: 300px;
-    padding: 5px;
-    text-align: center;
-    margin-left: 0;
-}
-
-#workflow_browser_step .header {
-    font-size: 1.1em;
-    text-align: center;
-    margin-bottom: 5px;
-}
-
-#workflow_browser_step .content {
-    font-size: 0.9em;
-    text-align: center;
-}
-
-.workflow_browser_step_image {
-    line-height: 0;
-    clear: both;
-}
-
-.workflow_browser_step_transition {
-    padding: 2px;
-    border: 1px dotted #AAA;
-    background-color: #F8F8F8;
-}
-
-.workflow_browser_step_transition span {
-    font-style: italic;
-}
-
-.workflow_browser_step_transition .image {
-    float: right;
-    margin: 1px 2px 0 -5px;
-}
-
-.workflow_browser_step_transition.outgoing .image {
-    margin: 10px 5px 0 -5px;
-}
-
-.workflow_browser_step_transition.transition {
-    padding-left: 0;
-}
-
-.workflow_browser_step_name {
-    padding: 5px;
-    font-size: 1.1em;
-    font-style: italic;
-    font-weight: normal;
-}
-
-input[type=submit].workflow_transition_submit_button, input[type=submit].workflow_transition_submit_button:hover {
-    padding: 4px 8px;
-    font-size: 1.1em;
-}
-
-/* end workflow styling */
-
-/* end config styling */
-
-/* sidebar formatting */
-.side_bar .header {
-    margin: 2px 0 5px 0;
-    padding: 3px 3px 3px 5px;
-    font-weight: bold;
-    border-bottom: 1px solid #CCC;
-    background-color: transparent;
-}
-
-.side_bar .content {
-    padding: 0 0 3px 0;
-    font-size: 0.9em;
-}
-
-/* project list, client/team dashboard and overview */
-ul.project_list {
-    margin-bottom: 30px;
-    text-align: left;
-}
-
-.project_list .button-group.project-config-buttons .project-quick-edit, .project_list .button-group.project-config-buttons .project-quick-edit:hover, .project_list .button-group.project-config-buttons .project-settings, .project_list .button-group.project-config-buttons .project-settings:hover {
-    font-size: 0.85em !important;
-    padding: 0 5px !important;
-    float: none;
-}
-
-ul.project_list > li {
-    margin: 0;
-    font-size: 1.0em;
-    font-weight: bold;
-    padding: 5px 0 5px 0;
-    clear: both;
-}
-
-.client_dashboard, .project_overview {
-    clear: both;
-}
-
-.client_dashboard .header, .project_overview .header {
-    padding: 5px 5px 5px 2px;
-    margin-bottom: 8px;
-    border-bottom: 1px dotted #DDD;
-    font-size: 1.1em;
-    text-transform: uppercase;
-    font-weight: normal
-}
-
-.client_dashboard {
-    padding: 10px;
-}
-
-.team_dashboard, .project_overview {
-    clear: both;
-}
-
-.project_overview .button-group {
-    float: right;
-}
-
-.project_overview .button-group .button {
-    font-weight: normal;
-}
-
-.project_overview .button-group .button.lefthugging, .project_overview .button-group .button.lefthugging:hover {
-    padding-left: 7px !important;
-    font-size: 0.8em !important;
-}
-
-.project_overview .button-group .button.righthugging, .project_overview .button-group .button.righthugging:hover {
-    padding-right: 4px !important;
-}
-
-.team_dashboard {
-    padding: 10px;
-}
-
-.dashboard_client_info {
-    margin-bottom: 10px;
-    width: 100%;
-}
-
-.dashboard_client_info .dashboard_client_header {
-    font-size: 1.9em;
-}
-
-.dashboard_client_info .dashboard_client_viewusers {
-    float: right;
-}
-
-.dashboard_team_info {
-    margin-bottom: 10px;
-    width: 100%;
-}
-
-.dashboard_team_info .dashboard_team_header {
-    font-weight: bold;
-    font-size: 2.1em;
-}
-
-.dashboard_team_info .dashboard_team_viewusers {
-    float: right;
-}
-
-.team_dashboard_table, .client_dashboard_table {
-    width: 100%;
-}
-
-.team_dashboard_table td.padded, .client_dashboard_table td.padded {
-    padding: 0 10px 10px;
-    vertical-align: top;
-}
-
-.team_dashboard_table td.team_dashboard_projects, .client_dashboard_table td.client_dashboard_projects {
-    padding-left: 0;
-}
-
-.team_dashboard_table td.team_dashboard_users, .client_dashboard_table td.client_dashboard_users {
-    padding-right: 0;
-    width: 350px;
-}
-
-ul.client_users, ul.team_users, ul.project_users {
-    margin: 0;
-    padding: 0;
-}
-
-ul.team_users {
-    margin-top: 7px;
-}
-
-ul.client_users li, ul.team_users li, ul.project_users li {
-    list-style-type: none;
-    padding-bottom: 5px;
-    margin: 0;
-}
-
-.project_commits_box {
-    margin-right: 10px;
-}
-
-.commit_box {
-    margin-top: 5px
-}
-
-#global_roles_list .button-group .button, .project_roles_list .button-group .button {
-    font-size: 0.9em;
-    padding: 1px 5px;
-}
-
-#project_settings_roles {
-    padding: 0 15px;
-}
-
-#project_settings_roles h4 {
-    margin: 15px 0 0 0;
-}
-
-/* end project styling */
-
-/* account page tab panes content */
-#account_tabs_panes .content {
-    padding: 5px 0 15px 5px;
-    text-align: left;
-    font-size: 0.95em;
-}
-
-/* friend names links */
-a.friend {
-    color: #277CBA;
-}
-
-.friends_status {
-    font-size: 0.9em;
-    color: #CCC;
-}
-
-/* reporting an issue styles */
-.report_button {
-    float: right;
-}
-
-.issuetype_list {
-    text-align: center;
-    padding: 0;
-    margin: 10px auto 0 auto;
-    clear: both;
-}
-
-.issuetype_list .button, .issuetype_list .button:hover {
-    margin: 10px;
-    font-size: 1.5em;
-    font-weight: normal;
-    padding: 15px !important;
-    text-align: center;
-    min-width: 320px;
-}
-
-.issuetype_list .button img {
-    float: left;
-    clear: none;
-    margin: 0 10px 0 0;
-}
-
-.issuetype_list .button span, .issuetype_list .button:hover span {
-    display: block;
-    padding: 5px 0;
-    text-align: left;
-}
-
-.issuetype_list .button span:first-line, .issuetype_list .button:hover span:first-line {
-    font-size: 0.8em;
-}
-
-.report_issue_header {
-    margin: 10px auto 0 auto;
-    font-size: 1.5em;
-    font-weight: bold;
-    padding: 2px 0 10px 0;
-    width: 990px;
-}
-
-#report_issue_more_options_indicator {
-    text-align: left;
-    margin-top: 10px;
-}
-
-#reportissue_content {
-    width: 1010px;
-    margin: 0 auto;
-    text-align: center;
-}
-
-.report_issue_desc {
-    width: auto;
-    margin: 0 auto 0 auto;
-    text-align: left;
-}
-
-.report_issue_desc select {
-}
-
-#report_more_here {
-    color: #999;
-    font-size: 1.1em;
-    text-align: center;
-    padding-top: 20px;
-    min-height: 30px;
-}
-
-#report_form {
-    margin: 10px auto 0 auto;
-    padding: 0;
-    width: 1000px;
-    text-align: left;
-}
-
-#report_form table {
-    width: 990px;
-    margin: 0 auto;
-}
-
-#report_form table table {
-    width: auto;
-}
-
-#shortname_div {
-    margin-top: 10px !important;
-}
-
-#report_form label {
-    font-size: 1.1em;
-    padding: 3px 0 3px 0;
-    font-weight: normal;
-}
-
-.backdrop_detail_content #report_form label {
-    font-size: 1em;
-    text-transform: uppercase;
-    color: #888;
-    font-weight: normal;
-}
-
-#report_form label span {
-    display: none;
-}
-
-#report_form label.required {
-    font-weight: bold;
-}
-
-#report_form label.required span {
-    display: inline;
-}
-
-#report_form input[type="text"] {
-    font-size: 1.3em;
-    padding: 4px;
-    height: 20px;
-    text-align: left;
-    width: 100%;
-}
-
-.backdrop_detail_content #report_form input[type="text"] {
-    font-size: 1.1em;
-    padding: 2px;
-}
-
-#report_form input#title {
-    width: 804px;
-}
-
-#report_form input#shortname {
-    width: 804px;
-}
-
-#report_form select {
-    font-size: 1.1em;
-    padding: 2px;
-    height: 24px;
-    text-align: left;
-    width: 100%;
-}
-
-.backdrop_detail_content #report_form select {
-    font-size: 1em;
-    padding: 1px;
-    height: 25px;
-    text-align: left;
-    width: auto;
-}
-
-.report_issue_help {
-    padding: 5px 0 0 2px;
-}
-
-.backdrop_detail_content #report_issue_reported_issue_details {
-    padding: 5px;
-    font-size: 1.1em;
-}
-
-.backdrop_detail_content .report_issue_help {
-    padding: 3px 0 0 1px;
-}
-
-.backdrop_detail_content .reportissue_additional_information_container {
-    border-radius: 3px;
-    padding: 0 7px 9px 7px;
-    background-color: #F5F5F5;
-    margin-top: 10px;
-    margin-bottom: 0;
-}
-
-.backdrop_detail_content .report-issue-custom-access-check {
-    border-radius: 3px;
-    padding: 10px 7px 9px 7px;
-    background-color: #F5F5F5;
-    margin-top: 10px;
-    margin-bottom: 0;
-    clear: both;
-    line-height: 1.7;
-}
-
-.backdrop_detail_content .report-issue-custom-access-container {
-    margin-top: 10px;
-}
-
-.report-issue-custom-access-check img {
-    margin-bottom: -3px;
-    margin-left: 3px;
-}
-
-.report-issue-custom-access-check input[type=checkbox],
-.report-issue-custom-access-container input[type=radio] {
-    margin-top: -2px;
-}
-
-.report-issue-custom-access-check input[type=checkbox] {
-    margin-left: 2px;
-    margin-right: 4px;
-}
-
-#report_form table.additional_information {
-    float: left;
-    width: 323px;
-    margin: 0 0 10px 5px;
-}
-
-.backdrop_detail_content .additional_information .report_issue_help { /*display: none;*/
-}
-
-#report_form table.additional_information {
-    margin-top: 10px;
-    width: 986px;
-}
-
-#reportissue_additional_information_container .markItUp {
-    display: none;
-}
-
-.report_issue_submit_container {
-    font-size: 1.1em;
-    clear: both;
-    vertical-align: middle;
-    margin-top: 10px;
-    padding: 10px;
-    text-align: right;
-}
-
-.report_issue_submit_container > div {
-    padding: 7px;
-    vertical-align: middle;
-    display: inline-block;
-    float: left;
-}
-
-.report_issue_submit_container .button, .report_issue_submit_container .button:hover {
-    font-size: 1.1em;
-    padding: 7px 10px;
-    vertical-align: middle;
-}
-
-.report_issue_submit_container img {
-    float: right;
-    margin-right: 5px;
-}
-
-#report_issue_add_extra {
-    margin-top: 15px;
-    color: #333;
-    font-size: 1.1em;
-}
-
-.upload_container {
-    padding: 35px 0;
-    margin: 20px 10px;
-    color: rgba(100, 100, 100, 0.3);
-    cursor: pointer;
-    font-size: 2em;
-    font-weight: normal;
-    text-align: center;
-    border: 2px rgba(100, 100, 100, 0.2) dashed;
-    border-radius: 5px;
-    transition: background-color 0.3s ease;
-}
-
-.upload_container .upload_click_here {
-    color: rgba(50, 150, 50, 0.65);
-}
-
-.upload_container.file_hover {
-    background-color: rgba(225, 225, 200, 0.7);
-}
-
-#file_upload_list {
-    list-style: none;
-    margin: 0;
-    padding: 0;
-}
-
-#file_upload_list li {
-    list-style: none;
-    margin: 0;
-    padding: 7px;
-    font-size: 1.1em;
-}
-
-#attach_file #file_upload_list li {
-    height: 100px;
-    position: relative;
-    margin-bottom: 10px;
-}
-
-#attach_file #file_upload_list li .progress {
-    position: absolute;
-    bottom: -7px;
-    left: 0;
-}
-
-#file_upload_list li .filename {
-    font-style: italic;
-}
-
-#file_upload_list li .filesize {
-    color: #AAA;
-    display: inline-block;
-    margin-left: 10px;
-}
-
-#file_upload_list li label {
-    width: 180px;
-    display: inline-block;
-    font-size: 1.1em;
-    font-weight: normal;
-}
-
-#file_upload_list li label:first-of-type {
-    float: left;
-    margin-top: -3px;
-}
-
-#file_upload_list li input[type="text"] {
-    width: 619px;
-}
-
-#file_upload_list .progress {
-    display: block;
-    width: 1%;
-    height: 4px;
-    margin: 0;
-    padding: 0;
-    background-color: #8C8;
-}
-
-#file_upload_list .progress.completed {
-    background-color: #00CC33;
-    opacity: 0.5;
-}
-
-#issue_view pre {
-    padding: 3px;
-    background-color: #F1F1F1;
-    border: 1px dotted #AAA;
-}
-
-#viewissue_vcs_integration_commits pre {
-    padding: 0;
-    background-color: initial;
-    border: none;
-}
-
-.textarea_save_container {
-    display: block;
-    margin: 0;
-    padding: 7px;
-    box-sizing: border-box;
-    background-color: rgb(245, 245, 245);
-    border: 1px solid rgba(100, 100, 100, 0.5);
-    border-top: 0;
-    text-align: right;
-}
-
-.textarea_save_container .button, .textarea_save_container .button:hover {
-    padding: 7px 10px;
-    font-weight: normal;
-    font-size: 1.1em;
-}
-
-#issue_view {
-    position: relative;
-    z-index: 100;
-}
-
-#issue_main_container {
-    float: left;
-    overflow: hidden;
-    width: 100%;
-}
-
-#issue_main {
-    margin: 0 10px 0 380px;
-    transition: margin 0.3s ease;
-}
-
-#issue_main_container.uncollapsed #issue_main {
-    margin-left: 50px;
-}
-
-#issue_details_container {
-    float: left;
-    width: 360px;
-    margin-left: -100%;
-    transition: width 0.3s ease;
-}
-
-#issue_details {
-    display: inline-block;
-    float: left;
-    width: 350px;
-    margin: 0 10px;
-    vertical-align: top;
-    border-right: 1px solid #DDD;
-    box-shadow: 10px 0 15px -18px rgba(0, 0, 0, 0.8);
-    position: relative;
-    transition: width 0.3s ease;
-}
-
-@-moz-document url-prefix() {
-    #issue_details {
-        box-shadow: 10px 0 15px -22px rgba(0, 0, 0, 0.8);
-    }
-}
-
-#issue_details .issue_details_fieldsets_wrapper {
-    width: 350px;
-    opacity: 1;
-    visibility: visible;
-    transition: opacity 0.3s ease, visibility 0.3s ease, margin-left 0.3s ease;
-}
-
-#issue_details_container.collapsed .issue_details_fieldsets_wrapper {
-    opacity: 0;
-    visibility: hidden;
-    margin-left: -350px;
-}
-
-#issue_view fieldset {
-    border: 0;
-    padding: 5px;
-    margin: 0;
-}
-
-#issue_view fieldset legend {
-    border: 0;
-    color: #777;
-    display: block;
-    font-size: 1.2em;
-    font-weight: normal;
-    padding: 30px 0 5px;
-    width: 100%;
-    border-bottom: 1px dotted #CCC;
-}
-
-#issue_view fieldset:first-of-type legend, #issue_details_container fieldset legend {
-    padding-top: 5px;
-}
-
-.reportissue_error tr {
-    background-color: #FEE;
-}
-
-.reportissue_error tr td input, .reportissue_error tr td textarea, .reportissue_error tr td select {
-    background-color: #FEE;
-    border-color: #B77;
-}
-
-.reportissue_error label {
-    color: #955;
-}
-
-.reportissue_error .faded_out .dark {
-    color: #aa8D8D;
-}
-
-#reportissue_extrafields {
-    list-style-type: none;
-    padding: 0;
-    margin: 10px 0 0 0;
-    width: 1005px;
-    clear: both;
-    font-size: 1em;
-}
-
-#reportissue_extrafields li {
-    font-weight: normal;
-    clear: none;
-    margin: 5px;
-    min-height: 26px;
-    width: 310px;
-    text-align: left;
-    float: left;
-}
-
-#reportissue_extrafields li img {
-    margin: 2px 5px 0 0;
-    float: left;
-}
-
-#reportissue_extrafields li div {
-    clear: none;
-    margin-top: 2px;
-}
-
-#reportissue_extrafields li select, #reportissue_extrafields input[type="text"] {
-    width: 255px;
-    font-size: 0.8em;
-    height: 20px;
-    padding: 1px;
-    float: left;
-}
-
-#reportissue_extrafields li a.img:hover {
-    border-bottom: 0;
-}
-
-/* end report issue styling */
-
-/* very visible green button */
-.nice_button {
-    padding: 0;
-    color: #FFF;
-    border: 0;
-    position: relative;
-    display: inline;
-    text-align: center;
-    margin-left: 10px;
-}
-
-.nice_button input {
-    border: 0;
-    border-top: 1px solid #9D9;
-    color: #FFF;
-    padding: 3px;
-    font-weight: bold;
-    background-color: #5a5;
-    cursor: pointer;
-}
-
-.nice_button input:active {
-    background-color: #7B7;
-}
-
-.nice_button input:hover {
-    background-color: #8C8;
-}
-
-.nice_button.disabled {
-    padding: 0;
-    color: #FFF;
-    border: 0;
-    position: relative;
-    display: inline;
-    text-align: center;
-    margin-left: 10px;
-}
-
-.nice_button.disabled input {
-    border: 0;
-    border-top: 1px solid #F9F9F9;
-    color: #AAA;
-    padding: 3px;
-    font-weight: bold;
-    background-color: #EEE;
-    cursor: pointer;
-}
-
-.nice_button.disabled input:active {
-    background-color: #F5F5F5;
-}
-
-.nice_button.workflow {
-    padding: 0;
-    color: #FFF;
-    border: 1px solid #E3DDA5;
-    position: relative;
-    display: inline;
-    text-align: center;
-    margin: 0;
-}
-
-.nice_button.workflow input {
-    border: 0;
-    border-top: 0;
-    border-left: 1px solid #CDC895;
-    border-bottom: 1px solid #CDC895;
-    color: #6E6E53;
-    padding: 2px 3px;
-    font-weight: normal;
-    background-color: #E3DDA5;
-    cursor: pointer;
-}
-
-.nice_button.workflow input:active {
-    background-color: #E9E9B0;
-}
-
-.nice_button.workflow input:hover {
-    background-color: #D3CE99;
-}
-
-.workflow_actions .button,
-.workflow_actions .button:hover,
-.button-group > .button,
-.button-group > .button:hover,
-.button-group > .button-dropdown,
-.button-group > .button-dropdown:hover {
-    border-radius: 0;
-    border-left-width: 0;
-    font-size: 1em;
-    padding: 4px 8px;
-}
-
-.workflow_actions .button.first,
-.workflow_actions .button.first:hover,
-.button-group > .button:first-child,
-.button-group > .button:first-child:hover,
-.button-group > .button.first,
-.button-group > .button.first:hover,
-.button-group > .button-dropdown:first-child,
-.button-group > .button-dropdown:first-child:hover,
-.button-group > .button-dropdown.first,
-.button-group > .button-dropdown.first:hover {
-    border-left-width: 1px;
-    border-top-left-radius: 3px;
-    border-bottom-left-radius: 3px;
-}
-
-.workflow_actions .button.last,
-.button-group > .button:last-child,
-.button-group > .button.last,
-.button-group > .button-dropdown:last-child,
-.button-group > .button-dropdown.last {
-    border-top-right-radius: 3px;
-    border-bottom-right-radius: 3px;
-}
-
-.button-group .button.lefthugging {
-    border-left: none;
-}
-
-.button-group .button.righthugging {
-    border-right: none;
-}
-
-.workflow_actions li.more_actions {
-    margin-left: 5px;
-}
-
-#workflow_actions .more_actions_dropdown {
-    margin-top: 2px;
-    border-radius: 2px;
-    font-size: 1.1em;
-}
-
-.workflow_actions li.workflow {
-    position: relative;
-}
-
-.workflow_actions li.workflow .tooltip {
-    left: auto;
-    right: 0;
-    bottom: auto;
-    top: 34px;
-    width: auto;
-    white-space: nowrap;
-    transition-delay: 1s;
-}
-
-.workflow_actions li.workflow .tooltip:before, .workflow_actions li.workflow .tooltip:after {
-    left: auto;
-    right: 10px;
-}
-
-.button-group .button,
-.button-group > .button-dropdown {
-    float: left;
-}
-
-.button-group > .button-dropdown {
-    position: relative;
-    border: 1px solid rgba(0, 0, 0, 0.2);
-    border-left: none;
-}
-
-.button-group > .button-dropdown, .button-group > .button-dropdown:hover {
-    padding: 0;
-}
-
-.button-group > .button-dropdown .button {
-    border-radius: 3px;
-    box-shadow: none;
-    border: none;
-    background: none;
-}
-
-.button-group > .button-dropdown .button:hover {
-    box-shadow: none;
-    border: none;
-    background: none;
-}
-
-.button-group > .button-dropdown .dropper, .button-group > .button-dropdown .dropper:hover {
-    border-left: 1px solid transparent;
-    border-top-left-radius: 0;
-    border-bottom-left-radius: 0;
-}
-
-.button-group > .button-dropdown .dropper:hover {
-    border-left-color: rgba(0, 0, 0, 0.2);
-}
-
-.project_header_right .button, .project_header_right .button:hover, #tab_csv_pane .button-group .button, #tab_csv_pane .button-group .button:hover, .project_strip .button-group .button, .project_strip .button-group .button:hover {
-    padding: 4px 8px;
-    font-size: 1em;
-    font-weight: normal;
-}
-
-.project_header_right .button.reportissue_dropdown_button, .project_header_right .button.reportissue_dropdown_button:hover {
-    padding-left: 0 !important;
-}
-
-.button-group.inset .button, .button-group.inset .button:last-child, .button-group.inset .button:first-child, .button-group.inset .button:hover {
-    border: none;
-    font-size: 1.1em;
-    padding: 8px 12px;
-    color: #555;
-    box-shadow: none;
-    font-weight: normal;
-}
-
-.button-group.inset .button.button-pressed, .button-group.inset .button.button-pressed:hover {
-    box-shadow: 0 0 6px rgba(150, 150, 150, 0.4) inset;
-    color: #888;
-}
-
-/* end very visible button */
-
-#issue_details_container.collapsed {
-    width: 30px;
-}
-
-#issue_details_container.collapsed #issue_details {
-    width: 20px;
-}
-
-#issue_details fieldset {
-    margin: 0 8px 15px 0;
-    border-color: rgba(0, 0, 0, 0.2);
-}
-
-#issue_details fieldset ul {
-    margin-top: 0;
-    padding-top: 0;
-}
-
-#issue_details legend {
-    cursor: pointer;
-}
-
-#issue_details fieldset .popup_box, #report_form .reportissue_additional_information_container td.report_issue_help > ul.popup_box {
-    font-size: 1em;
-    left: 0;
-    right: 2px;
-    top: 50%;
-    margin-top: 14px;
-    z-index: 10001;
-    text-align: left;
-    border-top-right-radius: 0;
-}
-
-a.dropper.dropdown_link {
-    position: absolute;
-    right: 2px;
-    top: 50%;
-    margin-top: -11px;
-    line-height: 1em;
-}
-
-a.dropper.dropdown_link:hover {
-    border: none;
-    text-decoration: none;
-}
-
-#issue_details fieldset img.dropdown, #report_form .reportissue_additional_information_container td.report_issue_help > a > img.dropdown {
-    float: none;
-    margin: 3px;
-}
-
-#issue_details fieldset dl:hover img.dropdown, #report_form .reportissue_additional_information_container tr:hover > td.report_issue_help > a > img.dropdown {
-    display: inline;
-}
-
-#issue_details fieldset dl {
-    padding: 3px;
-}
-
-#issue_details fieldset dt, #issue_details fieldset dd {
-    float: none;
-    display: inline-block;
-    vertical-align: middle;
-    padding: 0;
-    line-height: 1em;
-}
-
-#issue_details fieldset #issue_percent_complete {
-    width: 160px;
-    float: right;
-    display: inline;
-}
-
-#project_planning.milestone-sort #project_planning_action_strip, #project_planning #milestone-sort-actions {
-    display: none;
-}
-
-#project_planning.milestone-sort #milestone-sort-actions {
-    display: block;
-}
-
-.project_header_right .button-pressed, #issue_details fieldset a.dropper.button-pressed, .milestone_box .header .dropper.button-pressed, #project_planning_action_strip .dropper.button-pressed, #report_form .reportissue_additional_information_container td.report_issue_help > .dropper.button-pressed {
-    box-shadow: 0 0 3px rgba(0, 0, 0, 0.3) inset;
-    border-radius: 2px;
-}
-
-#project_planning_action_strip .more_actions_dropdown {
-    margin-top: -1px;
-}
-
-#project_planning_action_strip .fancydropdown {
-    width: 360px;
-    height: 32px;
-    text-align: center;
-    box-sizing: border-box;
-    border: 1px solid rgba(150, 150, 150, 0.3);
-    border-radius: 2px;
-    background: -webkit-linear-gradient(top, #FFFFFF 0%, #F1F1F1 100%);
-    background: linear-gradient(to bottom, #FFFFFF 0%, #F1F1F1 100%);
-    vertical-align: middle;
-    position: relative;
-}
-
-#project_planning_action_strip .fancydropdown img {
-    vertical-align: middle;
-    margin: 0;
-    float: none;
-}
-
-#project_planning_action_strip .fancydropdown #selected_milestone_status_details {
-    position: absolute;
-    width: 100%;
-    left: 0;
-    top: 0;
-    height: 30px;
-}
-
-.milestone_virtual_status .statusblocks {
-    display: block;
-    width: 100%;
-    height: 100%;
-}
-
-.milestone_virtual_status .statusblock {
-    display: block;
-    float: left;
-    clear: none;
-    height: 27px;
-    opacity: 0.2;
-    transition: opacity 0.3s ease;
-    margin-top: 0;
-    margin-left: 0;
-}
-
-.milestone_virtual_status .statusblock:hover {
-    opacity: 0.35;
-}
-
-.milestone_virtual_status .milestonename {
-    position: absolute;
-    width: 100%;
-    left: 6px;
-    top: 7px;
-    font-size: 0.9em;
-    line-height: 1em;
-    padding: 0;
-}
-
-.milestone_virtual_status .milestone_percentage, .issue_percentage {
-    width: 100%;
-    position: absolute;
-    bottom: -5px;
-    left: 0;
-}
-
-.milestone_virtual_status .tooltip {
-    font-size: 0.9em;
-    opacity: 1;
-}
-
-#project_planning_action_strip .fancydropdown + ul {
-    left: auto;
-    right: 15px;
-    font-size: 0.9em;
-    z-index: 1012;
-}
-
-#issue_details fieldset a.dropper.button-pressed img, .reportissue_additional_information_container td.report_issue_help > .dropper.button-pressed img {
-    display: inline;
-}
-
-#issue_details fieldset .more_actions_dropdown li a, #issue_details fieldset ul.more_actions_dropdown li a:hover {
-    font-size: 1em;
-}
-
-#issue_details fieldset .userdropdown {
-    position: inherit;
-}
-
-.issue_detail_field {
-    font-size: 1.1em;
-    margin-bottom: 2px;
-}
-
-.issue_detail_field dl {
-    font-size: 0.9em;
-}
-
-.issue_detail_field:hover {
-    background-color: rgba(200, 200, 200, 0.2);
-    border-radius: 3px;
-}
-
-.issue_detail_field dt {
-    width: 35%;
-    overflow: hidden;
-    text-overflow: ellipsis;
-    white-space: nowrap;
-    font-weight: normal;
-    color: rgb(125, 125, 125);
-}
-
-.issue_detail_field dd {
-    width: auto;
-    color: rgb(35, 35, 35);
-}
-
-#issue_timetracking_container {
-    position: relative;
-}
-
-#issue_timetracking_log_time {
-    position: absolute;
-    top: -26px;
-    right: 0;
-}
-
-/* workflow actions */
-@-webkit-keyframes show {
-    from {
-        opacity: 0;
-    }
-    to {
-        opacity: 100;
-    }
-}
-
-@keyframes top_slide {
-    from {
-        top: -35px;
-    }
-    to {
-        top: 14px;
-    }
-}
-
-#workflow_actions {
-    position: absolute;
-    margin-top: 3px;
-    right: 14px;
-    height: 25px;
-    z-index: 102;
-    -webkit-animation: show 0.3s ease-out;
-    animation: show 0.3s ease-out;
-}
-
-ul.workflow_actions {
-    margin-top: 0;
-}
-
-ul.workflow_actions > li {
-    display: block;
-    float: left;
-    border-radius: 0;
-    padding: 0;
-    line-height: 1;
-}
-
-ul.workflow_actions li form {
-    display: inline;
-    margin: 0;
-    padding: 0;
-}
-
-ul.workflow_actions li input, ul.workflow_actions li:hover input {
-    box-shadow: 0 1px 3px rgba(0, 0, 0, 0.2) !important;
-}
-
-ul.workflow_actions li:hover {
-    box-shadow: 0 0 2px rgba(0, 0, 0, 0.2);
-}
-
-#viewissue_find_issue_input {
-    width: 350px;
-}
-
-/* end workflow actions */
-
-/* fullpage (faded out) backdrop styling */
-#fullpage_backdrop ul.duplicate_issues {
-    list-style-type: none;
-    padding: 0;
-    margin: 0;
-    clear: both;
-}
-
-#fullpage_backdrop ul.duplicate_issues li {
-    font-weight: normal;
-    margin: 0 0 3px 0;
-    text-align: left;
-}
-
-#fullpage_backdrop ul.duplicate_issues li input[type="checkbox"] {
-    margin-left: 0;
-}
-
-#fullpage_backdrop ul.duplicate_issues li {
-    padding-left: 5px;
-    margin-bottom: 5px;
-}
-
-#fullpage_backdrop ul.duplicate_issues {
-    margin: 10px 0 5px 0;
-}
-
-#fullpage_backdrop_indicator {
-    position: absolute;
-    top: 45%;
-    left: 50%;
-    width: 300px;
-    margin-left: -150px;
-    z-index: 100001;
-    color: #999;
-    font-size: 15px;
-    font-weight: normal;
-}
-
-.fullpage_backdrop_content {
-    position: relative;
-    z-index: 100001;
-}
-
-.fullpage_backdrop {
-    background-color: rgba(255, 255, 255, 0.7);
-    z-index: 100000;
-    width: 100%;
-    height: 100%;
-    overflow: auto;
-    position: fixed;
-    top: 0;
-    left: 0;
-    margin: 0;
-    padding: 0;
-    text-align: center;
-}
-
-.backdrop_box {
-    position: absolute;
-    top: 60px;
-    left: 50%;
-    z-index: 100001;
-    clear: both;
-    padding: 0 !important;
-}
-
-.backdrop_box#reportissue_container {
-    top: 10px;
-}
-
-.backdrop_box.small {
-    width: 400px;
-    margin: 0 -200px 0 -200px;
-}
-
-.backdrop_box.mediumsmall {
-    width: 500px;
-    margin: 0 -250px 0 -250px;
-}
-
-.backdrop_box.medium {
-    width: 600px;
-    margin: 0 -300px 0 -300px;
-}
-
-.backdrop_box.large {
-    width: 800px;
-    margin: 0 -400px 200px -400px;
-}
-
-.backdrop_box.huge {
-    width: 1010px;
-    margin: 0 -500px 200px -500px;
-}
-
-.backdrop_box .backdrop_detail_header {
-    text-align: left;
-}
-
-.backdrop_detail_content {
-    font-weight: normal;
-    font-size: 1.0em;
-    padding: 5px;
-    background: transparent;
-    text-align: left;
-}
-
-#reportissue_container .backdrop_detail_content {
-    padding: 5px;
-    font-size: 0.9em;
-}
-
-#reportissue_container .backdrop_detail_footer {
-    padding: 5px;
-    font-size: 1.1em;
-}
-
-#reportissue_container .backdrop_detail_footer a {
-    font-weight: normal;
-}
-
-.backdrop_detail_content #report_issue_add_extra, .backdrop_detail_content #reproduction_steps_div {
-    display: none;
-}
-
-.backdrop_detail_content .tab_menu {
-    margin-top: 30px;
-    margin-bottom: 10px;
-    font-size: 1.1em;
-}
-
-.backdrop_detail_footer {
-    clear: both;
-    font-size: 1.1em;
-    padding: 5px;
-    text-align: right;
-    background-color: transparent;
-}
-
-#dialog_backdrop_content, #dialog_backdrop_modal_content {
-    margin-left: -300px;
-    width: 600px;
-    overflow: hidden;
-}
-
-#dialog_backdrop_content h3, #dialog_backdrop_modal_content h3 {
-    margin: 5px;
-    padding: 0 0 7px 0;
-    color: #999;
-    border-bottom: 1px dotted rgb(185, 185, 185);
-    font-weight: normal;
-}
-
-#dialog_content, #dialog_modal_content {
-    padding: 0 7px;
-    font-size: 1em;
-    margin: 0;
-    z-index: 1;
-    background-color: transparent;
-}
-
-#dialog_yes, #dialog_no, #dialog_okay {
-    font-size: 1em;
-    padding: 5px 10px !important;
-}
-
-#dialog_indicator {
-    display: inline-block;
-    margin-right: 5px;
-    vertical-align: middle;
-    float: none;
-}
-
-/* end backdrop styling */
-
-/* main issue view styling */
-.viewissue_container {
-    width: 100%;
-    text-align: left;
-    padding: 0 0 50px 0;
-    margin: 10px 0 0;
-    line-height: 1.9;
-}
-
-#viewissue_changed > form > div > input, #viewissue_changed > form > div > button, #viewissue_saved > div > button {
-    line-height: 21px !important;
-    margin-top: -3px;
-    padding: 1px 8px;
-}
-
-/* issue info boxes */
-#viewissue_menu li {
-    box-shadow: 1px -1px 1px rgba(50, 50, 50, 0.2);
-}
-
-#viewissue_menu li.selected {
-    box-shadow: 0 -3px 5px -4px rgba(50, 50, 50, 0.5);
-}
-
-#viewissue_menu li a {
-    font-size: 1em;
-}
-
-#viewissue_tabs {
-    clear: both;
-    height: 30px;
-    margin: 50px 5px 0 5px;
-}
-
-#issue_info_container {
-    text-align: left;
-    z-index: 0;
-    vertical-align: middle;
-    font-size: 1em;
-    font-weight: normal;
-    color: #F5F5F5;
-    width: auto;
-    position: relative;
-    margin: 0 5px 3px 5px;
-    background: rgba(248, 245, 222, 0.92);
-    border-radius: 0 0 3px 3px;
-    box-shadow: 0 1px 4px rgba(0, 0, 0, 0.3);
-}
-
-.issue_info {
-    color: #333;
-    text-shadow: 1px 1px 0 #FFF;
-    position: relative;
-    padding: 3px 3px 3px 5px;
-    font-weight: normal;
-    min-height: 22px;
-}
-
-.issue_info .buttons {
-    float: right;
-    margin: 0;
-}
-
-.issue_info .buttons .button input, .issue_info .buttons .button button {
-    padding: 0 4px;
-    font-size: 0.9em;
-}
-
-.issue_info a {
-    font-size: 0.95em;
-    font-weight: bold;
-}
-
-.issue_info.aligned {
-    margin: 10px auto 5px auto;
-    padding: 3px;
-    width: auto;
-    text-align: center;
-}
-
-.issue_info.full_width {
-    margin: 5px 5px 0 5px;
-    padding: 5px;
-    position: relative;
-}
-
-.issue_info.full_width img {
-    float: left;
-    margin: 0 10px 0 5px;
-}
-
-.issue_info .header {
-    font-size: 1.1em;
-    line-height: 1.3;
-}
-
-.issue_info .content, .notfound_error .content {
-    font-weight: normal;
-    font-size: 0.95em;
-    line-height: 1;
-}
-
-.issue_info.error.active ~ .issue_info_backdrop {
-    background-color: #FAA;
-}
-
-#issue_deleted_message {
-    width: 900px;
-    font-size: 1.1em;
-    text-align: center;
-    margin: 25px auto 0 auto;
-}
-
-#issue_deleted_message .header, #issue_deleted_message .content {
-    text-align: center;
-}
-
-#notfound_error {
-    vertical-align: middle;
-    text-align: center;
-    padding: 15px;
-    color: #B32626;
-    font-size: 1.3em;
-    width: 600px;
-    margin: 25px auto 0 auto;
-    box-shadow: 0 0 15px rgba(0, 0, 0, 0.3);
-    background-color: rgba(255, 50, 50, 0.25);
-}
-
-#notfound_error .content {
-    font-weight: normal;
-}
-
-#notfound_error .header {
-    text-align: center;
-}
-
-#viewissue_saved {
-    cursor: pointer;
-}
-
-#viewissue_error .content {
-    font-size: 1.1em;
-    padding-top: 5px;
-    padding-bottom: 5px;
-    text-align: left;
-}
-
-/* end issue info boxes */
-
-/* issue extra data (pain and votes) - includes search result styling */
-#viewissue_header_container {
-    position: relative;
-    margin: 0 10px;
-    z-index: 1000;
-    transition: margin-left 0.3s ease-in-out, margin-right 0.3s ease-in-out;
-}
-
-#viewissue_header_container.fixed {
-    position: fixed;
-    top: 0;
-    left: 0;
-    margin: 0;
-}
-
-#viewissue_header_container.fixed #issue_info_container .issue_info_backdrop {
-    box-shadow: 0 1px 3px rgba(0, 0, 0, 0.5);
-}
-
-#viewissue_header_container table.title_area {
-    table-layout: fixed;
-    position: relative;
-    width: 100%;
-    border-bottom: 1px solid #CCC;
-    box-shadow: 0 0 3px rgba(0, 0, 0, 0.2);
-    background: -webkit-linear-gradient(top, #FFFFFF 0%, #F1F1F1 100%); /* Chrome10+,Safari5.1+ */
-    background: linear-gradient(to bottom, #FFFFFF 0%, #F1F1F1 100%); /* W3C */
-}
-
-.blocking #viewissue_header_container table.title_area {
-    border-bottom-color: #C59494;
-    box-shadow: 0 0 3px rgba(0, 0, 0, 0.2);
-    background: -webkit-linear-gradient(top, #FFFFFF 0%, #F4D1D1 100%); /* Chrome10+,Safari5.1+ */
-    background: linear-gradient(to bottom, #FFFFFF 0%, #F4D1D1 100%); /* W3C */
-}
-
-@-webkit-keyframes top_slide {
-    from {
-        top: -35px;
-    }
-    to {
-        top: 6px;
-    }
-}
-
-@keyframes top_slide {
-    from {
-        top: -35px;
-    }
-    to {
-        top: 6px;
-    }
-}
-
-#workflow_actions.fixed {
-    position: fixed;
-    top: 6px;
-    right: 67px;
-    margin-top: 0;
-    z-index: 1001;
-    display: block;
-    -webkit-animation: top_slide 0.3s ease-out;
-    animation: top_slide 0.3s ease-out;
-}
-
-#viewissue_header_container.fixed #votes_additional, #viewissue_header_container.fixed #user_pain_additional {
-    display: none;
-}
-
-#workflow_actions.fixed #comment_add_button {
-    margin-left: 5px;
-    border-radius: 4px;
-}
-
-#comment_add_button {
-    padding: 0;
-}
-
-#issue_main .button_container {
-    display: inline-block;
-    float: right;
-    margin: -6px 0 0;
-    font-size: 1.1em;
-}
-
-#issue_main .button_container .button {
-    font-weight: normal;
-    padding: 4px 8px;
-    font-size: 0.8em;
-}
-
-#viewissue_comments #comment_add_button .button {
-    padding: 2px 10px;
-    font-size: 1em;
-}
-
-.user_pain, .votes {
-    font-size: 2.3em;
-    font-weight: bold;
-    line-height: 1.2;
-}
-
-.user_pain {
-    color: rgb(115, 137, 113);
-}
-
-#votes_additional {
-    vertical-align: middle;
-}
-
-.votes {
-    color: #999;
-    text-align: center;
-}
-
-.votes .votes_header {
-    text-transform: uppercase;
-    font-size: 0.43em;
-    line-height: 1.3;
-}
-
-#vote_up, #vote_down {
-    width: 16px;
-    text-align: center;
-    padding: 2px;
-}
-
-.user_pain_calculated {
-    font-size: 0.8em;
-    font-weight: normal;
-    color: rgb(119, 133, 116);
-}
-
-#user_pain_additional {
-    text-align: center;
-    border-left: 1px solid rgba(100, 100, 100, 0.1);
-    background: -webkit-linear-gradient(top, rgba(150, 200, 150, 0.1) 0%, rgba(140, 190, 140, 0.4) 100%); /* Chrome10+,Safari5.1+ */
-    background: linear-gradient(to bottom, rgba(150, 200, 150, 0.1) 0%, rgba(140, 190, 140, 0.4) 100%); /* W3C */
-}
-
-#viewissue_triaging {
-    display: block;
-    margin: 0;
-    padding: 5px;
-    font-weight: bold;
-    font-size: 1.1em;
-    text-align: center;
-    width: 100%;
-    height: 100%;
-    box-sizing: border-box;
-    vertical-align: middle;
-}
-
-.search_results .yellow_borderless .user_pain {
-    color: #B6aC6D;
-}
-
-.search_results .user_pain, .search_results .votes {
-    font-size: 1.5em;
-}
-
-.search_results .votes {
-    color: #88C;
-}
-
-.search_results .red_borderless .user_pain {
-    color: #B55;
-}
-
-.userpain_below_threshold td {
-    border-top: 2px solid #B77;
-}
-
-.userpain_below_threshold td .status_table td {
-    border-top: 0;
-}
-
-/* end issue pain and votes */
-
-/* viewissue navigation */
-.issue_navigation {
-    width: 30px;
-    text-align: center;
-    position: relative;
-    background: -webkit-linear-gradient(top, #FAFAFA 0%, #EAEAEA 100%); /* Chrome10+,Safari5.1+ */
-    background: linear-gradient(to bottom, #FAFAFA 0%, #EAEAEA 100%); /* W3C */
-}
-
-.issue_navigation:hover {
-    background: -webkit-linear-gradient(top, #F5F5F5 0%, #E5E5E5 100%); /* Chrome10+,Safari5.1+ */
-    background: linear-gradient(to bottom, #F5F5F5 0%, #E5E5E5 100%); /* W3C */
-}
-
-.issue_navigation:hover .tooltip {
-    top: 65px;
-    bottom: auto;
-    right: auto;
-    left: auto;
-    width: 300px;
-    position: absolute;
-    text-align: left;
-}
-
-.issue_navigation:hover .tooltip.leftie:before, .issue_navigation:hover .tooltip.leftie:after {
-    left: 25px;
-    right: auto;
-}
-
-.issue_navigation:hover .tooltip.rightie:before, .issue_navigation:hover .tooltip.rightie:after {
-    right: 24px;
-    left: auto;
-}
-
-.issue_navigation:hover .tooltip.leftie:before,
-.issue_navigation:hover .tooltip.leftie:after {
-    left: 15px;
-}
-
-.issue_navigation:hover .tooltip.rightie:before,
-.issue_navigation:hover .tooltip.rightie:after {
-    left: 305px;
-}
-
-#go_previous_issue:hover .tooltip {
-    left: 0;
-}
-
-#go_previous_open_issue:hover .tooltip {
-    left: 0;
-}
-
-#go_next_issue:hover .tooltip {
-    right: 0;
-}
-
-#go_next_open_issue:hover .tooltip {
-    right: 0;
-}
-
-#go_next_issue {
-    border-left: 1px solid rgba(100, 100, 100, 0.3);
-}
-
-#go_previous_issue {
-    border-right: 1px solid rgba(100, 100, 100, 0.3);
-}
-
-.issue_navigation a {
-    display: block;
-    padding-top: 20px;
-    padding-bottom: 20px;
-    line-height: 0;
-}
-
-/* end viewissue navigation */
-
-/* time spent */
-.issue_timespent_form {
-    margin-top: 5px;
-    margin-bottom: 10px;
-}
-
-.issue_timespent_form li label {
-    display: inline-block;
-    min-width: 150px;
-}
-
-.issue_timespent_form li label.optional {
-    font-weight: normal;
-}
-
-#spent_time_content a {
-    font-size: 1em;
-}
-
-#estimated_percentbar {
-    width: 200px;
-    margin-top: 5px;
-}
-
-/* end time spent */
-
-/* issue edit and undo link styling - also what makes them appear and disappear */
-#title_edit {
-    margin-top: 5px;
-}
-
-img.dropdown {
-    float: left;
-    margin-right: 5px;
-    display: none;
-    cursor: pointer;
-    margin-top: 6px;
-}
-
-img.spinning {
-    float: right;
-    margin-right: 5px;
-}
-
-dd:hover img.dropdown, .hoverable:hover img.dropdown {
-    float: left;
-    margin-right: 5px;
-    display: inline;
-}
-
-.issue_detail_changed img.undo, .issue_detail_unmerged img.undo {
-    float: left;
-    margin-right: 5px;
-    display: inline;
-}
-
-img.undo {
-    display: none;
-}
-
-#viewissue_left_box_issuetype img.undo, #viewissue_left_box_issuetype img.dropdown {
-    margin-top: 7px;
-}
-
-/* end edit and undo styling */
-
-/* issue left hand list */
-.issue_lefthand {
-    width: 300px;
-    padding: 0;
-    vertical-align: top;
-}
-
-dl {
-    margin: 0;
-    font-size: 0.85em;
-    padding: 0 0 0 0;
-    position: relative;
-    min-height: 16px;
-    clear: both;
-}
-
-dt {
-    width: 85px;
-    font-weight: bold;
-    padding: 3px 2px 2px 2px;
-    clear: both;
-}
-
-dd {
-    float: left;
-    display: block;
-    width: 195px;
-    font-weight: normal;
-    margin: 0;
-    padding: 3px 5px 1px 2px;
-    min-height: 16px;
-}
-
-#viewissue_left_box_top {
-    margin: 10px 0 0;
-}
-
-#viewissue_left_box_bottom {
-    margin: 5px;
-}
-
-#viewissue_left_box_issuetype, #viewissue_left_box_status {
-    margin: 0 5px 0 2px;
-}
-
-#viewissue_left_box_issuetype table tr td {
-    font-size: 1.1em;
-    font-weight: bold;
-}
-
-#viewissue_left_box_status {
-    font-weight: normal;
-}
-
-#viewissue_left_box_status table tr td {
-    font-weight: normal;
-}
-
-.issue_closed .status_badge {
-    opacity: 0.7;
-}
-
-.status_badge {
-    font-weight: normal;
-    display: inline-block;
-    color: rgba(0, 0, 0, 0.45);
-    text-transform: uppercase;
-    border: 1px solid rgba(0, 0, 0, 0.2);
-    padding: 3px 5px;
-    line-height: 1;
-    border-radius: 3px;
-    vertical-align: middle;
-}
-
-*.button-pressed + .more_actions_dropdown {
-    display: block;
-}
-
-.userdropdown .more_actions_dropdown, .article .userdropdown .more_actions_dropdown {
-    right: auto;
-    font-size: 1em;
-}
-
-.more_actions_dropdown {
-    padding: 0;
-    position: absolute;
-    z-index: 99999;
-    right: 0;
-    display: none;
-    background: #FFF;
-    border: 1px solid #CCC;
-    box-shadow: 0 0 3px rgba(0, 0, 0, 0.2);
-}
-
-.more_actions_dropdown li {
-    min-height: 23px;
-    position: relative;
-    display: block;
-    line-height: 1.7;
-    text-transform: none;
-}
-
-.more_actions_dropdown li:first-child {
-    border-top-left-radius: 3px;
-    border-top-right-radius: 3px;
-}
-
-.more_actions_dropdown li:last-child {
-    border-bottom-left-radius: 3px;
-    border-bottom-right-radius: 3px;
-}
-
-.more_actions_dropdown li a, .more_actions_dropdown li a:hover {
-    display: block;
-    font-size: 0.9em;
-    font-weight: normal;
-    color: #333;
-    text-decoration: none;
-    border: 0;
-    padding: 3px 5px;
-    line-height: 1.3;
-    white-space: nowrap;
-}
-
-#issue_details .more_actions_dropdown li a, #issue_details .more_actions_dropdown li a:hover {
-    white-space: normal;
-}
-
-.more_actions_dropdown li:hover {
-    background-color: #F1F1F1;
-}
-
-ul.workflow_actions .more_actions_dropdown li:hover {
-    box-shadow: none;
-}
-
-.more_actions_dropdown li.header:hover, .more_actions_dropdown li.nohover:hover {
-    background-color: transparent;
-}
-
-.more_actions_dropdown li:hover .tooltip {
-    bottom: 31px !important;
-    top: auto !important;
-    width: 400px;
-    left: auto;
-    right: 0;
-    margin-left: 0;
-    margin-right: 0;
-    font-size: 0.9em;
-}
-
-.more_actions_dropdown li .tooltip {
-    bottom: 31px !important;
-    top: auto !important;
-}
-
-.more_actions_dropdown li img {
-    display: inline-block;
-    vertical-align: text-bottom;
-    margin-right: 5px;
-}
-
-.more_actions_dropdown li.disabled a {
-    color: #AAA !important;
-    text-shadow: 1px 1px 0 #FFF;
-}
-
-.more_actions_dropdown li.form_container {
-    padding-left: 5px;
-}
-
-.title_left_images {
-    width: 32px;
-    padding: 0;
-    position: relative;
-    line-height: 0;
-}
-
-.title_left_images > .tooltip.from-above.leftie {
-    line-height: 1.43;
-}
-
-.title_left_images:first-child {
-    width: 42px;
-}
-
-.title_left_images:hover .tooltip {
-    left: 0;
-    right: auto;
-    top: 65px;
-    bottom: auto;
-    width: 370px;
-    position: absolute;
-}
-
-.title_left_images:hover .tooltip:before, .title_left_images:hover .tooltip:after {
-    left: 15px;
-}
-
-.title_left_images img {
-    margin-left: 5px;
-}
-
-.title_left_images:first-child img {
-    margin-left: 10px;
-}
-
-.typeahead.dropdown-menu {
-    list-style: none;
-    border: 1px solid rgba(100, 100, 100, 0.3);
-    border-radius: 2px;
-    font-size: 1.1em;
-    display: block;
-    width: 100%;
-    background: #FFF;
-    margin: 2px 0;
-    position: absolute;
-    box-sizing: border-box;
-    z-index: 10000;
-    box-shadow: 0 0 3px rgba(0, 0, 0, 0.2);
-}
-
-.typeahead.dropdown-menu li {
-    padding: 5px;
-    display: block;
-    transition: background-color 0.3s ease;
-    background-color: transparent;
-    font-size: 1.1em;
-}
-
-.typeahead.dropdown-menu li a, .typeahead.dropdown-menu li img {
-    vertical-align: middle;
-    display: inline-block;
-    color: #333;
-}
-
-.typeahead.dropdown-menu li.active {
-    background-color: #F1F1F1;
-}
-
-.typeahead.dropdown-menu li img {
-    margin-right: 5px;
-    border-radius: 12px;
-    width: 22px;
-}
-
-/* left hand dropdown boxes */
-.dropdown_header, .more_actions_dropdown li.header {
-    font-weight: normal;
-    font-size: 1.05em;
-    color: #888;
-    border-bottom: 1px dotted #CCC;
-    padding: 7px;
-    margin-bottom: 5px;
-}
-
-.dropdown_content {
-    font-weight: normal;
-    padding-top: 5px;
-    font-size: 0.9em;
-}
-
-.dropdown_content ul {
-    list-style-type: none;
-    padding: 0;
-    margin: 5px 0 0 0;
-    clear: both;
-}
-
-.dropdown_content table {
-    margin: 5px 0 0 0;
-}
-
-.dropdown_content ul li {
-    font-size: 1em;
-    font-weight: normal;
-    margin: 0;
-    text-align: left;
-    min-height: 18px;
-    padding: 1px;
-}
-
-.dropdown_content table, .dropdown_content table td {
-    font-weight: normal;
-    margin: 0;
-    text-align: left;
-    height: 18px;
-    padding: 1px;
-}
-
-.dropdown_content table {
-    margin-top: 5px;
-}
-
-.dropdown_content label {
-    display: block;
-    text-transform: uppercase;
-    font-weight: normal;
-    color: #888;
-}
-
-.dropdown_content label + br {
-    display: none;
-}
-
-.dropdown_content > ul.choices {
-    max-height: 250px;
-    overflow-y: auto;
-}
-
-/* end dropdown */
-/* end left hand list */
-
-.error_message {
-    color: #E44;
-    font-weight: bold;
-    margin: 10px 5px 5px 0;
-}
-
-/* changed, merged and unmerged styling */
-#title_content.issue_detail_unmerged {
-    background-color: #E0aC9C;
-}
-
-#title_content.issue_detail_changed {
-    background-color: #FFF299;
-}
-
-/* end changed, merged, unmerged */
-
-#title_field {
-    font-size: 18px;
-    width: auto;
-    padding: 8px 10px 8px 7px;
-    min-width: 930px;
-}
-
-.viewissue_title {
-    white-space: nowrap;
-    min-width: 700px;
-    overflow: hidden;
-    text-overflow: ellipsis;
-    margin-top: 2px;
-}
-
-#title_field.editing .viewissue_title {
-    white-space: normal;
-    overflow: visible;
-}
-
-#title_field.editing #title_edit {
-    display: none;
-}
-
-.issue_state, .affected_state {
-    display: inline-block;
-    border-radius: 4px;
-    background-color: rgba(150, 150, 150, 0.2);
-    padding: 2px 4px;
-    font-weight: normal;
-    font-size: 0.8em;
-    margin-right: 2px;
-    text-transform: uppercase;
-    vertical-align: middle;
-    border: 1px solid rgba(0, 0, 0, 0.2);
-    line-height: 1.4;
-}
-
-.affected_state, .affected_item .affected_status {
-    cursor: pointer;
-}
-
-.affected_item {
-    position: relative;
-    margin-bottom: 7px;
-}
-
-.affected_item .icon_affected_type {
-    display: block;
-    float: left;
-    margin: 10px 10px 0 5px;
-    vertical-align: middle;
-    width: 22px;
-}
-
-.affected_item .affected_name {
-    display: block;
-    font-size: 1em;
-    margin-bottom: 2px;
-    width: 300px;
-}
-
-.affected_state {
-    clear: left;
-}
-
-#issue_details fieldset .affected_status + ul.dropdown_box {
-    margin-top: 32px;
-    margin-left: 37px;
-}
-
-.affected_item .affected_state img {
-    display: none;
-}
-
-.issue_state.closed, .affected_state.unconfirmed {
-    background-color: rgba(150, 150, 150, 0.2);
-    color: rgba(100, 100, 100, 0.7);
-}
-
-.issue_state.open, .affected_state.confirmed {
-    background-color: rgba(177, 210, 143, 0.6);
-    color: rgba(107, 140, 73, 0.8);
-}
-
-.affected_state.loading img {
-    display: inline-block;
-    vertical-align: middle;
-}
-
-#title_header, #issue_title, #title_change {
-    display: block;
-}
-
-#issue_title {
-    margin-top: 3px;
-    margin-bottom: 0;
-}
-
-#title_change {
-    margin-top: -2px;
-}
-
-#title_header {
-    font-size: 0.8em;
-}
-
-#title_form {
-    display: inline-block;
-    vertical-align: middle;
-    width: 500px;
-    position: relative;
-}
-
-#title_form input[type="text"] {
-    font-size: 0.8em;
-    margin-right: 5px;
-    width: 100%;
-    box-sizing: border-box;
-    vertical-align: top;
-    height: 26px;
-    display: inline-block;
-    padding-left: 8px;
-}
-
-#title_form .title_form_save_container {
-    vertical-align: middle;
-    display: block;
-    white-space: nowrap;
-    font-size: 0.9em;
-    position: absolute;
-    height: auto;
-    right: 0;
-    top: 26px;
-    z-index: 101;
-    padding: 4px 8px;
-    background-color: rgb(235, 235, 235);
-    border: 1px solid rgba(100, 100, 100, 0.5);
-    border-top: 0;
-}
-
-#title_form .title_form_save_container .button, #title_form .title_form_save_container .button:hover {
-    padding: 5px 8px;
-    font-weight: normal;
-    font-size: 1em;
-}
-
-.viewissue_description_header, .viewissue_affects_header, .viewissue_reproduction_steps_header, .viewissue_customfield_header {
-    font-weight: bold;
-    font-size: 1.1em;
-    padding: 0 0 5px 0;
-}
-
-.viewissue_description, .viewissue_affects, .viewissue_reproduction_steps, .viewissue_customfield {
-    font-weight: normal;
-    padding: 0;
-    margin: 0;
-}
-
-.issue_inline_description {
-    width: auto;
-    overflow: auto;
-}
-
-.header_div {
-    border-bottom: 1px solid #CCC;
-    padding: 3px;
-    margin-top: 5px;
-    font-weight: normal;
-    color: #888;
-    font-size: 1.1em;
-    text-transform: uppercase;
-}
-
-.header_div td {
-    font-weight: bold;
-    vertical-align: middle;
-}
-
-.header_div td.nice_button input {
-    font-size: 0.8em;
-}
-
-.header_div.smaller, label.smaller, div.smaller {
-    font-size: 0.9em;
-}
-
-.header_div.bigger, label.bigger, div.bigger {
-    font-size: 1.2em;
-}
-
-.header_div.light {
-    border-color: #EEE;
-}
-
-.no_items {
-    color: #AAA;
-    font-size: 1em;
-    padding: 5px 0;
-}
-
-.percent_filled {
-    background-color: #8C8;
-}
-
-.percent_unfilled {
-    background-color: #DCEFDC;
-}
-
-.issue_lefthand .percent_filled a, .percent_unfilled a {
-    display: block;
-    height: 14px;
-}
-
-.issue_lefthand .percent_filled a:hover, .percent_unfilled a:hover {
-    border: 0;
-}
-
-.faded_out .percent_filled {
-    background-color: #B4DFB4;
-}
-
-.faded_out .percent_unfilled {
-    background-color: #DCEFDC;
-}
-
-.priority_percentage .percent_unfilled, .priority_percentage .faded_out .percent_unfilled {
-    background-color: #DCEFDC;
-}
-
-.statistics_percentage .hover_highlight > td:first-child {
-    font-weight: normal;
-    font-size: 13px !important;
-    padding-left: 3px;
-}
-
-.statistics_percentage .hover_highlight > td:nth-child(2) {
-    text-align: right;
-    font-weight: bold !important;
-    padding-right: 5px;
-    vertical-align: middle;
-}
-
-.statistics_percentage .hover_highlight > td:last-child {
-    width: 50%;
-    vertical-align: middle;
-}
-
-#upload_error_div {
-    margin: 10px 5px 5px 5px;
-}
-
-#viewissue_attached_information, #viewissue_related_information, #viewissue_duplicate_issues {
-    margin-top: -5px;
-}
-
-#viewissue_related_information li, #viewissue_attached_information li, #viewissue_duplicate_issues li {
-    width: 335px;
-    position: relative;
-}
-
-#viewissue_related_information li button, #viewissue_attached_information li button, #viewissue_duplicate_issues li button {
-    float: right;
-    margin-right: 3px;
-    font-size: 0.9em;
-    opacity: 0.4;
-    transition: opacity 0.3s ease;
-}
-
-#viewissue_related_information li:hover button, #viewissue_attached_information li:hover button, #viewissue_duplicate_issues li:hover button {
-    opacity: 1;
-}
-
-#viewissue_related_information li.closed > a, #viewissue_duplicate_issues li.closed > a {
-    color: #549D54;
-    text-decoration: line-through;
-}
-
-.userdropdown {
-    display: inline-block;
-    position: relative;
-}
-
-#viewissue_affected {
-    margin: 5px 0 0 0;
-}
-
-#viewissue_log_loading_indicator {
-    display: inline-block;
-    vertical-align: middle;
-    margin-left: 5px;
-}
-
-#viewissue_log_items {
-    min-height: 36px;
-}
-
-#viewissue_log_items ul {
-    list-style: none;
-    margin: 0 0 10px 0;
-    padding: 0;
-}
-
-#viewissue_log_items ul li {
-    list-style: none;
-    margin: 0;
-    padding: 2px 0;
-}
-
-#viewissue_log_items ul li img {
-    margin: 3px 5px -3px 5px;
-}
-
-#viewissue_log_items ul li span.date {
-    font-size: 0.85em;
-    color: #AAA;
-    display: inline-block;
-    min-width: 150px;
-}
-
-.comment_log_items {
-    list-style: none;
-    margin: 5px 10px;
-    padding: 0;
-}
-
-.comment_log_items span.date {
-    display: none;
-}
-
-.comment_log_items img {
-    margin: 3px 5px -3px 5px;
-}
-
-#affected_list th {
-    font-size: 0.85em;
-}
-
-#viewissue_commits {
-    margin: 10px 0 0 0;
-}
-
-#viewissue_attached_information .header_div a {
-    float: right;
-    margin-left: 5px;
-}
-
-#viewissue_attached_information .header_div a:hover {
-    border: 0;
-}
-
-#attach_file .rounded_box {
-    position: absolute;
-    top: 25px;
-    left: 50%;
-    z-index: 100001;
-    clear: both;
-    width: 500px;
-    margin: 0 0 0 -250px;
-}
-
-#attach_file .rounded_box {
-    padding: 0 5px 5px 5px;
-    text-align: left;
-    font-size: 0.9em;
-}
-
-#attach_file .rounded_box .header_div.bigger {
-    padding-top: 5px;
-    margin: 0 0 5px 0;
-}
-
-#attach_file .rounded_box .content {
-    padding: 0 5px 0 5px;
-}
-
-#attach_file .rounded_box #done_div {
-    text-align: center;
-    font-size: 1.1em;
-    padding: 10px;
-    margin-top: 5px;
-    background-color: #F1F1F1;
-}
-
-#attach_file #uploaded_files_container {
-    max-height: 160px;
-    overflow: auto;
-}
-
-#attach_file #uploaded_files {
-    table-layout: fixed;
-    width: 100%;
-    background-color: #FFF;
-}
-
-#uploader_no_uploaded_files {
-    padding: 5px 0 15px 5px;
-}
-
-#viewissue_add_relation_div, #viewissue_add_item_div {
-    text-align: left;
-    padding: 10px;
-}
-
-#viewissue_add_item_div .backdrop_detail_header .button.button-silver {
-    padding: 3px 8px;
-    margin-top: -3px;
-}
-
-#viewissue_find_issue_form div {
-    text-align: left;
-    font-size: 0.9em;
-    margin-top: 10px;
-}
-
-#viewissue_find_issue_form input[type="text"] {
-    width: 300px;
-}
-
-#viewissue_relation_results table {
-    margin-top: 5px;
-}
-
-#viewissue_relation_results .issue_title {
-    width: auto;
-}
-
-#viewissue_relation_results .faded_out {
-    font-weight: normal;
-}
-
-ul.attached_items {
-    list-style: none;
-    padding: 0;
-    margin: 5px 0 0 0;
-}
-
-.attached_item a.downloadlink, .attached_item a.downloadlink:hover {
-    display: inline-block;
-    font-size: 1em;
-    width: 303px;
-    vertical-align: middle;
-    overflow: hidden;
-    text-overflow: ellipsis;
-    padding: 0 5px 0 0;
-    text-decoration: none;
-    border: none;
-}
-
-.attached_item a.downloadlink img, .affected_item img {
-    display: inline-block;
-    vertical-align: middle;
-    margin-right: 5px;
-}
-
-.affected_item .removelink, .attached_item .removelink, .relatedissue .removelink, .duplicatedissue .removelink, .attached_item .removelink:hover, .relatedissue .removelink:hover, .duplicatedissue .removelink:hover {
-    display: inline-block;
-    vertical-align: middle;
-    margin-right: 5px;
-    width: 17px;
-    opacity: 0.3;
-    transition: opacity 0.3s ease;
-}
-
-.relatedissue .removelink, .affected_item .removelink, .duplicatedissue .removelink {
-    float: right;
-}
-
-.attached_item:hover .removelink, .affected_item:hover .removelink, .relatedissue:hover .removelink, .duplicatedissue:hover .removelink, .attached_item:hover .removelink:hover, .relatedissue:hover .removelink:hover, .duplicatedissue:hover .removelink:hover {
-    opacity: 1;
-}
-
-.attached_item:hover .removelink a:hover, .affected_item:hover .removelink a:hover, .relatedissue a.removelink:hover, .duplicatedissue a.removelink:hover {
-    text-decoration: none;
-    border: none;
-}
-
-.attached_item .upload_details {
-    display: block;
-    padding: 5px 0;
-    font-size: 0.9em;
-    color: #AAA;
-    font-style: italic;
-}
-
-#viewissue_attached_information .attached_item.file_image, #article_attachments .attached_item.file_image {
-    display: inline-block;
-    width: 160px;
-    margin-top: 10px;
-    position: relative;
-    vertical-align: top;
-}
-
-#viewissue_attached_information .attached_item.file_image:nth-child(odd), #article_attachments .attached_item.file_image {
-    margin-right: 5px;
-}
-
-#viewissue_attached_information .attached_item.file_image .removelink, #article_attachments .attached_item.file_image .removelink {
-    position: absolute;
-    top: 5px;
-    right: 0;
-    cursor: pointer;
-    padding: 3px 2px;
-}
-
-#viewissue_attached_information .attached_item .filename, #article_attachments .attached_item .filename {
-    display: block;
-}
-
-#viewissue_attached_information .attached_item.file_image .removelink:first-of-type, #article_attachments .attached_item.file_image .removelink:first-of-type {
-    right: 20px;
-}
-
-#viewissue_attached_information .attached_item.file_image:hover .removelink, #article_attachments .attached_item.file_image:hover .removelink {
-    background-color: rgba(255, 255, 255, 0.9);
-    border: 1px solid rgba(200, 200, 200, 0.8);
-    border-radius: 2px;
-    padding: 2px;
-    line-height: 1em;
-    width: 16px;
-    height: 16px;
-}
-
-#file_upload_list {
-    display: block;
-    clear: both;
-}
-
-#file_upload_list li {
-    clear: both;
-}
-
-#file_upload_list .imagepreview {
-    display: block;
-    float: left;
-    margin-right: 10px;
-    width: 160px;
-    height: 90px;
-    overflow: hidden;
-    margin-top: -3px;
-}
-
-.imagepreview {
-    display: block;
-    margin: 0;
-    padding: 0;
-    border: 4px solid #FFF;
-    transition: box-shadow 0.3s ease;
-    box-shadow: 0 0 5px rgba(0, 0, 0, 0.2);
-}
-
-.imagepreview:hover {
-    box-shadow: 0 0 5px rgba(0, 0, 0, 0.5);
-}
-
-.imagepreview img {
-    display: block;
-    max-width: 100%;
-    margin: 0 auto;
-    padding: 0;
-}
-
-.popup_box li.separator {
-    margin: 5px 0;
-    padding: 0;
-    height: 1px;
-    min-height: 1px;
-    border-top: 1px dotted rgba(100, 100, 100, 0.2);
-}
-
-.popup_box li.separator:hover {
-    background-color: #FFF;
-}
-
-.popup_box .form_controls {
-    padding: 5px;
-    text-align: right;
-}
-
-.popup_box .form_controls .button, .popup_box .form_controls .button:hover {
-    padding: 2px 6px;
-    font-size: 1.1em;
-}
-
-.estimator_table {
-    padding: 0;
-    table-layout: fixed;
-    margin: 0;
-    box-sizing: border-box;
-    width: 100%;
-}
-
-.estimator_table td, .dropdown_content table.estimator_table td {
-    padding: 2px;
-    width: 20%;
-    box-sizing: border-box;
-}
-
-.estimator_table td input {
-    box-sizing: border-box;
-    width: 90%;
-    display: inline-block;
-}
-
-.estimator_table tr:nth-child(2) td {
-    text-transform: uppercase;
-    color: #888;
-    font-size: 0.9em;
-}
-
-.issuedetailspopup .button-group {
-    float: right;
-}
-
-.issuedetailspopup .button-group .button {
-    padding: 3px 7px;
-    font-size: 0.85em;
-}
-
-.issuedetailspopup ul.simple_list {
-    margin-top: 0;
-}
-
-.issuedetailspopup ul.simple_list > li:first-child {
-    padding-top: 0;
-}
-
-.issuedetailspopup ul.simple_list > li {
-    clear: both;
-    padding: 5px 0;
-}
-
-.issuedetailspopup li.faded_out {
-    padding: 3px 3px 10px 3px;
-}
-
-.issuedetailspopup label {
-    display: inline-block;
-    float: none;
-    min-width: 150px;
-    padding: 4px 0;
-    vertical-align: top;
-    color: #888;
-    font-weight: normal;
-    font-size: 1em;
-    text-transform: uppercase;
-}
-
-.issuedetailspopup #popup_assigned_to_change {
-    position: absolute;
-    top: 50%;
-    margin-top: -100px;
-    left: 50%;
-    margin-left: -249px;
-}
-
-.issuedetailspopup .time_logger_summary {
-    display: inline-block;
-    float: none;
-    width: 500px;
-}
-
-.issuedetailspopup .time_logger_summary label {
-    color: #333;
-}
-
-.issuedetailspopup .textarea_hint {
-    color: #AAA;
-}
-
-.issuedetailspopup select {
-    width: 635px;
-    padding: 5px;
-    height: 30px;
-    box-sizing: border-box;
-}
-
-.show_duplicate_search .duplicate_search {
-    display: block;
-    margin: 5px 0;
-}
-
-.duplicate_search {
-    display: none;
-}
-
-.duplicate_search input[type=text] {
-    font-size: 13px;
-    line-height: 17px;
-    padding: 5px;
-    width: 555px;
-    vertical-align: middle;
-    box-sizing: border-box;
-}
-
-.duplicate_search input[type=button] {
-    font-size: 13px;
-    line-height: 17px;
-    padding: 5px;
-    display: inline-block;
-    margin-left: -4px;
-    width: 70px;
-    box-sizing: border-box;
-}
-
-table.issue_affects td {
-    padding: 3px;
-}
-
-table.issue_affects td img {
-    vertical-align: bottom;
-}
-
-#viewissue_left_box_top table.issue_affects th {
-    background: rgb(244, 236, 139);
-    border-bottom-color: #e3dda5;
-}
-
-.issue_affects img.hover_visible {
-    display: none;
-}
-
-.issue_affects td:hover img.hover_visible {
-    display: inline;
-}
-
-/* end view issue styling */
-
-/* user dashboard styling */
-.dashboard.layout_standard {
-    list-style-type: none;
-    padding: 0;
-    margin: 0 5px 0 0;
-    clear: both;
-}
-
-#customize_dashboard_icon img, #customize_dashboard_icon span {
-    float: right;
-    margin-right: 10px;
-}
-
-#customize_dashboard_icon span {
-    display: none;
-    color: #AAA;
-    font-size: 1.1em;
-}
-
-#customize_dashboard_icon:hover span {
-    display: inherit;
-}
-
-.dashboard.layout_standard {
-    box-sizing: border-box;
-    width: 100%;
-    display: block;
-    text-align: left;
-    float: none;
-    padding: 0;
-    margin: 0;
-}
-
-.dashboard.layout_standard ul.dashboard_column {
-    box-sizing: border-box;
-    width: 49.8%;
-    vertical-align: top;
-    display: inline-block;
-    float: none;
-    padding: 0;
-    margin: 0;
-    list-style: none;
-    position: relative;
-}
-
-.dashboard.layout_standard ul.dashboard_column > li {
-    font-size: 1em;
-    font-weight: normal;
-    clear: both;
-    margin: 5px 0;
-    padding: 0;
-    text-align: left;
-    float: none;
-    width: 100%;
-    list-style: none;
-    position: relative;
-}
-
-.dashboard.layout_standard ul.dashboard_column > li .container_div {
-    border: 1px solid rgba(100, 100, 100, 0.2);
-    box-shadow: 0 0 5px rgba(100, 100, 100, 0.15);
-    margin: 5px 5px 15px;
-}
-
-.dashboard.layout_standard ul.dashboard_column > li img.mover, .dashboard.layout_standard ul.dashboard_column > li img.remover {
-    float: right;
-    margin: 3px 5px 0 5px;
-    display: none;
-}
-
-.dashboard.layout_standard.editable ul.dashboard_column.jsortable > li:hover img.mover {
-    display: inline-block;
-    cursor: move;
-}
-
-.dashboard.layout_standard.editable ul.dashboard_column.jsortable > li:hover img.remover {
-    display: inline-block;
-    cursor: pointer;
-}
-
-.dashboard.layout_standard ul.dashboard_column > li .faded_out {
-    font-size: 0.9em;
-    font-weight: normal;
-}
-
-.dashboard.layout_standard ul.dashboard_column > li table tr td {
-    font-size: 1em;
-    font-weight: normal;
-    vertical-align: top;
-}
-
-.dashboard.layout_standard ul.dashboard_column > li table tr.issue_closed td {
-    text-decoration: line-through;
-    color: #AAA;
-}
-
-.dashboard.layout_standard ul.dashboard_column > li table tr.issue_closed td a {
-    color: #88C688;
-}
-
-.dashboard.layout_standard ul.dashboard_column > li table tr td .issue_closed {
-    text-decoration: line-through;
-}
-
-.dashboard.layout_standard ul.dashboard_column > li .imgtd img, #timeline .recent_activities .imgtd img {
-    padding: 4px 0 0 0 !important;
-}
-
-.dashboard.layout_standard ul.dashboard_column > li .header, #dashboard_lefthand .header, #dashboard_righthand .header {
-    margin: 2px 5px;
-    padding: 3px 3px 5px 2px;
-    font-weight: normal;
-    font-size: 1em;
-    border-bottom: 1px dotted #CCC;
-    background-color: #FFF;
-}
-
-.dashboard.layout_standard ul.dashboard_column > li .milestone_box .header {
-    margin: 10px 0 0 0;
-    padding: 0;
-    border: none;
-    text-transform: none;
-}
-
-.dashboard.layout_standard .dashboard_view_header {
-    font-weight: bold;
-    color: #666;
-    font-size: 1em;
-    padding: 4px;
-}
-
-.dashboard.layout_standard .dashboard_view_content {
-    padding: 5px 10px;
-}
-
-.dashboard.layout_standard .dashboard_view_content ul li {
-    float: none;
-    width: auto;
-}
-
-.dashboard.layout_standard .dashboard_view_content .button.dash {
-    float: right;
-    margin-left: 5px;
-    overflow: visible;
-    font-size: 0.9em;
-}
-
-.dashboard.layout_standard .dashboard_view_content .project_list {
-    font-size: 0.8em;
-}
-
-.dashboard.layout_standard .dashboard_view_header img {
-    margin-right: 2px;
-}
-
-.dashboard.layout_standard .latest_action_dates {
-    padding: 10px 0 0 7px;
-}
-
-.dashboard.layout_standard .faded_out.smaller {
-    font-size: 0.8em;
-    padding-right: 5px;
-}
-
-.dashboard.layout_standard .project_key {
-    background-color: #E8F7DC;
-    padding: 2px 4px;
-    border-radius: 3px;
-    margin-right: 3px;
-}
-
-.dashboard.layout_standard .issue_link {
-    display: block;
-    font-size: 1em;
-}
-
-.dashboard.layout_standard .issue_link img {
-    float: left;
-    display: block;
-    margin: 7px;
-    vertical-align: middle;
-}
-
-.dashboard.layout_standard .issue_link + .status_badge {
-    font-size: 0.8em;
-}
-
-#dashboard_lefthand, #dashboard_righthand {
-    font-size: 0.95em;
-    position: relative;
-}
-
-#dashboard_lefthand {
-    width: 250px;
-    padding: 5px 10px 5px 0;
-    border-right: 1px solid #DDD;
-}
-
-#dashboard_righthand {
-    width: 250px;
-    padding: 5px 5px 5px 10px;
-    box-shadow: 5px 0 5px -5px rgba(0, 0, 0, 0.3) inset;
-    border-left: 1px dotted #DDD;
-}
-
-#dashboard_lefthand a.friend {
-    color: #00a400;
-}
-
-#dashboard_lefthand.side_bar.collapsed {
-    width: 25px;
-    margin: 0;
-}
-
-#dashboard_righthand.side_bar.collapsed {
-    width: 25px;
-    border: none;
-    padding: 0;
-    margin: 0;
-}
-
-#dashboard_lefthand .container_divs_wrapper {
-    width: 239px;
-}
-
-#dashboard_lefthand.collapsed .container_divs_wrapper {
-    margin-left: -239px;
-}
-
-.jsortable .sortable-placeholder {
-    display: block;
-    margin: 5px;
-    width: auto;
-    box-shadow: none;
-    border: 1px dotted rgba(100, 100, 100, 0.3);
-    height: 70px;
-    box-sizing: content-box;
-    background-color: rgba(240, 240, 240, 0.2);
-}
-
-.dashboard_add_view_container {
-    display: none;
-}
-
-.dashboard.layout_standard.editable .dashboard_add_view_container {
-    display: block;
-    cursor: pointer;
-}
-
-.dashboard_add_view_container > div {
-    font-size: 1.7em;
-    font-weight: normal;
-    border: 1px dashed #DDD;
-    padding: 50px 0;
-    text-align: center;
-    background-color: #FAFAFA;
-    color: rgba(100, 100, 100, 0.4);
-    margin: 0 5px 10px 5px;
-}
-
-.dashboard_indicator, .planning_indicator {
-    position: absolute;
-    width: 100%;
-    height: 100%;
-    top: 0;
-    left: 0;
-    background-color: rgba(255, 255, 255, 0.6);
-    z-index: 11;
-}
-
-#whiteboard_indicator {
-    z-index: 1011;
-}
-
-#planning_indicator {
-    position: fixed;
-}
-
-.dashboard_indicator img, .milestone_box .planning_indicator img, .planning_indicator img {
-    position: absolute;
-    left: 50%;
-    top: 50%;
-    margin-top: -8px;
-    margin-left: -8px;
-}
-
-#planning_indicator.planning_indicator img {
-    top: 200px;
-}
-
-.planning_indicator .milestone_percentage {
-    width: 400px;
-    position: absolute;
-    left: 50%;
-    margin-left: -200px;
-    top: 250px;
-    height: 20px;
-    box-shadow: 0 0 3px rgba(100, 100, 100, 0.4) inset;
-    border-radius: 10px;
-}
-
-.issue_percentage {
-    box-shadow: 0 0 3px rgba(100, 100, 100, 0.4) inset;
-    border-radius: 10px;
-}
-
-.planning_indicator .milestone_percentage .filler, .issue_percentage .filler {
-    height: 20px;
-    border-radius: 10px;
-}
-
-#add_dashboard_views .available_views_list {
-    list-style: none;
-    margin: 0;
-    padding: 0;
-}
-
-#add_dashboard_views h3, #add_dashboard_views h4 {
-    font-weight: normal;
-    color: #888;
-    text-transform: uppercase;
-    border-bottom: 1px dotted #CCC;
-    padding: 0 0 5px 0;
-    margin: 0 0 5px 0;
-}
-
-#add_dashboard_views h3 {
-    font-size: 1.1em;
-}
-
-#add_dashboard_views h4 {
-    font-size: 1em;
-}
-
-#add_dashboard_views .project_left {
-    width: 200px;
-    display: inline-block;
-    vertical-align: top;
-}
-
-#add_dashboard_views .available_views_container {
-    width: 570px;
-    margin-left: 10px;
-    display: inline-block;
-    vertical-align: top;
-    height: 500px;
-    overflow-x: auto;
-}
-
-#add_dashboard_views .available_views_list li {
-    display: block;
-    float: none;
-    padding: 10px;
-    vertical-align: top;
-    border: 1px solid rgba(100, 100, 100, 0.3);
-    box-sizing: content-box;
-    box-shadow: 0 0 3px rgba(100, 100, 100, 0.4);
-    margin: 0 10px 7px 0;
-}
-
-#add_dashboard_views .available_views_list li .icon_container {
-    padding: 5px 0;
-    width: 7%;
-    display: inline-block;
-    vertical-align: middle;
-    text-align: left;
-}
-
-#add_dashboard_views .available_views_list li .description {
-    color: #666;
-    font-size: 1em;
-    padding: 5px 0;
-    width: 92%;
-    display: inline-block;
-    vertical-align: top;
-}
-
-#add_dashboard_views .available_views_list li .add_button_container {
-    padding: 10px 0;
-    display: block;
-    text-align: right;
-}
-
-#add_dashboard_views .available_views_list li .add_button_container img {
-    display: inline-block;
-    vertical-align: middle;
-    margin-right: 5px;
-}
-
-#add_dashboard_views .available_views_list li .add_button_container .button, #add_dashboard_views .available_views_list li .add_button_container .button:hover {
-    font-size: 1em;
-    padding: 4px 7px;
-}
-
-#add_dashboard_views .backdrop_detail_footer {
-    padding: 15px 10px;
-}
-
-#add_dashboard_views .backdrop_detail_footer .button, #add_dashboard_views .backdrop_detail_footer .button:hover {
-    font-size: 1.2em;
-    padding: 5px 8px;
-}
-
-#dashboard_righthand .collapser_link {
-    left: -1px;
-    right: auto;
-    border-left: none;
-    border-right: 1px dotted #CCC;
-    box-shadow: 3px 2px 2px rgba(0, 0, 0, 0.2);
-}
-
-#issue_details .collapser_link {
-    right: -1px;
-    top: 8px;
-    position: absolute;
-    background-color: #FFF;
-    border: 1px solid #E5E5E5;
-    border-right-style: none;
-    line-height: 1;
-    padding: 5px 3px 2px 3px;
-    box-shadow: 1px 1px 4px rgba(0, 0, 0, 0.1) inset;
-}
-
-@-moz-document url-prefix() {
-    #issue_details .collapser_link {
-        box-shadow: 1px 1px 2px rgba(0, 0, 0, 0.1) inset;
-    }
-}
-
-#issue_details .collapser_link:before {
-    content: "";
-    position: absolute;
-    width: 10px;
-    height: 19px;
-    background-color: #FFF;
-    top: 2px;
-    left: 16px;
-}
-
-@-moz-document url-prefix() {
-    #issue_details .collapser_link:before {
-        top: 1px;
-    }
-}
-
-#issue_details .collapser_link:after {
-    content: "";
-    position: absolute;
-    width: 10px;
-    height: 24px;
-    background-color: #FFF;
-    top: -2px;
-    left: 20px;
-}
-
-#issue_details .collapser_link .collapser {
-    display: inline;
-}
-
-#issue_details .collapser_link .expander {
-    display: none;
-}
-
-#issue_details.collapsed .collapser_link .collapser {
-    display: none;
-}
-
-#issue_details.collapsed .collapser_link .expander {
-    display: inline;
-}
-
-.backdrop_box.sectioned input[type=text] {
-    box-sizing: border-box;
-    width: 100%;
-    padding: 3px;
-    font-size: 1em;
-}
-
-.backdrop_box.sectioned input[type=text].primary {
-    padding: 6px;
-    font-size: 1.2em;
-    margin-bottom: 5px;
-}
-
-.backdrop_box.sectioned .input[type=text].secondary {
-    padding: 4px;
-    font-size: 1em;
-    margin-bottom: 10px;
-}
-
-.backdrop_box.sectioned h2 {
-    font-weight: normal;
-    color: #888;
-    padding: 5px 0;
-    margin: 15px 5px 5px 5px;
-    border-bottom: 1px dotted #CCC;
-    font-size: 1.1em;
-}
-
-.backdrop_box.sectioned label {
-    display: block;
-}
-
-.backdrop_box.sectioned .fancyfilter {
-    display: block;
-    clear: both;
-    margin-bottom: 8px;
-    margin-right: 0;
-    max-width: none;
-}
-
-.backdrop_box.sectioned .fancyfilter label {
-    display: inline-block;
-    margin-top: 0;
-}
-
-.sectioned_table {
-    padding: 0;
-    margin: 0;
-    width: 790px;
-    table-layout: auto;
-}
-
-.sectioned_table td {
-    width: auto;
-    vertical-align: top;
-}
-
-.sectioned_table td:first-child {
-    width: 280px;
-    white-space: nowrap;
-}
-
-.sectioned_table td .description {
-    color: #AAA;
-    padding: 0 8px 8px 8px;
-    font-size: 1em;
-    font-style: italic;
-}
-
-.sectioned_table td label {
-    margin-top: 15px;
-}
-
-.sectioned_table td label:first-child {
-    margin-top: 0;
-}
-
-.edit_milestone .milestone_include_issues {
-    border: 1px solid rgba(100, 100, 100, 0.3);
-    background-color: #F7F4DF;
-    padding: 6px;
-    font-weight: normal;
-    font-size: 1.1em;
-    margin: 20px 5px;
-    color: rgba(0, 0, 0, 0.6);
-}
-
-.planning_filter_title {
-    float: left;
-    font-size: 1.1em;
-    vertical-align: middle;
-    padding: 4px 4px 4px 28px;
-    width: 150px;
-    background: no-repeat 6px 6px;
-    transition: width 0.3s ease;
-}
-
-.planning_filter_title:focus {
-    width: 250px;
-}
-
-#project_planning.issue_title_filtered .milestone_issue,
-#project_planning.issue_title_filtered .whiteboard-issue {
-    display: none;
-}
-
-#project_planning.issue_title_filtered .milestone_issue.title_unfiltered,
-#project_planning.issue_title_filtered .whiteboard-issue.title_unfiltered {
-    display: block;
-}
-
-#builds_list, #epics_list {
-    list-style: none;
-    margin: -15px 0 0 0;
-    padding: 15px;
-    display: none;
-    background-color: #FFF;
-    border-top: 1px solid rgba(100, 100, 100, 0.25);
-    box-shadow: 0 3px 6px rgba(100, 100, 100, 0.1) inset, 0 -3px 6px rgba(100, 100, 100, 0.1) inset;
-    overflow-x: auto;
-    overflow-y: hidden;
-    white-space: nowrap;
-    max-height: 135px;
-}
-
-#builds_list.expanded, #epics_list.expanded {
-    display: block;
-}
-
-#builds_list li, #epics_list li {
-    margin: 0 10px 10px 0;
-    background-color: rgba(200, 200, 200, 0.1);
-    border: 1px solid rgba(100, 100, 100, 0.1);
-    padding: 10px;
-    min-height: 100px;
-    width: 250px;
-    display: inline-block;
-    position: relative;
-    vertical-align: top;
-    transition: opacity 0.3s ease, background-color 0.3s ease, border-color 0.3s ease;
-}
-
-#epics_list li.epic {
-    padding: 10px 10px 10px 20px;
-}
-
-#epics_list li .story_color {
-    position: absolute;
-    left: 0;
-    top: 0;
-    width: 7px;
-    opacity: 0.6;
-    height: 100%;
-}
-
-#epics_list li.add_epic_container {
-    width: auto;
-    background-color: rgba(200, 200, 200, 0.1);
-    font-size: 3.2em;
-    line-height: 2.4em;
-    font-weight: 100;
-    color: rgba(100, 100, 100, 0.5);
-    text-align: center;
-    vertical-align: middle;
-    border: 1px dotted rgba(100, 100, 100, 0.5);
-    cursor: pointer;
-    padding: 0;
-}
-
-#epics_list li.add_epic_container:hover, #epics_list li.add_epic_container.selected {
-    background-color: rgba(200, 200, 200, 0.2);
-    border-color: rgba(100, 100, 100, 0.6);
-    color: rgba(100, 100, 100, 0.7);
-}
-
-#epics_list li.add_epic_container .plus {
-    display: block;
-    width: 50px;
-    padding: 11px;
-}
-
-#epics_list li.add_epic_container form {
-    display: none;
-    text-align: left;
-}
-
-#epics_list li.add_epic_container label {
-    font-weight: normal;
-    font-size: 0.9em;
-    padding: 5px 0 0 0;
-    display: block;
-    margin: 0;
-    float: none;
-}
-
-#epics_list li.add_epic_container label:first-of-type {
-    padding-top: 0;
-}
-
-#epics_list li.add_epic_container form input[type=text] {
-    font-size: 1.1em;
-    padding: 2px 5px;
-    width: 240px;
-}
-
-#epics_list li.add_epic_container form input[type=text][name=shortname] {
-    font-size: 1em;
-    padding: 1px 5px;
-}
-
-#epics_list li.add_epic_container form .actionbuttons {
-    display: block;
-    font-size: 1em;
-    text-align: right;
-    margin: 7px 0 0 0;
-}
-
-#epics_list li.add_epic_container form .actionbuttons .button {
-    font-weight: normal;
-    padding: 2px 5px;
-    font-size: 1em;
-    margin-right: -1px;
-}
-
-#epics_list li.add_epic_container.selected {
-    cursor: default;
-    border-style: solid;
-    font-size: 1em;
-    line-height: 1.2em;
-    width: 250px;
-    padding: 5px 10px;
-}
-
-#epics_list li.add_epic_container.selected form {
-    display: block;
-}
-
-#epics_list li.add_epic_container.selected .plus {
-    display: none;
-}
-
-#builds_list li:hover, #epics_list li:hover {
-    cursor: pointer;
-    border-color: rgba(100, 100, 100, 0.3);
-    background-color: rgba(200, 200, 200, 0.2);
-}
-
-#builds_list.filtered li, #epics_list.filtered li {
-    opacity: 0.4;
-}
-
-#builds_list.filtered li.selected, #epics_list.filtered li.selected {
-    opacity: 1;
-    border-color: rgba(150, 150, 50, 0.3);
-    background-color: rgba(200, 200, 150, 0.2);
-}
-
-#builds_list li.drop-hover, #epics_list li.drop-hover {
-    background-color: rgba(75, 175, 75, 0.1);
-    border-color: rgba(100, 100, 100, 0.4);
-}
-
-#builds_list .release_name, #epics_list .epic_name {
-    font-size: 1.1em;
-    font-weight: normal;
-    white-space: nowrap;
-    text-overflow: ellipsis;
-    overflow: hidden;
-    display: block;
-    border: none;
-    padding: 3px 0;
-}
-
-.release_percentage, .epic_percentage {
-    display: block;
-    height: 5px;
-    background-color: #E8E8E8;
-    padding: 0;
-    width: 100%;
-    margin: 5px 0;
-    position: relative;
-}
-
-.release_percentage .filler, .epic_percentage .filler {
-    display: block;
-    height: 5px;
-    position: absolute;
-    left: 0;
-    top: 0;
-    background-color: rgba(83, 83, 183, 0.5);
-    transition: width 0.3s ease;
-}
-
-.backlog_toggler {
-    position: absolute;
-    right: 0;
-    top: 10px;
-    padding: 5px;
-    border-radius: 2px;
-    border: 1px solid transparent;
-    vertical-align: top;
-    display: inline-block;
-    line-height: 1em;
-    opacity: 0.4;
-    transition: opacity 0.3s ease, border-color 0.3s ease;
-}
-
-.backlog_toggler img {
-    vertical-align: top;
-    display: block;
-}
-
-.backlog_toggler:hover {
-    cursor: pointer;
-    border-color: rgba(100, 100, 100, 0.1);
-    opacity: 1;
-}
-
-.left_toggled .backlog_toggler {
-    box-shadow: 0 0 4px rgba(100, 100, 100, 0.2) inset;
-    border-color: rgba(100, 100, 100, 0.3);
-    background-color: rgba(220, 220, 220, 0.1);
-    opacity: 1;
-}
-
-.left_toggled #milestone_0_issues {
-    display: none;
-}
-
-.planning_board_intro {
-    font-size: 1em;
-    color: #555;
-    margin: 15px auto;
-    padding: 15px;
-    width: 50%;
-    border: 1px solid #CCC;
-    box-shadow: 0 0 3px rgba(100, 100, 100, 0.2);
-}
-
-#planning_board_settings_gear {
-    margin-left: 5px;
-    margin-right: 0;
-    cursor: pointer;
-    padding: 4px;
-    opacity: 0.4;
-    transition: opacity 0.3s ease;
-}
-
-#planning_board_settings_gear:hover {
-    opacity: 1;
-    transition: opacity 0.3s ease;
-}
-
-.project_header .planning_board_settings_gear {
-    margin-top: 6px;
-    margin-right: -5px;
-    margin-left: 10px;
-    display: inline-block;
-    float: right;
-    cursor: pointer;
-    border: none;
-    padding: 4px;
-    opacity: 0.4;
-    transition: opacity 0.3s ease;
-}
-
-.project_header .planning_board_settings_gear:hover {
-    margin-top: 6px;
-    margin-right: -5px;
-    margin-left: 10px;
-    display: inline-block;
-    float: right;
-    cursor: pointer;
-    border: none;
-    padding: 4px;
-    opacity: 1;
-    transition: opacity 0.3s ease;
-}
-
-.project_header .planning_board_settings_gear.button-pressed + ul {
-    margin-top: 32px;
-    font-size: 1.1em;
-    margin-right: -5px;
-}
-
-#no_milestones {
-    color: #888;
-    padding: 5px 20px;
-    font-size: 1.1em;
-}
-
-#milestone_list {
-    margin: 0;
-    padding: 0;
-    display: block;
-    position: relative;
-    float: none;
-    clear: both;
-}
-
-.milestone_box {
-    margin: 0;
-    font-size: 1em;
-    position: relative;
-    border: none;
-    padding: 0 10px 12px 10px;
-    box-shadow: none;
-    border-radius: 0;
-}
-
-.dashboard_milestones .milestone_box,
-.team_dashboard_projects .milestone_box,
-.client_dashboard_projects .milestone_box {
-    border-bottom: 1px dashed #EAEAEA !important;
-    table-layout: fixed;
-    width: 100%;
-    box-sizing: border-box;
-    background-color: transparent !important;
-}
-
-.team_dashboard_projects .milestone_box,
-.client_dashboard_projects .milestone_box {
-    padding: 0 0 12px 0;
-    font-size: 1.1em;
-}
-
-.team_dashboard .milestone_box .header,
-.client_dashboard .milestone_box .header {
-    text-transform: none;
-    border-bottom: none;
-    font-size: 1em;
-}
-
-#milestone_list .milestone_box {
-    border: 0 dotted rgba(100, 100, 100, 0.2);
-    border-bottom-width: 1px;
-    padding: 5px 10px;
-}
-
-.milestone_box.highlighted {
-    background-color: #FFF299;
-}
-
-.dashboard_milestones {
-    padding: 0;
-}
-
-.page-project_dashboard .dashboard_milestones {
-    margin: -5px -10px;
-}
-
-.dashboard_milestones > div:last-child {
-    border-bottom: none !important;
-}
-
-.milestone_box.unavailable:hover {
-    opacity: 1;
-}
-
-.milestone_box .status {
-    margin-top: 10px;
-    font-size: 0.8em;
-    display: inline-block;
-    background-color: #FAEFEF;
-    color: #D88383;
-    padding: 2px 5px;
-    border-radius: 3px;
-}
-
-.milestone_box .date {
-    margin-top: 4px;
-    color: #AAA;
-    font-size: 0.9em;
-}
-
-.milestone_box .percentage {
-    vertical-align: middle;
-    padding-left: 10px;
-}
-
-.milestone_box .percentage .numbers {
-    text-align: center;
-    font-size: 0.8em;
-    margin-bottom: 8px;
-    color: #555555;
-}
-
-.milestone_box .header {
-    padding: 4px 0;
-    border: none;
-    font-size: 1.1em;
-    font-weight: normal;
-}
-
-.milestone_box .milestone_basic_container, .milestone_box .milestone_counts_container {
-    display: inline-block;
-    vertical-align: middle;
-    width: auto;
-    margin-right: 5px;
-}
-
-.milestone_box .milestone_counts_container {
-    margin-top: -20px;
-}
-
-#new_backlog_milestone_marker .milestone_counts_container {
-    margin-top: 0;
-}
-
-.header.backlog .milestone_counts_container {
-    margin-top: -10px;
-}
-
-.milestone_counts_container table, .milestone_box .milestone_counts_container tr {
-    border: 0;
-    padding: 0;
-    margin: 0;
-    width: auto;
-    color: #555;
-    background-color: #FFF;
-    font-size: 0.8em;
-}
-
-.milestone_counts_container td {
-    padding: 0;
-    text-align: center;
-    font-weight: normal;
-    min-width: 75px;
-}
-
-.milestone_counts_container tr:first-child td {
-    font-size: 1.9em;
-    line-height: 1.1em;
-}
-
-.milestone_counts_container tr:nth-child(2) td {
-    font-size: 1.1em;
-    line-height: 1.5em;
-    text-transform: uppercase;
-    color: #AAA;
-}
-
-.milestone_box .milestone_name {
-    font-weight: normal;
-    font-size: 1.2em;
-    text-transform: uppercase;
-    color: #777;
-    display: inline-block;
-    vertical-align: middle;
-    margin-bottom: 5px;
-}
-
-.milestone_box .milestone_name.milestone_virtual_status {
-    height: 30px;
-    width: 390px;
-    padding-bottom: 2px;
-    background-color: #FFF;
-    position: relative;
-    border: 1px solid transparent;
-}
-
-.milestone_box .header .button, .milestone_box .header .button:hover {
-    font-size: 0.9em;
-    padding: 2px 5px;
-}
-
-.milestone_box .header .button img {
-    display: none;
-}
-
-.milestone_box .header .button[disabled] img {
-    display: inline-block;
-    vertical-align: middle;
-    margin-right: 5px;
-}
-
-.milestone_box .header .settings_container, .milestone_box .header .draggable {
-    position: relative;
-    float: right;
-    margin: 0 5px;
-    line-height: 1em;
-}
-
-.page-project_roadmap #content_container .milestone_box .header .settings_container, .page-project_milestone_details #content_container .milestone_box .header .settings_container {
-    margin-right: -10px;
-}
-
-.milestone_box .header .settings_container {
-    opacity: 0.4;
-    transition: opacity 0.3s ease;
-    z-index: 1;
-}
-
-.milestone_box .header .settings_container:hover {
-    opacity: 1;
-    transition: opacity 0.3s ease;
-}
-
-.milestone_box .header .settings_container img, .milestone_box .header .draggable img {
-    padding: 3px 5px;
-    cursor: pointer;
-}
-
-.milestone_box .header .draggable {
-    display: none;
-}
-
-#project_planning.milestone-sort .milestone_box {
-    cursor: move;
-}
-
-#project_planning.milestone-sort .milestone_box .header .draggable {
-    display: block;
-}
-
-#project_planning.milestone-sort .milestone_box .header .settings_container, #project_planning.milestone-sort .milestone_box .header .button-group, #project_planning.milestone-sort .milestone_box .milestone_issues {
-    display: none;
-}
-
-dl.info {
-    display: block;
-    white-space: normal;
-}
-
-.milestone_box .backlog dl.info {
-    display: inline-block;
-    margin-left: 25px;
-}
-
-.fancydropdown + ul li dl.info {
-    display: inline-block;
-    margin-left: 0;
-    width: 265px;
-}
-
-dl.info dt, dl.info dd {
-    display: inline-block;
-    width: auto;
-    text-align: left;
-    float: none;
-    padding: 2px;
-    vertical-align: middle;
-    font-weight: normal;
-}
-
-dl.info dt {
-    margin: 0 5px 0 0;
-    text-transform: uppercase;
-    color: #AAA;
-    white-space: nowrap;
-}
-
-.release dl.info dt, .epic dl.info dt {
-    width: 100px;
-}
-
-.fancydropdown + ul li dl.info dt {
-    width: 85px;
-}
-
-.release dl.info dd, .epic dl.info dd {
-    width: 120px;
-}
-
-.fancydropdown + ul li dl.info dd {
-    width: 160px;
-}
-
-.milestone_box dl.info dt.milestone_issues_count {
-    margin-right: 0;
-    line-height: 1em;
-}
-
-.milestone_box dl.info dt.milestone_issues_count.collapsable, .milestone_box dl.info dt.milestone_issues_count.collapsable + dd {
-    cursor: pointer;
-}
-
-.milestone_box dl.info dt.milestone_issues_count img {
-    vertical-align: middle;
-}
-
-.milestone_box dl.info dt.milestone_issues_count + dd {
-    margin-left: -5px;
-    min-width: 25px;
-}
-
-.milestone_box dl.info dd {
-    margin: 0 20px 0 0;
-    min-width: 90px;
-}
-
-.milestone_percentage, .issue_percentage {
-    display: block;
-    height: 3px;
-    background-color: #E7E7E7;
-    padding: 0;
-    width: 100%;
-    margin: 5px 0;
-    position: relative;
-}
-
-.issue_percentage {
-    margin: 0 0 2px 0;
-    bottom: -2px;
-}
-
-.milestone_percentage .filler, .issue_percentage .filler {
-    display: block;
-    height: 3px;
-    position: absolute;
-    left: 0;
-    top: 0;
-    background-color: rgba(119, 183, 83, 0.5);
-    transition: width 0.3s ease;
 }
 
 .milestone_issue_actions .more_actions_dropdown {
