/* General styles */
body, td, th { padding: 0px; margin: 0px; font-family: 'Open Sans', sans-serif; font-style: normal; font-weight: normal; text-align: left; font-size: 13px; line-height: 1.43; color: #555;}
html, body { padding: 0px; margin: 0px; height: 100%; }
body { background-color: #FFF; }

h1 { font-size: 1.6em; }
h2 { font-size: 1.4em; }
h3 { font-size: 1.2em; }
h4 { font-size: 1.15em; }
h5 { font-size: 1.1em; }
h6 { font-size: 1.05em; }
h1, h2, h3, h4, h5, h6 { font-weight: bold; padding: 3px 3px 3px 0; margin: 5px 0 5px 0; }

table, img, a img { border: 0; }

a { color: #00a400; text-decoration: none; }
a.image:hover { border: 0px; }
a.issue_closed { text-decoration: line-through; }
a:hover { border-bottom: 1px dotted #AAA; }
a:active, a:focus { outline: none; outline-style: none; }

form, p { margin: 0px; padding: 0px; }

input, select, textarea, button { font-family: 'Open Sans', sans-serif; font-size: 1em; color: #555; border: 1px solid #AAA; padding: 2px; vertical-align: middle; }
input, select, textarea { background-color: #FFF; }
input[type="text"], input[type="email"], input[type="search"], input[type="password"], input[type="url"], textarea, select { box-shadow: inset 0 0 6px rgba(200, 200, 200, 0.4); -webkit-box-shadow: inset 0 0 6px rgba(200, 200, 200, 0.4); -moz-box-shadow: inset 0 0 6px rgba(200, 200, 200, 0.4); vertical-align: middle; }
input[type="image"] { border: 0px; padding: 0px; width: 16px; height: 16px; background-color: transparent; }
input[type="checkbox"] { margin: 0; vertical-align: middle; }
input[type="text"][disabled], input[type="email"][disabled], input[type="url"][disabled], input[type="search"][disabled], input[type="password"][disabled], textarea[disabled], select[disabled] { background-color: #F9F9F9; color: #BBB; }

button::-moz-focus-inner,
input[type="reset"]::-moz-focus-inner,
input[type="button"]::-moz-focus-inner,
input[type="submit"]::-moz-focus-inner,
input[type="file"] > input[type="button"]::-moz-focus-inner {border:0;padding:0;margin:0;}

input::-webkit-input-placeholder {
    color:    #BBB;
}
input:-moz-placeholder {
    color:    #BBB;
}

pre { overflow: auto; }

select { height: 25px; }
textarea { padding: 5px; font-family: 'Droid Sans Mono', monospace; box-sizing: border-box; }

input#login_button, input#register_button { cursor: pointer; font-weight: bold; padding: 8px 12px !important; }
#elevated_login_indicator { margin-top: 8px; margin-left: -30px; position: absolute; }

th { font-weight: bold; border-bottom: 1px solid #DDD; padding: 2px; background-color: #F5F5F5; }

dt { float: left; width: 420px; }
dt label { padding-left: 0; }
dd { margin-left: 0px; margin-bottom: 15px; vertical-align: middle; }
label { font-weight: normal; margin: 0px; padding: 2px; cursor: pointer; text-transform: uppercase; color: #888; }
label .faded_out { font-weight: normal; }
label.optional { font-weight: normal; }
label > input[type="checkbox"] { margin: 0 3px; position: relative; }

.command_box { border: 1px dashed #DDD; background-color: #F5F5F5; padding: 4px; font-family: 'Droid Sans Mono', monospace; display: inline-block; margin: 0 5px; }

div.image_container { border: 1px solid #CCC; padding: 3px; background-color: #F3F3F3; width: auto; margin: 0 5px 0 5px; float: right; clear: right; }
div.image_container icleft { float: left; clear: left; }
div.image_container icright { float: right; clear: right; }
div.image_container.thumb img.image { width: 220px; }

.offline_msg { padding: 10px; }
.generic_offline { text-align: center; font-weight: bold; font-size: larger; }

.left { text-align: left; }
.right { text-align: right; }

blockquote { border-left: 2px solid rgba(97, 147, 207, 0.5); padding: 0 0 0 5px; margin: 5px 0 5px 15px; font-style: italic; color: #888; }

/* end general styles */

/* Main header area */
header {
    background: #4E81AB;
    color: white;
}
.backdrop_detail_header, .backdrop_box h1 {
    box-shadow: none;
    padding: 10px 0 5px 0;
    border-bottom: 1px dotted rgba(100, 100, 100, 0.3);
    color: #888;
    font-weight: normal;
    font-size: 1.2em;
    margin: 0 7px;
    text-transform: uppercase;
}
.backdrop_details_submit {
    text-align: right;
    padding: 10px;
    vertical-align: middle;
}
.backdrop_details_submit input[type="submit"], .backdrop_details_submit input[type="submit"]:hover, .backdrop_details_submit input[type="button"], .backdrop_details_submit input[type="button"]:hover { font-weight: normal; font-size: 1.1em; padding: 3px 7px; }

#header_container { }

header { height: 74px; margin-bottom: 5px; }
header #main_menu { float: left; }
header #user_notifications_count {
    display: block;
    vertical-align: middle;
    text-align: center;
    background-color: rgba(255, 255, 255, 0.2);
    border: 0;
    margin: 7px 0 0 0;
    height: 16px;
    min-width: 18px;
    color: rgba(255, 255, 255, 0.7);
    font-weight: normal;
    padding: 4px 5px 2px 5px;
    line-height: 1;
    border-radius: 5px;
    transition: color 0.3s ease, background-color 0.3s ease;
}
header .user_notifications_container.active #user_notifications_count { color: #555; }
header .user_notifications_container { position: relative; }
.header_menu li.nohover.user_notifications_container.active, .header_menu li.nohover.user_notifications_container.active:hover { background-color: #FFF; z-index: 10001; box-shadow: none; border-bottom: 1px solid #FFF; }
header .user_notifications_container:hover #user_notifications_count.unread + img { opacity: 0; }
header #user_notifications_count.unread { background-color: rgba(255, 255, 255, 0.7); color: rgba(0, 0, 0, 0.9); text-shadow: 1px 1px 0 rgba(255, 255, 255, 0.8); cursor: pointer; }
header #user_notifications_count + img { opacity: 0; display: inline; position: absolute; bottom: 0px; right: -8px; transition: opacity 0.3s ease; }
header #user_notifications_count.unread + img { opacity: 1; }
#user_notifications {
    display: none;
    width: 400px;
    position: absolute;
    right: 5px;
    top: 35px;
    padding: 0;
    background-color: #FFF;
    border: 1px solid rgba(150, 150, 150, 0.4);
    box-shadow: 0px 3px 15px rgba(0, 0, 0, 0.2);
    z-index: 10000;
    color: #222;
    -webkit-border-bottom-right-radius: 4px;
    -webkit-border-bottom-left-radius: 4px;
    -moz-border-radius-bottomright: 4px;
    -moz-border-radius-bottomleft: 4px;
    border-bottom-right-radius: 4px;
    border-bottom-left-radius: 4px;
    overflow: hidden;
}
#user_notifications_list_wrapper {
    max-height : 500px;
    overflow : auto;
}
#user_notifications_list{
    list-style: none;
    margin: 0;
    padding: 0;
    width: 100%;
    float: none;
    display: block;
    position: relative;
}
#user_notifications_list > li {
    margin: 0 !important;
    padding: 2px 5px !important;
    text-shadow: none;
    color: #222;
    font-size: 1em;
    display: block;
    float: none;
    width: auto;
    clear: both;
    position: relative;
    border-bottom: 1px dotted rgba(0, 0, 0, 0.2);
}
#user_notifications_list li.read:hover {
    background-color: rgba(220, 220, 220, 0.1);
    box-shadow: none;
}
#user_notifications_list li.unread:hover {
    background-color: rgba(235, 235, 200, 0.2);
    box-shadow: none;
}
#user_notifications_list li.unread {
    background-color: rgba(255, 252, 234, 1);
}
#user_notifications_list li.faded_out {
    color: #AAA;
    padding: 8px 5px 2px !important;
    border-bottom: none;
}
#user_notifications_list li.faded_out:hover {
    background-color: transparent;
}
#user_notifications.active {
    display: block;
}
#user_notifications h1 {
    font-size: 1.1em;
    font-weight: normal;
    padding: 5px 0;
    margin: 3px 5px 5px 5px;
    color: #888;
}
#user_notifications h1 a {
    float: right;
    font-size: 1em;
    position: relative;
    z-index: 2;
}
#user_notifications_ist > li h1 {
    font-size: 1em;
    font-weight: bold;
    color: #555;
    border: 0;
    padding: 0;
    margin: 0;
    display: inline-block;
}
#user_notifications_list li .notification_content {
    color: #999;
    font-style: italic;
    font-weight: normal;
    margin: 0 0 5px 0;
    padding: 0 4px;
    clear: both;
    display: block;
}
#user_notifications_list li .userdropdown {
    padding-top: 0;
    margin-left: 3px;
}
#user_notifications .toggling .notification_status_toggler {
    display: none;
}
#user_notifications_list li .notification_status_toggler {
    display: block;
    position: absolute;
    left: 374px;
    top: 5px;
    opacity: 1;
    -webkit-transition: opacity 0.3s ease;
    -moz-transition: opacity 0.3s ease;
    -ms-transition: opacity 0.3s ease;
    transition: opacity 0.3s ease;
}
#user_notifications_list li img.icon_read, #user_notifications_list li img.icon_unread {
    display: none;
}
#user_notifications_list li.read img.icon_read, #user_notifications_list li.unread img.icon_unread {
    display: inline;
}
#user_notifications_list li.read .notification_status_toggler {
    opacity: 0.6;
}
#user_notifications_list li time {
    font-size: 0.85em;
    color: #888;
    font-weight: normal;
    font-style: normal;
    display: inline-block;
    margin-right: 2px;
    min-width: 70px;
    border-radius: 2px;
    text-align: center;
    background-color: rgba(219, 219, 219, 0.5);
    padding: 3px;
    line-height: 1.2;
}
#user_notifications_list li.read time {
    background-color: #F7F7F7;
}
#user_notifications_list li.read h1, #user_notifications_list li.read .notification_content, #user_notifications_list li.read time {
    font-weight: normal;
    color: #CCC;
}
#user_notifications_list li.read a.userlink, #user_notifications_list li.read a, #user_notifications_list li.read .notification_content a {
    color: rgba(0, 164, 0, 0.5);
}
#user_notifications_list li a.userlink, #user_notifications_list li a {
    color: rgba(0, 164, 0, 0.8);
    float: none;
    display: inline;
    margin: 0;
}
#user_notifications_list li .user_popup .user_realname, #user_notifications_list li .user_popup .user_details {
    color: #555 !important;
}
#user_notifications_list li .notification_content a {
    color: #4EB643;
}
#user_notifications_list li a img {
    margin-right: 0;
}
#user_notifications_list li a .userstate {
    display: none;
}
header #header_userinfo { float: right; }
header #header_userinfo li { margin-right: 0 !important; }
header #header_userinfo li.temporarily_switched { background-color: rgb(228, 156, 109); }
header #header_userinfo li.temporarily_switched .user_menu_dropdown { background-color: rgb(252, 240, 233); }
#header_avatar { margin: -2px 5px 0 0; border-radius: 5px; }

.userlink { font-weight: normal; margin-left: 5px; }
.userlink:hover { text-decoration: none; border: none; font-weight: normal; }
img.userstate { width: 12px; height: 12px; display: inline-block; margin: 1px 2px 2px 0; vertical-align: middle; }
img.avatar { border-radius: 5px; display: inline-block; margin: 0 2px 2px 0; vertical-align: middle; width:22px; height:22px;}
.avatar.small {width:16px; height:16px;}

header nav > ul { position: relative !important; display: inline-block; margin-right: 5px; }
#usermenu_changestate_toggler { float: right; margin-left: 5px; padding: 1px 3px !important; font-size: 1em !important; border: 1px solid rgba(0, 0, 0, 0.2) !important; }
#usermenu_changestate { clear: both; margin: -5px 10px 10px 10px; }
#change_userstate_dropdown { float: right; margin: -2px 5px 2px; }

#logo_container { padding: 0 0 0 10px; float: left; margin: 5px 30px 5px 5px; display: block; }
#logo_container .logo { float: left; margin: 0px 5px 0 0; text-decoration: none; border: 0; line-height: 0; }
#logo_container a.logo:hover { text-decoration: none; border: 0; }
#logo_container .logo_name { font-size: 1.2em; color: #ECF0F4; margin: 2px 5px; padding: 0; line-height: 1.3; text-shadow: 1px 1px 5px rgba(0, 0, 0, 0.5); float: left; }

.submenu_strip .selected_project { font-size: 1em; font-weight: bold; color: #555; border-color: #D9D9BB; }

.submenu_strip {
    background-color: #ECF0F4;
    color: #333;
    clear: both;
    padding: 5px;
    height: 28px;
    font-size: 0.9em;
    margin: 0px;
    border-bottom: 1px solid rgba(78, 129, 171, 0.15);
}
#quicksearchform { float: right; }
#quicksearch_container input[type="submit"] { position: absolute; right: 1px; top: 0; padding: 4px 13px !important; border-radius: 0 2px 2px 0 !important; }
#quicksearch_container input[type="search"] {
    margin: 1px 6px;
    width: 317px;
    font-size: 13px;
    padding: 4px !important;
    height: 17px;
    line-height: 17px;
    box-sizing: initial;
    display: block !important;
    position: relative;
    -webkit-appearance: none;
    -o-appearance: none;
    appearance: none;
    box-shadow: inset 1px 1px 2px rgba(0, 0, 0, 0.2);
    border: 1px solid rgba(0, 0, 0, 0.3);
}
#quicksearch_indicator { position: absolute; left: -19px; top: 5px; z-index: 10; }
div.autocomplete ul li.quicksearch_user_item img { float: none; }
/* End main header area */

/* error and success message popups / slidedowns */
input[type=checkbox].semi-checked { filter:alpha(opacity=40); -moz-opacity:.40; opacity:.40; }
.semi_transparent { filter:alpha(opacity=40); -moz-opacity:.40; opacity:.40; }
.semi_transparent img { vertical-align: middle; }
.medium_transparent { filter:alpha(opacity=85); -moz-opacity:.85; opacity:.85; }
.medium_transparent img { vertical-align: middle; }
.almost_not_transparent { filter:alpha(opacity=90); -moz-opacity:.90; opacity:.90; }
.popup_message { margin: 0 0 0 -375px; position: fixed; top: 20px; left: 50%; width: 750px; padding: 5px !important; box-sizing: border-box; font-size: 1em; color: #000; border: 1px solid rgba(100, 100, 100, 0.3); cursor: pointer; text-align: center; box-shadow: 0 6px 12px rgba(0, 0, 0, 0.23), 0 10px 40px rgba(0, 0, 0, 0.19) !important; }
.dismiss_me { position: absolute; top: 5px; right: 5px; color: rgb(170, 170, 170); text-align: right; font-size: 0.8em; line-height: 1; padding: 0; margin: 0; }
.popup_message .messagetitle { font-weight: normal; color: #555; display: block; }
.popup_message.failure { z-index: 200001; background-color: #FFE2E2; border: 1px solid rgba(66, 19, 19, 0.45); }
.popup_message.failure .dismiss_me { color: rgb(184, 134, 134); }
.popup_message.failure .messagetitle { color: #691717; }
.popup_message.success { z-index: 200000; background-color: #DEEFDE; border: 1px solid rgba(30, 69, 24, 0.45); }
.popup_message.success .dismiss_me { color: rgb(154, 184, 134); }
.popup_message.success .messagetitle { color: #23642B; }

/* end slidedowns */

#main_container { position: relative; width: 100%; min-height: 100%; min-width: 1020px; padding: 0; margin: 0; }
#main_container.fullscreen header, #main_container.fullscreen .project_header { display: none; }

/* main page layout dimensions and details */
#content_container { padding-bottom: 50px; height: auto; }
.side_bar {
    width: 310px;
    background-color: transparent;
    vertical-align: top;
    padding: 7px 5px 0 5px;
    position: relative;
    transition: width 0.3s ease;
    box-shadow: 10px 0 15px -17px rgba(0, 0, 0, 0.8);
    box-sizing: border-box;
    -o-box-sizing: border-box;
    -ms-box-sizing: border-box;
    -moz-box-sizing: border-box;
    -webkit-box-sizing: border-box;
}
@-moz-document url-prefix() {
    .side_bar {
        box-shadow: 10px 0 15px -21px rgba(0, 0, 0, 0.8);
    }
}
.side_bar .header .button-group {
    float: right;
    margin: -3px 0 0;
    opacity: 0.3;
    -webkit-transition: opacity 0.3s ease;
    -moz-transition: opacity 0.3s ease;
    -ms-transition: opacity 0.3s ease;
    transition: opacity 0.3s ease;
}
.side_bar .header:hover .button-group {
    opacity: 1;
}
.main_area { text-align: left; vertical-align: top; padding: 10px 10px 10px 15px; width: auto; min-width: 700px; }
/* end main page layout */

/* footer section */
footer {
    position: absolute;
    bottom: 0;
    left: 0;
    width: 100%;
    vertical-align: middle;
    height: 35px;
    background: -moz-linear-gradient(top, #FFFFFF 0%, #F1F1F1 100%); /* FF3.6+ */
    background: -khtml-gradient(linear, left top, left bottom, color-stop(0%,#FFFFFF), color-stop(100%,#F1F1F1)); /* Chrome,Safari4+ */
    background: -webkit-gradient(linear, left top, left bottom, color-stop(0%,#FFFFFF), color-stop(100%,#F1F1F1)); /* Chrome,Safari4+ */
    background: -webkit-linear-gradient(top, #FFFFFF 0%,#F1F1F1 100%); /* Chrome10+,Safari5.1+ */
    background: -o-linear-gradient(top, #FFFFFF 0%,#F1F1F1 100%); /* Opera11.10+ */
    background: -ms-linear-gradient(top, #FFFFFF 0%,#F1F1F1 100%); /* IE10+ */
    filter: progid:DXImageTransform.Microsoft.gradient( startColorstr='#FFFFFF', endColorstr='#F1F1F1',GradientType=0 ); /* IE6-9 */
    background: linear-gradient(top, #FFFFFF 0%, #F1F1F1 100%); /* W3C */
    border: 0;
    text-align: center;
    font-size: 0.9em;
    line-height: 1.4;
    padding: 5px 0;
    text-shadow: 1px 1px 0px #FFF;
}
footer img { margin: 4px 3px -6px 0; }
/* footer section */

/* login and registration page styling */
.backdrop_box.login_popup { text-align: left; width: 450px; margin: 0 -222px 0 -223px; }
.login_popup .article { padding: 0; margin-left: 0; width: auto; font-size: 1.1em; }
.login_popup .article h1 {
    font-size: 1.7em;
    font-weight: normal;
    border-bottom: none;
    margin: 5px 0;
    color: #555;
    padding: 7px 0 7px 60px;
}
.login_popup .article h1 a {
    font-size: 1em;
    color: #555;
    padding: 0;
    margin: 0;
    border: none;
}
#tbg3_username, #forgot_password_username, .login_popup input[type=password], #fieldusername {
    background-position: 7px 10px;
    background-repeat: no-repeat;
    padding: 8px 8px 8px 28px;
    font-size: 1.2em;
    border-radius: 4px;
    width: 383px;
}
.account_popupform input[type=text] {
    padding: 8px;
    font-size: 1.2em;
    border-radius: 4px;
    width: 383px;
}
#register input[type=text]#fieldusername {
    padding: 8px 8px 8px 28px;
    font-size: 1.1em;
    width: 358px;
    -webkit-transition: background-image 0.3s ease, background-color 0.3s ease;
    -moz-transition: background-image 0.3s ease, background-color 0.3s ease;
    -ms-transition: background-image 0.3s ease, background-color 0.3s ease;
    transition: background-image 0.3s ease, background-color 0.3s ease;
}
#register input[type=text], #register input[type=email] {
    padding: 6px;
    font-size: 1.1em;
    border-radius: 4px;
    width: 383px;
}
#register .error_message {
    display: none;
    color: #AE0000;
}
#register input.invalid + .error_message {
    display: block;
}
#register_message { margin-bottom: 0px; }
#login_indicator, #register_indicator, .login_button_container .indicator { vertical-align: middle; margin-right: 5px; }
#tab_forgot_pane { width: 600px; margin-left: auto; margin-right: auto; }
.logindiv { border: 0px; padding: 10px; display: none; }
.logindiv.active { display: block; }
.logindiv.openid_container { width: 600px; float: right; }
.logindiv.openid_container form { width: 590px; }
.login_popup h2.login_header {
    font-size: 1.2em;
    font-weight: normal;
    border-bottom: 1px dotted rgba(0, 0, 0, 0.2);
    padding: 5px 0;
    margin: 5px 0;
    color: #888;
}
.login_formlist, .account_popupform {
    list-style: none;
    margin: 0 0 15px 0;
    padding: 0;
}
.login_formlist li, .account_popupform li {
    padding: 0;
    margin: 5px 0;
}
.login_formlist label, .account_popupform label {
    font-weight: bold;
    font-size: 1.1em;
    padding: 5px 0;
    clear: both;
    float: none;
    display: block;
}
.login_formlist input[type=checkbox] {
    display: inline;
    vertical-align: middle;
    margin-right: 5px;
}
.login_formlist label.login_fieldlabel {
    clear: none;
    display: inline-block;
    font-weight: normal;
    font-size: 1.1em;
    vertical-align: middle;
    padding: 2px 0;
}
.login_formlist li.security_check {
    padding-top: 20px;
}
.login_button_container {
    padding: 0;
    margin: 0;
    text-align: right;
}
.login_button_container .button, .login_button_container .button:hover {
    font-size: 1.1em;
    padding: 3px 7px !important;
    font-weight: normal !important;
}
.registration_button_container {
    text-align: center;
    padding: 5px 0 15px 0;
    display: none;
}
.registration_button_container.active {
    display: block;
}
.loggedindiv { margin: 10px; text-align: center; font-weight: bold; }
.login_page_div { width: 800px; margin-left: auto; margin-right: auto; margin-top: 40px; text-align: center; }
.register_success { width: 600px; margin-top: 20px; margin-left: auto; margin-right: auto; }
/* end login / registration styling */

/* tooltip styling */
.tooltip {
    display: block;
    position: absolute;
    bottom: 35px;
    left: -12px;
    font-size: 1em;
    opacity: 0;
    color: #333;
    box-shadow: 1px 1px 5px rgba(0, 0, 0, 0.4);
    border-radius: 0;
    background-color: #FFF;
    -webkit-transition: opacity 0.3s ease, visibility 0.3s ease;
    -moz-transition: opacity 0.3s ease, visibility 0.3s ease;
    -ms-transition: opacity 0.3s ease, visibility 0.3s ease;
    -o-transition: opacity 0.3s ease, visibility 0.3s ease;
    transition: opacity 0.3s ease, visibility 0.3s ease;
    z-index: 1;
    overflow: hidden;
    width: 0;
    height: 0;
    padding: 0;
    white-space: normal;
}
.tooltip.from-above {
    bottom: auto;
    top: 20px;
}
.article .title_left_images .tooltip.from-above {
    top: 35px;
    left: -4px;
    transition-delay: 1s;
}
.tooltip.big {
    width: 450px;
}
*:hover > .tooltip, *:active > .tooltip, input:focus + .tooltip {
    z-index: 200000;
    width: 350px;
    height: auto;
    bottom: 35px;
    left: -12px;
    padding: 10px;
    opacity: 1;
    visibility: visible;
    overflow: visible;
    -webkit-transition: opacity 0.7s ease, visibility 0.7s ease;
    -moz-transition: opacity 0.7s ease, visibility 0.7s ease;
    -ms-transition: opacity 0.7s ease, visibility 0.7s ease;
    -o-transition: opacity 0.7s ease, visibility 0.7s ease;
    transition: opacity 0.7s ease, visibility 0.7s ease;
}
*:hover > .tooltip.from-above, *:active > .tooltip.from-above, input:focus + .tooltip.from-above {
    bottom: auto;
    top: 25px;
}
.tooltip:before,
.tooltip:after,
.dropdown_box:before,
.dropdown_box:after {
    content: '';
    position: absolute;
    bottom: -12px;
    left: 50%;
    margin-left: -9px;
    width: 0;
    height: 0;
    border-left: 10px solid transparent;
    border-right: 10px solid transparent;
    border-top: 10px solid #CCC;
}
.tooltip:after {
    bottom: -10px;
    margin-left: -10px;
    border-top: 10px solid #FFF;
}
.tooltip.from-above:before, .dropdown_box:before, .tooltip.from-above:after, .dropdown_box:after {
    border-top: none;
    bottom: auto;
    top: -12px;
    border-bottom: 12px solid #CCC;
}
.tooltip.from-above:after, .dropdown_box:after {
    border-bottom: 10px solid #FFF;
    top: -10px;
}
.tooltip.leftie:before,
.tooltip.leftie:after,
.dropdown_box.leftie:before,
.dropdown_box.leftie:after{
    left: 10%;
}
.tooltip.rightie:before,
.tooltip.rightie:after,
.dropdown_box:before,
.dropdown_box:after {
    left: 90%;
}
#search_more_actions .tooltip.rightie { right: 50px; left: auto; }
.sc_actions .dropdown_box:before,
.sc_actions .dropdown_box:after {
    left: 95%;
}
*.no_direction:before,
*.no_direction:after {
    border: none;
    content: '';
    display: none;
}

/* end tooltip styling */

/* table column containing an image */
.imgtd { width: 22px; text-align: center; vertical-align: middle; }

/* frontpage article layout styling */
.article { font-size: 1em; color: #666; width: auto; padding: 5px; position: relative; }
.main_area.article { padding: 5px 5px 5px 15px; }
.main_area.frontpage .article { padding-top: 0; }
.main_area.frontpage .article h1, .main_area.frontpage .article h2, .main_area.frontpage .article h3, .main_area.frontpage .article h4, .main_area.frontpage .article h5, .main_area.frontpage .article h6 {
    margin: 0 0 5px 0;
    padding: 5px 0;
    color: #888;
    border-bottom: none;
    font-weight: normal;
}

/* comments and commits styling */
.comment { padding-bottom: 10px; clear: both; border-top: 85px solid transparent; margin-top: -85px; }
#article_comments .comment { border-top: 0px; margin-top: 0; }
.comment_main { position: relative; overflow: visible; padding: 5px; }
.comment:target .comment_main { border: 1px solid rgba(100, 100, 100, 0.2); background-color: rgba(240, 247, 255, 0.6); border-radius: 2px; -moz-border-radius: 2px; -webkit-border-radius: 2px; box-shadow: 0 0 3px rgba(100, 100, 100, 0.2); }
.comment.syntax_md p, .comment.syntax_md pre, .comment.syntax_md code, .article.syntax_md p, .article.syntax_md pre, .article.syntax_md code { margin: 0px; }
.comment_delete { margin-top: 10px !important; }
.commenttitle { font-weight: bold; display: inline-block; }
.dropper_container { position: relative; display: inline-block; vertical-align: middle; line-height: 1em; }
.dropper_container .dropper, .dropper_container .dropper:hover { cursor: pointer; margin-left: 5px; opacity: 1; }
.project_overview .header .dropper_container .more_actions_dropdown { left: 5px; margin-top: 3px; right: auto; font-size: 0.9em; text-transform: none; }
.commenttitle img.avatar { position: absolute; left: -35px; top: 2px; }
#issue_details .commenttitle img.avatar { top: 7px; left: 3px; }
.commenttitle .userlink { margin-left: 0; font-size: 1.1em; }
.comment_hash { float: right; font-size: 2.0em; line-height: 1em; font-weight: normal; color: #B1B8E9; text-align: center; }
.comment_hash a { color: #B1B8E9; }
#issue_details .comment_hash { font-size: 1.4em; margin-top: 0; }
.comments_none { font-weight: normal; }
.comment_restricted { position: absolute; left: 7px; top: 35px; }
.commentdate { color: #AAA; font-weight: normal; font-size: 0.9em; display: inline-block; margin-left: 5px; }
#issue_details .commentdate, .comment.commit .commentdate { display: block; margin-left: 0; }
.commentheader { padding: 0 0 1px 40px; border: none; position: relative; }
.comment_add_title { font-size: 1.2em; font-weight: normal; padding: 5px 0; margin-top: 0; color: #888; border-bottom: 1px dotted #CCC; }
.commentbody { padding: 1px 5px 5px 40px; font-size: 1em; overflow: hidden; }
#issue_details .commentbody { padding-left: 0; }
.commentbody .image_container.thumb img.image { width: 130px; }
.commenttools { display: block; margin-top: 10px; font-size: 0.9em; text-align: left; }
.commenttools a { color: #AAA; text-transform: uppercase; display: inline-block; margin: 0 10px 0 0; border-bottom: 1px dotted transparent; }
.commenttools a:hover { border-bottom-color: #AAA; }
.comment_controls { margin-top: 10px; font-size: 1em; }
.comment_controls .button, .comment_controls .button:hover { font-size: 1.1em; padding: 4px 8px; }
.comment_editsave, .comment_addsave { font-weight: bold; }
.comment_titlebox { width: 600px; margin-bottom: 8px; }
.comment_visibilitybox { width: 100%; margin-bottom: 8px; }
.system_comment .comment_main { background-color: #EBEBEB; border: 1px solid #DDD; }
.private_comment .comment_main { background-color: #E8F6E8; border: 1px solid #D8E6D8; }
.comment_editor { position: fixed; width: 650px; z-index: 120; padding: 10px; bottom: 5px; right: 5px; box-shadow: 0 0 5px rgba(0, 0, 0, 0.3); background-color: #FFF; border: 0; }

.commit_header { font-weight: bold; font-size: larger; }
.commit_expander { display: block; }
.commit_expander img { vertical-align: text-bottom; }
.commit_left { min-width: 650px; float: left; margin-top: 10px; margin-bottom: 20px; }
.commit_right { width: 200px; float: right; margin-top: 10px; margin-bottom: 20px;}
.commit_left .commit_header, .commit_right .commit_header { padding-bottom: 5px; }
.commits_next { clear: both; }
.commit_left td { border: none !important; }
.commit_main pre { white-space: pre-wrap; white-space: -moz-pre-wrap; white-space: -pre-wrap; white-space: -o-pre-wrap; word-wrap: break-word; }
.commitbranch { display: inline-block; font-weight: normal; background-color: #D4E5FF; color: #99C; padding: 2px; font-size: 0.6em; margin: 7px 0; border-radius: 3px; -moz-border-radius: 3px; -webkit-border-radius: 3px; }
/* end comments and commits styling */

/* generic closed and blocking issue styling */
.issue_closed td { text-decoration: line-through; }
.issue_blocking td { color: #F44; font-weight: bold; }
/* end closed / blocking */

/* faded text styles */
.faded_out, .faded_out td { color: #AAA; }
.selected_green span.faded_out { color: #D1F1D1; }
.selected_red span.faded_out { color: #F1D1D1; }
.faded_out.dark { color: #999; }
.faded_out.blue { color: #77C; }
.faded_out a { color: #549D54; }
.faded_out a.disabled { color: #BABFBA; }
/* end faded text */

/* autocompleter styling */
div.autocomplete { position: absolute; z-index: 200000; background-color: white; border: 0; padding: 0px; box-shadow: 0 3px 3px 2px rgba(0, 0, 0, 0.2); }
div.autocomplete ul { list-style-type: none; margin: 0px; width: 320px; padding: 0px; border: 0; display: block; }
div.autocomplete li.header { padding-top: 15px; font-size: 1.2em; font-weight: bold; border-top: 0; }
div.autocomplete ul li.selected, div.autocomplete ul li.selected:hover { background-color: #F1F1F1; text-align: left; font-weight: normal; border-top: 1px dotted #BBB; color: #333; text-align: left; }
div.autocomplete ul li div { font-weight: bold; }
div.autocomplete ul li img { float: left; margin-right: 5px; }
div.autocomplete ul li span { font-size: 0.8em; }
div.autocomplete ul li span.url { display: none; }
div.autocomplete ul li.disabled { cursor: default; }
div.autocomplete ul li.issue_closed { color: #AAA; }
div.autocomplete .extra { display: none; font-weight: bold; font-size: 1em; }
div.autocomplete .extra.attached { text-align: right; height: 20px; }
div.autocomplete .extra.attached span, div.autocomplete .extra.attached img { float: right; }
div.autocomplete .extra.attached img { margin-left: 3px; margin-right: 15px; }
div.autocomplete .extra span { font-weight: normal; font-size: 1em; }
div.autocomplete li.selected .extra { display: block; }
div.autocomplete ul li.no_issues_found { color: #AAA; padding: 10px; }
div.autocomplete ul li { border-top: 1px dotted #CCC; font-size: 0.9em; list-style-type: none; display: block; width: 100%; margin: 0; padding: 2px 2px 2px 5px; cursor: pointer; font-weight: normal; text-align: left; background-color: #FFF; color: #555; line-height: 1.4; }
div.autocomplete ul li.searchterm, div.autocomplete ul li.searchterm.selected { border-top: 0; }
div.autocomplete ul li.searchterm:first-line { font-style: italic; }
div.autocomplete ul li .hidden { display: none; }
/* end autocompleter */

/* tabbed menu styles */
.tab_menu { padding: 0px; margin: 0px; border: 0px; position: relative; border-bottom: 1px solid #BBB; }
#project_config_menu_panes .tab_menu { margin-top: 35px; margin-bottom: 10px; }
.tab_menu ul { position: absolute; bottom: -1px; padding: 0px; margin: 0; list-style: none; }
.tab_menu ul.right { right: 10px; }
.tab_menu li img.menu_dropdown { float: right; margin: 2px 0 -2px 5px; border: 1px solid transparent; }
.tab_menu li img.menu_dropdown:hover { background-color: rgba(255, 255, 255, 0.2); }
.tab_menu li.selected img.menu_dropdown:hover { background-color: rgba(225, 225, 225, 0.7); border-color: rgba(200, 200, 200, 0.7); }
#topmenu-container.active .tab_menu li img.menu_dropdown:hover { background-color: rgba(225, 225, 225, 0.5); border-color: rgba(200, 200, 200, 0.4); }
.tab_menu li img { display: inline-block; margin-right: 6px; vertical-align: middle; margin-top: -2px; }
.tab_menu li { color: #777; border-bottom: none; border-top: 1px solid #BBB; border-top-right-radius: 3px; border-top-left-radius: 3px; -moz-border-radius-topleft: 3px; -moz-border-radius-topright: 3px; -webkit-border-top-left-radius: 3px; -webkit-border-top-right-radius: 3px; padding: 3px 4px 3px 4px; display: block; }
.tab_menu li:hover { text-decoration: none; border-bottom: none; display: block; }
.tab_menu li { float: left; display: block; font-size: 0.9em; border: 1px solid #CCC; border-bottom: 1px solid #BBB; background-color: #EBEBEB; margin: 0 0 0 5px; border-top-right-radius: 3px; border-top-left-radius: 3px; -moz-border-radius-topleft: 5px; -moz-border-radius-topright: 5px; -webkit-border-top-left-radius: 3px; -webkit-border-top-right-radius: 3px; }
.tab_menu li.selected, .tab_menu li:hover { color: #444; display: block; box-shadow: 0 -3px 5px -4px rgba(50, 50, 50, 0.5); }
.tab_menu li.selected, .tab_menu li.selected:hover { border-bottom: none; }
.tab_menu .selected { font-weight: bold; }
.tab_menu li:hover { background-color: #EFEFEF; border: 1px solid #BBB; border-top-right-radius: 3px; border-top-left-radius: 3px; -moz-border-radius-topleft: 5px; -moz-border-radius-topright: 5px; -webkit-border-top-left-radius: 3px; -webkit-border-top-right-radius: 3px; }
.tab_menu li.nohover:hover a, .tab_menu li.nohover a { display: block; }
.tab_menu li.nohover:hover, .tab_menu li.nohover, .more_actions_dropdown li.nohover:hover, .more_actions_dropdown li.nohover { background-color: transparent; border: 0px; margin: 0; }
.tab_menu li a { color: inherit; float: left; }
.tab_menu li a:hover { border-bottom: 0; }
a.not_clickable:hover { cursor: default; }
.tab_menu .tab_menu_dropdown, .tab_menu_container .tab_menu_dropdown { display: none; position: absolute; top: 25px; margin-left: -5px; width: 250px; font-size: 0.9em; background-color: #A4C0E4; color: #FFF; padding: 5px 0; z-index: 10000; border-top-right-radius: 3px; border-bottom-left-radius: 3px; border-bottom-right-radius: 3px; -moz-border-radius-bottomleft: 5px; -moz-border-radius-topright: 5px; -moz-border-radius-bottomright: 5px; -webkit-border-bottom-left-radius: 3px; -webkit-border-bottom-right-radius: 3px; -webkit-border-top-right-radius: 3px; }
.tab_menu .tab_menu_dropdown .disabled { color: #AAA; cursor: default; padding: 5px; font-size: 0.95em; }
.tab_menu .tab_menu_dropdown#issues_menu { width: 300px; }
.tab_menu .tab_menu_dropdown#issues_menu a { width: 290px; overflow: hidden; white-space: nowrap; text-overflow: ellipsis; }
.tab_menu .tab_menu_dropdown#wiki_dropdown_menu { width: 300px; }
.tab_menu .tab_menu_dropdown#wiki_dropdown_menu input[type=search] { width: calc(100% - 5px); box-sizing: border-box; box-shadow: inset 0 0 3px rgba(0, 0, 0, 0.2); border-radius: 2px; font-size: 1em; padding: 4px; }
#header_userinfo .tab_menu_dropdown { top: 25px; right: 0; -webkit-border-top-right-radius: 0; border-top-right-radius: 0; -moz-border-radius-topright: 0; -webkit-border-top-left-radius: 0px; border-top-left-radius: 0px; -moz-border-radius-topleft: 0px; }
.user_menu_dropdown a { font-size: 0.9em; }
.user_menu_dropdown .header:first-child { padding-top: 0; margin-top: 0 !important; }
.tab_menu .tab_menu_dropdown a, .tab_menu_container .tab_menu_dropdown a { float: none; }
#header_userinfo .tab_menu_dropdown a { font-weight: normal; font-size: 1em; }
#header_userinfo .tab_menu_dropdown .userstate { font-weight: normal; }
#header_userinfo:hover img.dropdown { background-color: #669BDA; }
div.dropdown_separator { border-left: 1px dotted #EAEAF5; padding: 0 0 0 4px; margin: 0; float: right; font-size: 0; }
.tab_menu_dropdown { box-shadow: 0 0 4px rgba(0, 0, 0, 0.4); -webkit-box-shadow: 0 0 4px rgba(0, 0, 0, 0.4); -moz-box-shadow: 0 0 4px rgba(0, 0, 0, 0.4); }
.tab_menu_dropdown a img { display: inline-block; margin-right: 6px; vertical-align: middle; }
#topmenu-container.active .tab_menu li:hover .tab_menu_dropdown, .tab_menu li.force_dropdown .tab_menu_dropdown, #topmenu-container.active .tab_menu_container:hover .tab_menu_dropdown { display: block; }
.tab_menu li.selected .tab_menu_dropdown, .tab_menu_container li.selected .tab_menu_dropdown { background-color: #FFF; color: #333; }
.tab_menu .tab_menu_dropdown a, .tab_menu_container .tab_menu_dropdown a { color: inherit; font-weight: normal; display: block; padding: 3px 5px; background-color: transparent; }
.tab_menu .tab_menu_dropdown div.header, .header_menu li.selected:hover div.header, .tab_menu_container .tab_menu_dropdown div.header { font-weight: normal; color: #AAA; margin: 15px 5px 2px 5px; text-transform: uppercase; font-size: 1em; }
.tab_menu .tab_menu_dropdown div.header:first-child, .tab_menu_container .tab_menu_dropdown div.header:first-child { margin-top: 5px; }
.tab_menu .tab_menu_dropdown a:hover, .tab_menu_container .tab_menu_dropdown a:hover { background-color: #669BDA; border: 0; }
.tab_menu li.selected .tab_menu_dropdown a:hover, .tab_menu_container li.selected .tab_menu_dropdown a:hover { background-color: #EAEAF5; border: 0; }
.tab_menu .tab_menu_dropdown a.selected, .tab_menu_container .tab_menu_dropdown a.selected { background-color: rgb(236, 240, 244); border: 0; padding: 3px 5px; }
.tab_menu.inset {
    margin: 15px 0;
    padding: 10px 5px 0;
    height: 25px;
    border: 1px solid rgba(0, 0, 0, 0.2);
    box-shadow: 0 0 3px rgba(0, 0, 0, 0.2) inset;
    -moz-box-shadow: 0 0 3px rgba(0, 0, 0, 0.2) inset;
    -webkit-box-shadow: 0 0 3px rgba(0, 0, 0, 0.2) inset;
    background-color: #F8F8F8;
}
.tab_menu.inset ul {
    display: block;
}
.tab_menu.inset ul#usersteamsgroups_menu {
    width: 710px;
}
.tab_menu.inset .selected a {
    box-shadow: none;
}
.tab_menu.inset li.selected {
    border-bottom: 1px solid #FFF;
}
.tab_menu.inset li.selected a {
    padding: 3px 8px 3px 5px;
}
.tab_menu.inset li {
    padding: 0;
    border-width: 1px;
    border-color: rgba(100, 100, 100, 0.2);
    border-top-left-radius: 5px;
    -moz-border-radius-topleft: 5px;
    -webkit-border-top-left-radius: 5px;
    border-top-right-radius: 5px;
    -moz-border-radius-topright: 5px;
    -webkit-border-top-right-radius: 5px;
}
.tab_menu.inset li.right {
    float: right;
}
.tab_menu.inset li a {
    border-top-left-radius: 5px;
    -moz-border-radius-topleft: 5px;
    -webkit-border-top-left-radius: 5px;
    border-top-right-radius: 5px;
    -moz-border-radius-topright: 5px;
    -webkit-border-top-right-radius: 5px;
    font-size: 1.1em !important;
    padding: 3px 5px 3px 3px;
    box-shadow: inset 0 -3px 3px -3px rgba(0, 0, 0, 0.4);
}
.tab_menu.inset li.modest {
    background: transparent;
    color: rgba(50, 50, 50, 0.6);
    border-color: transparent;
}
.tab_menu.inset li.modest.selected {
    background-color: #FFF;
}
.tab_menu.inset li.modest a {
    box-shadow: none;
}
.tab_menu.inset li a span {
    vertical-align: middle;
}
.tab_menu.inset li a img {
    height: 22px;
    width: 22px;
    vertical-align: middle;
}
/* end tabbed menu */

/* header tabbed menu */
.header_menu { background-color: transparent; width: auto; height: 35px; color: #FFF; border-bottom: none; }
.header_menu .selected, .header_menu li.selected:hover { background-color: #ECF0F4; }
.header_menu ul { height: 100%; bottom: 0px; }
.header_menu li { text-shadow: 1px 1px 4px rgba(0, 0, 0, 0.5); font-size: 1.1em; }
.header_menu li div { color: #ECF0F4; padding-top: 6px; }
.header_menu li.selected div { color: #333; }
.header_menu li.selected {
    background: #ECF0F4;
    text-shadow: 1px 1px 2px #ffffff;
    border-bottom: 0;
}
.header_menu li, .header_menu li:hover {
    padding-left: 5px;
    padding-right: 5px;
    background-color: transparent;
    border: 0px;
    padding-top: 0px;
    padding-bottom: 0px;
    margin: 0;
    height: 100%;
    border-top-right-radius: 0px;
    border-top-left-radius: 0px;
    margin-right: 10px;
    border-top: none;
    color: #FFF;
}
#topmenu-container.active .header_menu li:hover, .header_menu li.force_dropdown, #topmenu-container.active .header_menu li.selected:hover, .header_menu li.active {
    box-shadow: 0 0 4px rgba(0, 0, 0, 0.8);
    background: #FFF; /* Old browsers */
    text-shadow: none;
    color: #555;
}
#topmenu-container.active .header_menu li:hover .menuitem_container, .header_menu li.force_dropdown .menuitem_container, .header_menu li.selected:hover .menuitem_container {
    color: #555;
}
.header_menu li.nohover:hover { box-shadow: none; }
.header_menu .tab_menu_dropdown, .header_menu li.selected .tab_menu_dropdown {
    margin-top: 10px;
    border-top-right-radius: 0px;
    border-top-left-radius: 0px;
    background: #FFF;
    box-shadow: 0 3px 10px rgba(0, 0, 0, 0.2);
}
.header_menu .tab_menu_dropdown a, .header_menu li.selected .tab_menu_dropdown a {
    color: #555;
}
.header_menu .tab_menu_dropdown a:hover, .header_menu li.selected .tab_menu_dropdown a:hover { background-color: rgba(78, 129, 171, 0.75); color: #FFF !important; }
.reportissue_button_container { display: inline-block; vertical-align: top; }
.reportissue_button_container .button, .reportissue_button_container .button:hover { color: rgba(0, 0, 0, 0.8); text-shadow: 1px 1px 0px rgba(255, 255, 255, 0.5) !important; font-weight: normal; margin-top: 4px; box-shadow: 0 0 6px rgba(0, 0, 0, 0.5) !important; font-size: 1.1em !important; padding: 4px 8px !important; border: 0 !important; border-radius: 1px !important; }
.reportissue_button_container .button:hover { box-shadow: 0 0 8px rgba(0, 0, 0, 0.6) !important; }
/* end header menu */

/* project menu strip */
.project_stuff { float: left; position: relative; height: 25px; border-color: transparent; list-style-type: none; margin: 0; padding: 0; margin-top: 5px; margin-left: 6px; }
.project_stuff img.dropdown_activator { display: inline-block; margin: 0 3px 0 2px; border: 1px solid transparent; vertical-align: middle; }
.project_stuff img.dropdown_activator.clickable:hover { background-color: #FFF; border: 1px dotted #CCC; }
.project_stuff a.dropper:hover { border: none; text-decoration: none; }
.project_stuff a.button-pressed img.dropdown_activator, .project_stuff a.button-pressed img.dropdown_activator:hover { background-color: #FFF; border: 1px dotted #CCC; }
<<<<<<< HEAD
.project_stuff .more_actions_dropdown { right: auto; left: 100%; top: -18px; margin-top: 0; font-size: 1.1em; }
=======
.project_stuff .more_actions_dropdown { right: auto; left: 22px; top: -18px; margin-top: 0; font-size: 1.1em; }
.project_stuff .button-pressed + .more_actions_dropdown { display: inline-block; left: auto; }
>>>>>>> b47aa78e
.project_stuff .more_actions_dropdown li a, .project_stuff .more_actions_dropdown li a:hover { padding: 5px 20px 5px 5px; }
.project_stuff > li { height: 23px; float: none; display: inline-block; position: relative; margin: 0; padding-bottom: 0; }
.project_stuff li.project_name { font-size: 1em; font-weight: bold; padding-top: 1px; }
.project_stuff li.no_project_name { font-size: 0.9em; font-weight: normal; padding-top: 2px; color: #888; }
.project_stuff li.project_name span { font-weight: normal; font-size: 0.9em; color: #886; }
.project_stuff li.project_name a { color: #555; }
.project_stuff li.breadcrumb { color: #886; font-size: 1.1em; padding-top: 0; }
.menu_project_strip .faded_out.dark { color: #B0aa64; }
/* end project menu */

/* project front page menu */
.project_strip .project_name a { color: #333; font-size: 1.1em; }
.project_strip .project_name a:hover { color: #555; }
.project_strip .search_results { padding-top: 5px; }
.project_strip .subprojects_list { clear: both; padding-top: 5px; }
.project_strip .subprojects_list .subproject_link { font-weight: normal; margin-left: 10px;}
.project_strip nav { float: right; margin: 10px; position: relative; text-align: right; }
.project_strip nav a { font-weight: normal; }
.project_strip nav a.button { font-weight: bold; }
.project_strip nav .more_actions_dropdown { text-align: left; font-size: 1.1em; }
.project_strip nav .more_actions_dropdown li { padding: 2px 0; }
/* end project frontpage menu */

/* unformatted lists */
.simple_list { list-style-type: none; padding: 0; margin: 5px 0 0 0; }
.simple_list.more_actions_dropdown { margin-top: 12px; }
.simple_list ul { list-style-type: none;}

/* generic header formatting */
.header { font-weight: bold; text-align: left; }

/* general text area styling */
.editor_container.focussed .textarea_hint { opacity: 0; visibility: hidden; }
.editor_container .textarea_hint .header { font-size: 1.2em; color: #999; border: 0; font-weight: bold; }
.editor_container .textarea_hint {
    color: #999;
    font-size: 1em;
    padding: 10px;
    margin: 0;
    width: auto;
    left: 10px;
    right: 10px;
    color: #555;
    bottom: 10px;
    box-shadow: 0 0 3px rgba(100, 100, 100, 0.3);
    box-sizing: border-box;
    -o-box-sizing: border-box;
    -ms-box-sizing: border-box;
    -moz-box-sizing: border-box;
    -webkit-box-sizing: border-box;
    position: absolute;
    background: rgba(255, 255, 255, 0.95);
    border: 1px solid rgba(200, 200, 200, 0.4);
    -webkit-transition: opacity 0.3s ease, visibility 0.3s ease;
    -moz-transition: opacity 0.3s ease, visibility 0.3s ease;
    -ms-transition: opacity 0.3s ease, visibility 0.3s ease;
    -o-transition: opacity 0.3s ease, visibility 0.3s ease;
    transition: opacity 0.3s ease, visibility 0.3s ease;
}
.textarea_container .textarea_hint .hint_container, .backdrop_box p.hint_container { display: none; padding: 0; margin: 0; }
.textarea_container.syntax_md .textarea_hint .syntax_md_hint { display: block; }
.textarea_container.syntax_mw .textarea_hint .syntax_mw_hint { display: block; }
.textarea_container.syntax_pt .textarea_hint .syntax_pt_hint { display: block; }
.textarea_container.syntax_pt .markItUpHeader ul { visibility: hidden; }
.textarea_hint .header { font-weight: bold; }
.textarea_hint .example { font-style: italic; }
.syntax_picker_container, .textarea_container {
    position: relative;
}
.button.syntax_picker, .button.syntax_picker:hover {
    position: absolute;
    top: 0;
    right: 0;
    margin-top: -2px;
    margin-right: 0px;
    padding: 3px 7px;
    font-size: 1em;
}
#report_form .button.syntax_picker, #report_form .button.syntax_picker:hover {
    margin-top: -24px;
    margin-right: 0px;
}
.syntax_picker + ul {
    margin-top: 22px;
    min-width: 200px;
}
.syntax_picker + ul li.selected a {
    font-weight: bold;
}
.syntax_picker + ul li {
    height: auto;
}
.syntax_picker + ul li a, .syntax_picker + ul li a:hover {
    padding: 3px;
    font-size: 1em;
}
/* end text area styling */

/* shadowed boxes */
.shadowed { box-shadow: 0 0 3px rgba(0, 0, 0, 0.2); -webkit-box-shadow: 0 0 3px rgba(0, 0, 0, 0.2); -moz-box-shadow: 0 0 3px rgba(0, 0, 0, 0.2); }
a.shadowed { box-shadow: 2px 2px 3px rgba(0, 0, 0, 0.2); -webkit-box-shadow: 2px 2px 3px rgba(0, 0, 0, 0.2); -moz-box-shadow: 2px 2px 3px rgba(0, 0, 0, 0.2); }
a.shadowed:active { box-shadow: 1px 1px 2px rgba(0, 0, 0, 0.2); -webkit-box-shadow: 1px 1px 2px rgba(0, 0, 0, 0.2); -moz-box-shadow: 1px 1px 2px rgba(0, 0, 0, 0.2); }

/* user popups */
.user_popup {z-index: 100; width: 300px; margin-top: 10px; display: none; position: absolute; }
.user_popup, #user_details_popup { font-size: 0.9em; color: #555; }
.user_popup .user_realname { font-size: 1.2em; font-weight: bold; padding: 0; width: 240px; float: left; }
#user_details_popup .user_realname { font-size: 1.5em; font-weight: bold; padding: 2px 0 0 10px; float: left; line-height: 1.2; }
.account_details { margin: 10px 0px 10px 10px; padding: 10px; font-size: 1em; }
.account_details .user_realname { font-size: 1.2em; font-weight: bold; line-height: 1.3; padding-bottom: 2px; }
.account_details .user_username { font-size: 0.9em; line-height: 1.2; }
.account_details .user_status { font-size: 0.9em; line-height: 1.2; }
#account_user_info img { float: left; margin: -3px 5px 0 0; }
#account_user_info { font-size: 1.2em; font-weight: normal; color: #CCC; margin: 15px 0 0 0; line-height: 1.2; }
#account_user_info:first-line { font-size: 1.5em; font-weight: bold; color: #333; }
#account_info_container { width: 900px; margin: 0 auto; }
#username_unavailable { color: darkred; }
#username_confirmation_popup { text-align: left; }
.button-group { position: relative; }
.profile_buttons { padding: 0; margin: 5px 0 20px 0; height: 20px; position: relative; clear: both; }
.profile_buttons .button-group { float: right; }
.profile_buttons .button, .profile_buttons .button:hover { font-weight: normal !important; padding: 2px 3px 3px 3px !important; }
.profile_syntax_table {
    border: 0;
    padding: 0;
    margin: 0;
    border-collapse: collapse;
}
.profile_syntax_table th {
    border: 0;
    margin: 0;
    background-color: #FFF;
    text-align: center;
    font-size: 0.9em;
    font-weight: normal;
    width: 100px;
    color: #888;
}
.profile_syntax_table th:first-child {
    width: auto;
}
.profile_syntax_table tbody tr td {
    border-bottom: 1px dotted #DDD;
    padding: 3px;
    margin: 0;
    text-align: center;
}
.profile_syntax_table tbody tr td:first-child {
    text-align: left;
}
.profile_syntax_table tbody tr:hover td {
    border-color: #888;
}
#account_tabs_panes table { width: 885px; margin-bottom: 25px; }
#account_tabs_panes td { padding: 5px 0; }
#account_tabs_panes label { padding: 0; margin: 0; }
#account_tabs_panes h3, .configuration_page h3, #project_config_menu_panes h3 {
    font-weight: normal;
    font-size: 1.4em;
    color: #888;
    border-bottom: 1px dotted #CCC;
    position: relative;
}
#account_tabs_panes h3 + p {
    color: #888;
    padding: 5px 0 15px;
}
label[for=profile_prefer_wiki_markdown] { font-weight: normal; }
#gravatar_change { font-weight: normal; font-size: 1em; margin: 8px 0; padding: 4px 6px !important; }
#account_tabs_panes h3 .button { float: right; font-size: 0.7em; }
#account_tabs_panes h4 { font-size: 1em; font-weight: bold; padding: 0; margin: 0; }
#account_tabs_panes ul.access_keys_list { margin: 0 0 15px 0; padding: 0; list-style: none; }
#account_tabs_panes ul.access_keys_list li {
    display: block;
    clear: both;
    margin: 0 0 10px;
    -o-transition: background-color 0.3s ease;
    -ms-transition: background-color 0.3s ease;
    -moz-transition: background-color 0.3s ease;
    -webkit-transition: background-color 0.3s ease;
    transition: background-color 0.3s ease;
}
#account_tabs_panes ul.access_keys_list li:hover { background-color: #F5F5F5; }
#account_tabs_panes ul.access_keys_list li button { float: right; margin: 7px; }
#account_tabs_panes .access_keys_list p { color: #888; font-weight: normal; font-size: 0.9em; font-style: italic; }
.application_password_preview {
    background-color: #F1F1F1;
    border: 1px solid rgba(200, 200, 200, 0.4);
    display: block;
    font-size: 2em;
    margin: 40px auto;
    padding: 20px;
    text-align: center;
    width: 300px;
}
.application_password_preview span {
    display: inline;
    margin: 0 0 0 8px;
}
#add_application_password_response .button {
    margin: 0 auto;
    text-align: center;
}
.usercard .user_username { font-weight: normal; font-size: 0.9em; color: #AAA; font-style: italic; line-height: 1.2; }
.usercard .user_id { float: right; font-size: 2.3em; font-weight: normal; color: #C4CAE9; }
.user_popup .user_realname .user_status, .usercard .user_realname .user_status { font-size: 0.8em; font-weight: normal; color: #AAA; }
.usercard .user_realname .user_email { font-size: 0.6em; font-weight: normal; color: #AAA; }
.usercard .user_details { font-size: 1.0em; font-weight: normal; padding: 3px; clear: both; }
.user_popup .user_avatar { padding: 2px; width: 36px; height: 36px; text-align: center; background-color: #FFF; border: 1px solid #DDD; margin-right: 6px; display: inline-block; }
.user_popup .user_details { font-size: 0.8em; width: 230px; font-weight: normal; padding: 3px 0; display: inline-block; clear: none; color: #666; line-height: 1.3em;  text-overflow: ellipsis; overflow: hidden; white-space: nowrap; vertical-align: top; }
.user_popup .user_details:first-line { font-size: 1.7em; font-weight: normal; }
.user_details ul.teamlist { list-style-type: none; }
.user_details ul.teamlist li { margin: 0 0 0 10px; }
/* end user popups */

/* rounded boxes styling */
.rounded_box { border-width: 1px; border-style: solid; border-radius: 3px; -moz-border-radius: 3px; -webkit-border-radius: 3px; padding: 3px; }
.rounded_box.green { background-color: #CFE8CF; border-color: #aaC6aa; color: #242; }
.rounded_box.yellow { background-color: #F9EF9E; border-color: #D9D9BB; }
.rounded_box.lightyellow { background-color: #F9F5B2; border-color: #D9D9BB; }
.rounded_box.verylightyellow { background-color: #FFFBD7; border-color: #E3DDa5; }
.rounded_box.red { background-color: #E8CFCF; border-color: #C6aaaa; color: #422; }
.rounded_box.blue { background-color: #585DB2; border: 0; }
.rounded_box.iceblue { background-color: #D4E5FF; border-color: #B1B8E9; }
.rounded_box.mediumgrey { background-color: #E7E7E7; border-color: #D7D7D7; }
.rounded_box.lightgrey { background-color: #F3F3F3; border-color: #DDD; }
.rounded_box.verylightgrey { background-color: #F8F8F8; border-color: #DDD; }
.rounded_box.invisible { background-color: transparent; border-color: transparent; }
.rounded_box.invisible:hover { background-color: #F5F5F5; border-color: #F5F5F5; }
.rounded_box.invisible.nohover:hover { background-color: transparent; border-color: transparent; }
.issue_detail_unmerged { background-color: #F5C3BA; border: 0; border-radius: 3px; }
.issue_detail_changed { background-color: #F7F4DF; border: none; border-radius: 3px; -moz-border-radius: 3px; -webkit-border-radius: 3px; }

.rounded_box.cut_bottom { border-bottom-left-radius: 0; border-bottom-right-radius: 0; -moz-border-radius-bottomleft: 0; -moz-border-radius-bottomright: 0; -webkit-border-bottom-left-radius: 0; -webkit-border-bottom-right-radius: 0; }
.rounded_box.cut_top { border-top-right-radius: 0; border-top-left-radius: 0; -moz-border-radius-topleft: 0; -moz-border-radius-topright: 0; -webkit-border-top-left-radius: 0; -webkit-border-top-right-radius: 0; }
.rounded_bottom { border-bottom-left-radius: 3px; border-bottom-right-radius: 3px; -moz-border-radius-bottomleft: 3px; -moz-border-radius-bottomright: 3px; -webkit-border-bottom-left-radius: 3px; -webkit-border-bottom-right-radius: 3px; }
.rounded_top { border-top-right-radius: 3px; border-top-left-radius: 3px; -moz-border-radius-topleft: 3px; -moz-border-radius-topright: 3px; -webkit-border-top-left-radius: 3px; -webkit-border-top-right-radius: 3px; }
.rounded_box.borderless { border: 0; }

.rounded_box .description { padding: 3px 3px 3px 0; }
.rounded_box .question_header { font-size: 0.9em; }

.rounded_box.iceblue .percent_filled { background-color: #88C; }
.rounded_box.red .percent_filled { background-color: #C88; }
.rounded_box.yellow .percent_filled { background-color: #CC8; }
.rounded_box.lightgreen .percent_filled, .rounded_box.green .percent_filled { background-color: #8C8; }

.rounded_box.iceblue .percent_unfilled { background-color: #aaF; }
.rounded_box.red .percent_unfilled { background-color: #FCC; }
.rounded_box.yellow .percent_unfilled { background-color: #FFa; }
.rounded_box.lightgreen .percent_unfilled, .rounded_box.green .percent_unfilled { background-color: #CFC; }

.rounded_box.red .faded_out { color: #B77; }
.rounded_box.iceblue .faded_out { color: #99C; }
.issue_detail_unmerged .faded_out { color: #FFD9D6; }
.rounded_box.lightgreen .faded_out, .rounded_box.green .faded_out { color: #7B7; }

.rounded_box.iceblue .faded_out dark { color: #77C; }

.rounded_box.iceblue th { border-color: #a0aDC0; background-color: #C1D1E8; }
.rounded_box.iceblue .header_div { border-color: #a0aDC0; }

.rounded_box.lightgrey.highlighted { background-color: #FFF299; border: 0; }

.rounded_box.blue a { color: #B5B5FF; font-weight: bold; }
.rounded_box.lightgreen a, .rounded_box.green a { color: #4E703D; border-bottom-color: #4E703D; }

.rounded_box.blue a:hover { color: #C9C9FF; font-weight: bold; }
.rounded_box.lightgreen a:hover, .rounded_box.green a:hover { color: #6a9753; border-bottom-color: #6a9753; }

.rounded_box.white { background-color: #FFF; border-color: #CCC; }
.rounded_box.white th { font-weight: bold; background-color: #F1F1F1; border-bottom: 1px solid #DDD; padding-bottom: 2px; }
.rounded_box.white thead.light th { background-color: #F9F9F9; border-color: #EEE; }

#report_form > div.rounded_box.report_issue_submit_container.report_issue_desc.green.borderless { padding: 10px !important; }
/* end rounded box styling */

/* hoverable styles */
tbody.hover_highlight tr:hover, tr.hover_highlight:hover, ul.hover_highlight li:hover { background-color: #F1F1F1; }
tbody.hover_highlight tr:hover td.highlighted_column, tr.hover_highlight:hover td.highlighted_column { background-color: #E5E5E5; }

/* selected green and selected red styling */
tr.selected_green { background-color: #CFE8CF; }
tr.selected_green:hover { background-color: #BED7BE; }
tr.selected_red { background-color: #F39a9a; }
tr.selected_red:hover { background-color: #E68989; }
tr.selected_red td { color: #FFF; }
td.selected_red { background-color: #F39a9a; color: #FFF; }
td.selected_red:hover { background-color: #E68989; color: #FFF; }
td.selected_red span { color: #FFF; }
/* end selected green / red */

/* some table styling */
.padded_table td { padding: 2px; }
td.highlighted_column { background-color: #F1F1F1; }
th.highlighted_column { background-color: #C1C1C1; }
table.cleantable { border: 0; border-collapse: collapse; }
table.cleantable td, table.cleantable th { border: 1px solid #DDD; padding: 4px; }
table.cleantable th { text-align: center; }
/* end table styling */

/* configuration section styling */
.configuration_update_check_container { background-color: rgba(200, 200, 200, 0.1); padding: 5px; margin: 10px; border: 1px solid rgba(100, 100, 100, 0.3); line-height: 21px; }
#update_button { float: right; margin-left: 5px; font-size: 1em; }
#update_spinner { float: right; }
.configuration_container { padding: 0 10px; }
.configuration_container h1 { margin: 15px 0 5px 0; background-color: transparent; font-weight: normal; border: 0px; padding: 7px 0px 3px 0px; border-bottom: 1px dotted #CCC; font-size: 1.4em; }
.configuration_container h1:first-child { margin-top: 5px; }

.config_explanation { color: #999; padding: 5px 0 10px 5px; }
.config_explanation a { color: #549D54; font-weight: bold; }
.config_buttons, .config_badges { list-style: none; padding: 0px; }
.config_buttons { width: 235px; padding-top: 7px; padding-bottom: 7px; margin-left: 10px; box-shadow: 0 1px 3px rgba(0, 0, 0, 0.2); -webkit-box-shadow: 0 1px 3px rgba(0, 0, 0, 0.2); -moz-box-shadow: 0 1px 3px rgba(0, 0, 0, 0.2); border-radius: 3px; -moz-border-radius: 3px; -webkit-border-radius: 3px; }
.config_buttons li { margin: 0; padding: 0px; text-align: left; width: 235px; font-size: 0.9em; border: 0; background-color: transparent; }
.config_buttons li:hover { background-color: #E5E5E5; }
.config_buttons li.config_selected { background-color: #FFF; font-weight: bold; }
.config_buttons li a { display: block; height: 20px; padding: 5px 0 0px 5px; }
.config_buttons li a:hover { border: 0px; }

.config_badges { margin: 0; }
.config_badges li { margin: 5px 10px 5px 0; width: 315px; font-size: 0.9em; border: 1px solid #DDD; padding: 0px; background-color: #FFF; display: inline-block; vertical-align: top; box-shadow: 0 0 3px rgba(200, 200, 200, 0.3); }
.config_badges li:hover    { border-color: #CCC; box-shadow: 0 0 4px rgba(200, 200, 200, 0.7); }
.config_badges li a    { display: block; height: 60px; padding: 7px; }
.config_badges li a:hover { border: 0px; }
.config_badges li a span { color: #555; }
.config_badges b { font-size: 1.2em; display: block; margin-bottom: 5px; font-weight: normal; }
.config_badges b img { margin-top: 2px; }

.config_plugins .header .plugin_shortname { font-weight: 300; font-size: 0.95em; }
.config_plugins .content { padding-top: 5px; text-align: left; }
.config_plugins .plugin_status img { float: left; margin: 2px 5px -2px 0; }
.config_plugins .plugin_status.core { background-color: rgba(150, 150, 150, 0.2); color: #888; }
.config_plugins .plugin_status.enabled { background-color: rgba(177, 210, 143, 0.6); }
.config_plugins .plugin_status.disabled { background-color: rgba(150, 150, 150, 0.1); }
.config_plugins .plugin_status.outofdate { background-color: rgba(177, 143, 210, 0.1); display: none; }
.config_plugins .plugin.out-of-date .plugin_status.outofdate { display: inline-block; }

.plugins-list {
    list-style: none;
    display: block;
    padding: 0;
    margin: 0;
    box-sizing: border-box;
}
.plugins-list .plugin {
    vertical-align: top;
    position: relative;
    display: inline-block;
    float: left;
    padding: 10px;
    margin: 10px 10px 10px 0;
    width: calc(50% - 5px);
    box-sizing: border-box;
    border: 1px solid rgba(50, 50, 50, 0.2);
    box-shadow: 0 0 3px rgba(100, 100, 100, 0.2);
    opacity: 1;
    transition: opacity 0.3s ease;
}
.plugins-list .plugin:first-child, .plugins-list.installed .plugin {
    width: 100%;
    margin-top: 0;
}
.available_plugins_container .plugin.installed {
    opacity: 0.5;
}
.plugin .plugin-actions form { display: inline-block; }
.plugin .button img { display: none; }
.plugin .button.installing img { display: inline; }
.plugins-list .plugin:nth-child(odd) {
    margin-right: 0;
}
.plugins-list .plugin-actions .button.update-button {
    display: none;
}
.plugin.theme .enable-button, .plugin.theme.enabled .button-more-actions {
    display: none;
}
.plugin.theme.disabled .enable-button {
    display: inline-block;
}
.plugins-list .plugin.can-update .plugin-actions .button.update-button {
    display: inline-block;
}
.plugins-list .button, .plugins-list .button:hover {
    font-size: 1.1em;
    padding: 5px 8px;
}
.plugins-list .plugin-actions {
    position: absolute;
    top: 12px;
    right: 12px;
}
.plugins-list .plugin > h1 {
    margin: 0;
    padding: 0;
    font-size: 1.3em;
    color: #888;
    text-transform: uppercase;
}
.plugins-list .plugin .description {
    padding: 5px 0;
    margin-top: 10px;
    font-size: 1.1em;
}
.plugin-website-link { display: block; margin: 15px 0 0 0; text-align: right; clear: both; }
.available_plugins_container .plugin .status_badge { display: none; }
.available_plugins_container .plugin.installed .status_badge { display: block; }
.available_plugins_container .plugin.installed .plugin-actions .button { display: none; }
.rating {
    background-position: top left;
    background-repeat: repeat-x;
    display: block;
    width: 80px;
    height: 16px;
    padding: 0;
    margin: 5px 0 0 0;
    position: relative;
}
.rating .score {
    display: block;
    height: 16px;
    position: absolute;
    top: 0;
    left: 0;
    padding: 0;
    margin: 0;
}

.projectbox .permission_list ul { width: 670px; }
#tab_permissions_pane .permission_list ul { width: 780px; }
.projectbox td { font-size: 0.9em; }
.child_project_container { margin-left: 25px; }

#issuetypes_menu_panes .content { padding: 0px 0px 10px 0px }
.issuetype_box a.image, .issuetype_box a.image:hover { border: 0; }
.issuetype_scheme_associate_link { font-weight: normal; font-size: 0.9em; }
.issuetype_description { width: 550px; }

#config_issuefields .issuefield_item_option { cursor: move; height: 30px; padding-top: 6px;}
#config_issuefields .issuefield_item_option .button-group { margin-top: -6px; }
#config_issuefields .issuefield_item_option:hover { background-color: rgba(100, 100, 100, 0.1); }

.more_than_one_project_warning { color: #C55; }

.tab_content { padding-top: 5px; }
.tab_header { padding-top: 10px; font-weight: bold; border-bottom: 1px solid #DDD; }

/* permissions configuration styling */
.config_permissions { font-size: 0.9em; }
.config_permissions .faded_out.smaller { font-size: 0.7em; padding-left: 10px; }
.config_permissions .permission_list .tab_pane { border: 1px solid #AAA; border-top: 0; padding: 10px; }
.config_permissions .permission_list .tab_pane p { margin-bottom: 15px; }
.permission_list ul { list-style-type: none; padding: 0; margin: 0; width: 715px; }
.permission_list ul li { margin: 0px; padding: 0; font-weight: normal; clear: both; background-color: transparent; }
.permission_list ul li:hover { background-color: #FaFaFa; }
.permission_list ul li a { display: block; padding: 2px 0 2px 0; }
.permission_list ul li a.permission_description { display: block; width: 670px; }
.permission_list ul li a:hover { border: 0; }
.permission_list ul li .content a { display: inline; }
.permission_list ul li ul { margin: 5px 10px 20px 10px; width: 665px; }
.permission_list ul li ul li { font-size: 0.95em; }
.permission_list ul li ul li:hover { background-color: #F1F1F1; }
.permission_list ul li ul li a.permission_description { display: block; width: 580px; }
.permission_list ul li ul li ul { margin: 10px 10px 15px 10px; width: 635px; }
.permission_list ul li ul li ul li { font-size: 0.9em; }
.permission_list ul li ul li ul li:hover { background-color: #E8E8E8; }
.permission_list ul li ul li ul li ul li:hover { background-color: #dfdfdf; }
.permission_list ul li ul li ul li a.permission_description { display: block; width: 540px; }
.permissions_warning { background-color: rgba(255, 111, 85, 0.3); border: 1px solid rgba(121, 35, 35, 0.4); padding: 10px; font-size: 1em; font-weight: normal; display: block; margin: 10px 0 10px 0; color: rgb(183, 24, 24); border-radius: 3px; }
.permissions_warning strong { display: block; font-weight: bold; text-transform: uppercase; }
/* end permissions */

/* configure users / teams / groups styling */
#create_group_form label, #create_team_form label, #create_client_form label { }
#create_group_form input[type="text"], #create_team_form input[type="text"], #create_client_form input[type="text"] { width: 200px; }
#create_group_form input[type="submit"], #create_team_form input[type="submit"], #create_client_form input[type="submit"] { font-size: 0.9em; }
.groupbox_header, .teambox_header, .clientbox_header { font-weight: bold; }
.groupbox_membercount, .teambox_membercount, .clientbox_membercount { font-weight: normal; font-size: 0.8em; color: #888; }

#users_results { position: relative; }
#users_more_actions_container { float: right; }
#users_more_actions_container button { float: left; }
#tab_users_pane > strong { font-weight: bold; display: block; }
.project_list nav .more_actions_dropdown li.finduser_container { padding: 5px; height: auto; }
.project_list nav .more_actions_dropdown li.finduser_container:hover { background-color: #FFF; }
#users_more_actions_container .more_actions_dropdown li.separator { height: 1px; }
.finduser_container #findusers { width: 300px; }
.finduser_container input[type=submit], .finduser_container input[type=submit]:hover { font-size: 1em; }
.finduser_container label { padding: 0 0 0 3px; padding: 0; margin: 0 0 5px 0; }
#adduser_div dl { width: 590px; font-size: 1em; }
#adduser_div dt label { font-weight: normal; }
#adduser_div dt label.required { font-weight: bold; }
#adduser_div dt label.required:before { content: '* '; }
#adduser_div dt { width: 150px; }
#adduser_div dd { width: 410px; }
.teamlist_container { display: inline-block; width: 200px; }
.teamlist_container input { float: left; margin-right: 2px; }
.teamlist_container label { font-weight: normal; font-size: 0.9em; }
#adduser_div .createuser_submit_container { padding: 10px; text-align: right; }
#adduser_div .createuser_submit_container input { padding: 3px 6px !important; font-size: 1.1em; }

.collection_user_list li { padding: 3px; }
.collection_user_list li:hover { background-color: rgba(255, 255, 255, 0.7); }
.collection_user_list li > .button { float: right; font-weight: normal; }

/* end users / teams / groups */

#project_table .config_header { font-size: 0.9em; }

/* workflow styling */
.scheme_list li { padding: 3px; font-size: 14px; }
.scheme_list li table td { font-size: 14px; padding: 0; margin: 0; }
.scheme_list td.workflow_info { width: 400px; }
.scheme_list td.workflow_info.workflow_scheme { width: 350px; }
.scheme_list td.workflow_inactive { color: #A88; font-weight: bold; width: 100px; text-align: center; }
.scheme_list td.workflow_active { color: #390; font-weight: bold; width: 100px; text-align: center; }
.scheme_list td.workflow_steps { width: 100px; text-align: left; }
.scheme_list td.workflow_steps span { font-weight: bold; }
.scheme_list td.workflow_scheme_issuetypes { width: 250px; text-align: center; }
.scheme_list td.workflow_scheme_projects { width: 200px; text-align: center; font-size: 1em; }
.scheme_list td.workflow_scheme_issuetypes span, .scheme_list td.workflow_scheme_projects span { font-weight: bold; }
.scheme_list td.workflow_actions { width: 170px; font-weight: bold; font-size: 0.9em; text-align: right; }
.scheme_list td.workflow_actions .button-group { float: right; }
.scheme_list.issuetype_scheme_list td.workflow_info { width: 400px; }
.workflow_name { font-weight: bold; margin-bottom: 5px; }
.workflow_description, .workflow_name span.builtin { font-weight: normal; font-style: italic; font-size: 0.9em; }
.workflow_name span.builtin { color: #AAA; }
.workflow_description { color: #777; }
.workflow_change_div { height: 400px; overflow: auto; margin-top: 10px; }

#no_such_workflow_error { margin-top: 10px; }

#workflow_steps_container { }
#workflow_steps_container .workflow_steps_intro, #workflow_step_container .workflow_step_intro { margin: 0 0 5px 0; font-size: 1em; }
#workflow_steps_container .workflow_steps_intro { margin-bottom: 15px; }
#workflow_step_container .workflow_step_intro { float: left; width: 400px; }
.workflow_step_intro .header { font-size: 1.3em; }
#workflow_steps_list { width: 100%; }
#workflow_steps_list td, #workflow_steps_list th { font-size: 0.9em; }
#workflow_steps_list_tbody tr.step td { border-bottom: 1px dotted #AAA; }
#workflow_steps_list_tbody tr.step a.step_name { color: #555; }
#workflow_steps_list_tbody tr.step a.step_name:hover { color: #777; }
#workflow_steps_list_tbody tr.step a.step_name.faded_out { color: #AAA; }
#workflow_steps_list_tbody tr.step a.step_name.faded_out:hover { color: #CCC; }
#workflow_steps_list_tbody tr.step td.workflow_step_actions a { font-size: 0.9em; }
#workflow_steps_list_tbody tr.status td { border-bottom: 0; }
#workflow_steps_list_tbody dl { font-size: 0.9em; }
#workflow_steps_list_tbody dt label.optional span { font-weight: normal; color: #AAA; }
#workflow_steps_list_tbody dt { width: 150px; text-align: right; padding-right: 5px; }
#workflow_steps_list_tbody dd { width: 500px; }
#workflow_steps_list_tbody .add_transition_separation { font-size: 1px; line-height: 0; margin: 10px 20px; border-bottom: 1px dotted #AAA; }
#workflow_steps_list_tbody input[type="submit"] { font-size: 1.1em; font-weight: bold; }
#workflow_steps_list_tbody form a { font-weight: bold; }

.workflow_step_transition_name { font-weight: bold; font-size: 0.9em; font-style: italic; margin: 5px 0px; }
.workflow_step_transition_outgoing_step { margin-left: 5px; font-size: 0.95em; color: #AAA; font-weight: normal; font-style: italic; }

#workflow_transition_actions_validations { margin-bottom: 100px;}
#workflow_transition_actions_validations h3 { margin-top: 25px; position: relative; }
#workflow_transition_actions_validations h3 ul { margin: 25px 3px 0 0; font-size: 0.8em; }
#workflow_transition_actions_validations h3 ul#add_post_action { top: auto; bottom: 0; margin-bottom: 30px; }
#workflow_details_transition, #workflow_details_step { margin-top: 0; float: left; width: 400px; }
#workflow_details_transition label, #workflow_details_step label { font-size: 0.9em; }
#workflow_details_transition li, #workflow_details_step li { margin-bottom: 5px; }
#workflow_details_transition dl, #workflow_details_step dl { font-size: 0.9em; }
#workflow_details_transition dt, #workflow_details_step dt { width: 110px; }
#workflow_details_transition dd, #workflow_details_step dd { width: 290px; }
#workflow_details_transition dd.description, #workflow_details_step dd.description { font-style: italic; }
#workflow_details_step dd div.workflow_step_status { line-height: 0; height: 14px; width: 14px; font-size: 1px; float: left; margin-right: 5px; border: 1px solid #AAA; }
#add_post_action.more_actions_dropdown { width: 710px; padding: 0 5px; bottom: 0; margin-bottom: 30px; }
#add_post_action.more_actions_dropdown .column { width: 230px; margin: 0; padding: 0; display: inline-block; vertical-align: top; }
#add_post_action.more_actions_dropdown .column .simple_list { margin-top: 0; }
#add_post_action.more_actions_dropdown .column .simple_list li a { overflow: hidden; text-overflow: ellipsis; white-space: nowrap; }
#add_post_action.more_actions_dropdown h1 { font-size: 0.9em; font-weight: normal; border-bottom: 1px dotted #CCC; color: #AAA; padding: 5px 0; margin: 0; }

#workflow_browser_step { float: right; width: 300px; padding: 5px; text-align: center; margin-left: 0; }
#workflow_browser_step .header { font-size: 1.1em; text-align: center; margin-bottom: 5px; }
#workflow_browser_step .content { font-size: 0.9em; text-align: center; }
.workflow_browser_step_image { line-height: 0; clear: both; }
.workflow_browser_step_transition { padding: 2px; border: 1px dotted #AAA; background-color: #F8F8F8; }
.workflow_browser_step_transition span { font-style: italic; }
.workflow_browser_step_transition .image { float: right; margin: 1px 2px 0 -5px; }
.workflow_browser_step_transition.outgoing .image { margin: 10px 5px 0 -5px; }
.workflow_browser_step_transition.transition { padding-left: 0px; }
.workflow_browser_step_name { padding: 5px; font-size: 1.1em; font-style: italic; font-weight: normal; }

input[type=submit].workflow_transition_submit_button, input[type=submit].workflow_transition_submit_button:hover { padding: 4px 8px; font-size: 1.1em; }
/* end workflow styling */

/* end config styling */

/* sidebar formatting */
.side_bar .header { margin: 2px 0 5px 0; padding: 3px 3px 3px 5px; font-weight: bold; border-bottom: 1px solid #CCC; background-color: transparent; }
.side_bar .content { padding: 0 0 3px 0; font-size: 0.9em; }

/* project list, client/team dashboard and overview */
ul.project_list { margin-bottom: 30px; text-align: left; }
.project_list .button-group.project-config-buttons .project-quick-edit, .project_list .button-group.project-config-buttons .project-quick-edit:hover, .project_list .button-group.project-config-buttons .project-settings, .project_list .button-group.project-config-buttons .project-settings:hover { font-size: 0.85em !important; padding: 0 3px !important; float: none; }
ul.project_list > li { margin: 0px; font-size: 1.0em; font-weight: bold; padding: 5px 0 5px 0; clear: both; }
.client_dashboard, .project_overview { clear: both; }
.client_dashboard .header, .project_overview .header { padding: 5px 5px 5px 2px; margin-bottom: 8px; border-bottom: 1px dotted #DDD; font-size: 1.1em; text-transform: uppercase; font-weight: normal }
.client_dashboard { padding: 10px; }
.team_dashboard, .project_overview { clear: both; }
.project_overview .button-group { float: right; }
.project_overview .button-group .button { font-weight: normal; }
.project_overview .button-group .button.lefthugging, .project_overview .button-group .button.lefthugging:hover { padding-left: 7px !important; font-size: 0.8em !important; }
.project_overview .button-group .button.righthugging, .project_overview .button-group .button.righthugging:hover { padding-right: 4px !important; }
.team_dashboard { padding: 10px; }
.dashboard_client_info { margin-bottom: 10px; width: 100%; }
.dashboard_client_info .dashboard_client_header { font-size: 1.9em; }
.dashboard_client_info .dashboard_client_viewusers { float: right; }
.dashboard_team_info { margin-bottom: 10px; width: 100%; }
.dashboard_team_info .dashboard_team_header { font-weight: bold; font-size: 2.1em; }
.dashboard_team_info .dashboard_team_viewusers { float: right; }
.team_dashboard_table, .client_dashboard_table { width: 100%; }
.team_dashboard_table td.padded, .client_dashboard_table td.padded { padding: 10px; padding-top: 0; vertical-align: top; }
.team_dashboard_table td.team_dashboard_projects, .client_dashboard_table td.client_dashboard_projects { padding-left: 0; }
.team_dashboard_table td.team_dashboard_users, .client_dashboard_table td.client_dashboard_users { padding-right: 0; width: 350px; }
ul.client_users, ul.team_users, ul.project_users { margin: 0; padding: 0; }
ul.client_users li, ul.team_users li, ul.project_users li { list-style-type: none; padding-bottom: 5px; margin: 0;}
.project_commits_box { margin-right: 10px; }
.commit_box { margin-top: 5px }
#global_roles_list .button-group .button, .project_roles_list .button-group .button { font-size: 0.9em; padding: 1px 5px; }
#project_settings_roles { padding: 0 15px; }
#project_settings_roles h4 { margin: 15px 0 0 0; }
/* end project styling */

/* account page tab panes content */
#account_tabs_panes .content { padding: 5px 0 15px 5px; text-align: left; font-size: 0.95em; }

/* friend names links */
a.friend { color: #277CBA; }
.friends_status { font-size: 0.9em; color: #CCC; }

/* reporting an issue styles */
.report_button { float: right; }
.issuetype_list { text-align: center; padding: 0; margin: 10px auto 0 auto; clear: both; }
.issuetype_list .button, .issuetype_list .button:hover { margin: 10px; font-size: 1.5em; font-weight: normal; padding: 15px !important; text-align: center; min-width: 320px; }
.issuetype_list .button img { float: left; clear: none; margin: 0 10px 0 0; }
.issuetype_list .button span, .issuetype_list .button:hover span { display: block; padding: 5px 0; text-align: left; }
.issuetype_list .button span:first-line, .issuetype_list .button:hover span:first-line { font-size: 0.8em; }
.report_issue_header { margin: 10px auto 0 auto; font-size: 1.5em; font-weight: bold; padding: 2px 0 10px 0; width: 990px; }
#report_issue_more_options_indicator { text-align: left; margin-top: 10px; }
#reportissue_content { width: 1010px; margin: 0 auto; text-align: center; }
.report_issue_desc { width: auto; margin: 0 auto 0 auto; text-align: left; }
.report_issue_desc select { }
#report_more_here { color: #999; font-size: 1.1em; text-align: center; padding-top: 20px; min-height: 30px; }
#report_form { margin: 10px auto 0 auto; padding: 0; width: 1000px; text-align: left; }
#report_form table { width: 990px; margin: 0 auto; }
#report_form table table { width: auto; }
#shortname_div { margin-top: 10px !important; }
#report_form label { font-size: 1.1em; padding: 3px 0 3px 0; font-weight: normal; }
.backdrop_detail_content #report_form label { font-size: 1em; text-transform: uppercase; color: #888; font-weight: normal; }
#report_form label span { display: none; }
#report_form label.required { font-weight: bold; }
#report_form label.required span { display: inline; }
#report_form input[type="text"] { font-size: 1.3em; padding: 4px; height: 20px; text-align: left; width: 100%; }
.backdrop_detail_content #report_form input[type="text"] { font-size: 1.1em; padding: 2px; }
#report_form input#title { width: 804px; }
#report_form input#shortname { width: 804px; }
#report_form select { font-size: 1.1em; padding: 2px; height: 24px; text-align: left; width: 100%; }
.backdrop_detail_content #report_form select { font-size: 1em; padding: 1px; height: 25px; text-align: left; width: auto; }
.report_issue_help { padding: 5px 0 0 2px; }
.backdrop_detail_content #report_issue_reported_issue_details { padding: 5px; font-size: 1.1em; }
.backdrop_detail_content .report_issue_help { padding: 3px 0 0 1px; }
.backdrop_detail_content .reportissue_additional_information_container { border-radius: 3px; -moz-border-radius: 3px; -webkit-border-radius: 3px; padding: 0px 7px 9px 7px; background-color: #F5F5F5; margin-top: 10px; margin-bottom: 0; }
#report_form table.additional_information { float: left; width: 323px; margin: 0 0 10px 5px; }
.backdrop_detail_content .additional_information .report_issue_help { /*display: none;*/ }
#report_form table.additional_information { margin-top: 10px; width: 986px; }
#reportissue_additional_information_container .markItUp { display: none; }
.report_issue_submit_container { font-size: 1.1em; clear: both; vertical-align: middle; margin-top: 10px; padding: 10px; text-align: right; }
.report_issue_submit_container > div { padding: 7px; vertical-align: middle; display: inline-block; float: left; }
.report_issue_submit_container .button, .report_issue_submit_container .button:hover { font-size: 1.1em; padding: 7px 10px; vertical-align: middle; }
.report_issue_submit_container img { float: right; margin-right: 5px; }
#report_issue_add_extra { margin-top: 15px; color: #333; font-size: 1.1em; }
.upload_container {
    padding: 35px 0;
    margin: 20px 10px;
    color: rgba(100, 100, 100, 0.3);
    cursor: pointer;
    font-size: 2em;
    font-weight: normal;
    text-align: center;
    border: 3px rgba(100, 100, 100, 0.2) dashed;
    border-radius: 5px;
    -webkit-transition: background-color 0.3s ease;
    -moz-transition: background-color 0.3s ease;
    -ms-transition: background-color 0.3s ease;
    -o-transition: background-color 0.3s ease;
    transition: background-color 0.3s ease;
}
.upload_container .upload_click_here { color: rgba(50, 150, 50, 0.65); }
.upload_container.file_hover { background-color: rgba(225, 225, 200, 0.7); }
#file_upload_list { list-style: none; margin: 0; padding: 0; }
#file_upload_list li { list-style: none; margin: 0; padding: 7px; font-size: 1.1em; }
#attach_file #file_upload_list li { height: 100px; position: relative; margin-bottom: 10px; }
#attach_file #file_upload_list li .progress { position: absolute; bottom: -7px; left: 0; }
#file_upload_list li .filename { font-style: italic; }
#file_upload_list li .filesize { color: #AAA; display: inline-block; margin-left: 10px; }
#file_upload_list li label { width: 180px; display: inline-block; font-size: 1.1em; font-weight: normal; }
#file_upload_list li label:first-of-type { font-weight: bold; }
#file_upload_list li input[type="text"] { width: 619px; }
#file_upload_list .progress { display: block; width: 1%; height: 4px; margin: 5px 0; padding: 0; border-bottom: 1px solid rgba(0, 0, 0, 0.5); background-color: #7777CC; }
#file_upload_list .progress.completed { background-color: #00CC33; opacity: 0.5; }
#issue_view pre { padding: 3px; background-color: #F1F1F1; border: 1px dotted #AAA; }
.textarea_save_container { display: block; margin: 0; padding: 7px; box-sizing: border-box; background-color: rgb(245, 245, 245); border: 1px solid rgba(100, 100, 100, 0.5); border-top: 0; text-align: right; }
.textarea_save_container .button, .textarea_save_container .button:hover { padding: 7px 10px; font-weight: normal; font-size: 1.1em; }
#issue_view { position: relative; z-index: 100; overflow: auto; }
#issue_main_container { float: left; overflow: hidden; width: 100%; }
#issue_main {
    margin: 0 10px 0 380px;
    -webkit-transition: margin 0.3s ease;
    -moz-transition: margin 0.3s ease;
    -ms-transition: margin 0.3s ease;
    -o-transition: margin 0.3s ease;
    transition: margin 0.3s ease;
}
#issue_main_container.uncollapsed #issue_main { margin-left: 50px; }
#issue_details_container {
    float: left;
    width: 360px;
    margin-left: -100%;
    -webkit-transition: width 0.3s ease;
    -moz-transition: width 0.3s ease;
    -ms-transition: width 0.3s ease;
    -o-transition: width 0.3s ease;
    transition: width 0.3s ease;
}
#issue_details {
    display: inline-block;
    float:left;
    width: 350px;
    margin: 0 10px;
    vertical-align: top;
    border-right: 1px solid #DDD;
    box-shadow: 10px 0 15px -18px rgba(0, 0, 0, 0.8);
    position: relative;
    -webkit-transition: width 0.3s ease;
    -moz-transition: width 0.3s ease;
    -ms-transition: width 0.3s ease;
    -o-transition: width 0.3s ease;
    transition: width 0.3s ease;
}
@-moz-document url-prefix() {
    #issue_details {
        box-shadow: 10px 0 15px -22px rgba(0, 0, 0, 0.8);
    }
}
#issue_details .issue_details_fieldsets_wrapper {
    width: 350px;
    opacity: 1;
    visibility: visible;
    -webkit-transition: opacity 0.3s ease, visibility 0.3s ease, margin-left 0.3s ease;
    -moz-transition: opacity 0.3s ease, visibility 0.3s ease, margin-left 0.3s ease;
    -ms-transition: opacity 0.3s ease, visibility 0.3s ease, margin-left 0.3s ease;
    -o-transition: opacity 0.3s ease, visibility 0.3s ease, margin-left 0.3s ease;
    transition: opacity 0.3s ease, visibility 0.3s ease, margin-left 0.3s ease;
}
#issue_details_container.collapsed .issue_details_fieldsets_wrapper {
    opacity: 0;
    visibility: hidden;
    margin-left: -350px;
}
#issue_view fieldset { border: 0; padding: 5px; margin: 0; }
#issue_view fieldset legend {
    border: 0;
    color: #777;
    display: block;
    font-size: 1.2em;
    font-weight: normal;
    padding: 30px 0 5px;
    width: 100%;
    border-bottom: 1px dotted #CCC;
}
#issue_view fieldset:first-of-type legend, #issue_details_container fieldset legend {
    padding-top: 5px;
}
.reportissue_error tr { background-color: #FEE; }
.reportissue_error tr td input, .reportissue_error tr td textarea, .reportissue_error tr td select { background-color: #FEE; border-color: #B77; }
.reportissue_error label { color: #955; }
.reportissue_error .faded_out dark { color: #aa8D8D; }
#reportissue_extrafields { list-style-type: none; padding: 0; margin: 10px 0 0 0; width: 1005px; clear: both; font-size: 1em; }
#reportissue_extrafields li { font-weight: normal; clear: none; margin: 5px; min-height: 26px; width: 310px; text-align: left; float: left; }
#reportissue_extrafields li img { margin: 2px 5px 0 0; float: left; }
#reportissue_extrafields li div { clear: none; margin-top: 2px; }
#reportissue_extrafields li select, #reportissue_extrafields input[type="text"] { width: 255px; font-size: 0.8em; height: 20px; padding: 1px; float: left; }
#reportissue_extrafields li a.img:hover { border-bottom: 0; }
/* end report issue styling */

/* very visible green button */
.nice_button { padding: 0px; color: #FFF; border: 0; position: relative; display: inline; text-align: center; margin-left: 10px; }
.nice_button input { border: 0; border-top: 1px solid #9D9; color: #FFF; padding: 3px; font-weight: bold; background-color: #5a5; cursor: pointer; }
.nice_button input:active { background-color: #7B7; }
.nice_button input:hover { background-color: #8C8; }

.nice_button.disabled { padding: 0px; color: #FFF; border: 0; position: relative; display: inline; text-align: center; margin-left: 10px; }
.nice_button.disabled input { border: 0; border-top: 1px solid #F9F9F9; color: #AAA; padding: 3px; font-weight: bold; background-color: #EEE; cursor: pointer; }
.nice_button.disabled input:active { background-color: #F5F5F5; }

.nice_button.workflow { padding: 0px; color: #FFF; border: 1px solid #E3DDA5; position: relative; display: inline; text-align: center; margin: 0; }
.nice_button.workflow input { border: 0; border-top: 0; border-left: 1px solid #CDC895; border-bottom: 1px solid #CDC895; color: #6E6E53; padding: 2px 3px; font-weight: normal; background-color: #E3DDA5; cursor: pointer; }
.nice_button.workflow input:active { background-color: #E9E9B0; }
.nice_button.workflow input:hover { background-color: #D3CE99; }
.workflow_actions .button, .workflow_actions .button:hover, .button-group .button, .button-group .button:hover { border-radius: 0; border-left-width: 0; -moz-border-radius: 0; -webkit-border-radius: 0; font-size: 1em; padding: 4px 8px; }
.workflow_actions .button.first, .workflow_actions .button.first:hover, .button-group .button:first-child, .button-group .button:first-child:hover, .button-group .button.first, .button-group .button.first:hover { border-left-width: 1px; border-top-left-radius: 3px; -moz-border-radius-topleft: 3px; -webkit-border-top-left-radius: 3px; border-bottom-left-radius: 3px; -moz-border-radius-bottomleft: 3px; -webkit-border-bottom-left-radius: 3px; }
.workflow_actions .button.last, .button-group .button:last-child, .button-group .button:last-of-type, .button-group .button.last { border-top-right-radius: 3px; -moz-border-radius-topright: 3px; -webkit-border-top-right-radius: 3px; border-bottom-right-radius: 3px; -moz-border-radius-bottomright: 3px; -webkit-border-bottom-right-radius: 3px; }
.button-group .button.lefthugging { border-left: none; }
.button-group .button.righthugging { border-right: none; }
.workflow_actions li.more_actions { margin-left: 5px; }
#workflow_actions .more_actions_dropdown { margin-top: 2px; border-radius: 2px; font-size: 1.1em; }
.workflow_actions li.workflow { position: relative; }
.workflow_actions li.workflow .tooltip { left: auto; right: 0; bottom: auto; top: 34px; width: auto; white-space: nowrap; transition-delay: 1s; }
.workflow_actions li.workflow .tooltip:before, .workflow_actions li.workflow .tooltip:after { left: auto; right: 10px; }
.button-group .button { float: left; }
.project_header_right .button, .project_header_right .button:hover, #tab_csv_pane .button-group .button, #tab_csv_pane .button-group .button:hover, .project_strip .button-group .button, .project_strip .button-group .button:hover { padding: 4px 8px; font-size: 1em; font-weight: normal; }
.project_header_right .button.reportissue_dropdown_button, .project_header_right .button.reportissue_dropdown_button:hover { padding-left: 0px !important; }
.button-group.inset .button, .button-group.inset .button:last-child, .button-group.inset .button:first-child, .button-group.inset .button:hover { border: none; font-size: 1.1em; padding: 8px 12px; color: #555; box-shadow: none; font-weight: normal; }
.button-group.inset .button.button-pressed, .button-group.inset .button.button-pressed:hover { box-shadow: 0 0 6px rgba(150, 150, 150, 0.4) inset; color: #888; }
/* end very visible button */

#issue_details_container.collapsed { width: 30px; }
#issue_details_container.collapsed #issue_details { width: 20px; }
#issue_details fieldset {
    margin: 0 8px 15px 0;
    border-color: rgba(0, 0, 0, 0.2);
}
#issue_details fieldset ul { margin-top: 0; padding-top: 0; }
#issue_details legend { cursor: pointer; }
#issue_details fieldset .popup_box { font-size: 1em; left: 0; right: 2px; top: 50%; margin-top: 14px; z-index: 10001; text-align: left; border-top-right-radius: 0; }
a.dropper.dropdown_link { position: absolute; right: 2px; top: 50%; margin-top: -11px; line-height: 1em; }
a.dropper.dropdown_link:hover { border: none; text-decoration: none; }
#issue_details fieldset img.dropdown { float: none; margin: 3px; }
#issue_details fieldset dl:hover img.dropdown { display: inline; }
#issue_details fieldset dl { padding: 3px; }
#issue_details fieldset dt, #issue_details fieldset dd { float: none; display: inline-block; vertical-align: middle; padding: 0; line-height: 1em; }
#issue_details fieldset #issue_percent_complete { width: 160px; float: right; display: inline; }

#project_planning.milestone-sort #project_planning_action_strip, #project_planning #milestone-sort-actions { display: none; }
#project_planning.milestone-sort #milestone-sort-actions { display: block; }
.project_header_right .button-pressed, #issue_details fieldset a.dropper.button-pressed, .milestone_box .header .dropper.button-pressed, #project_planning_action_strip .dropper.button-pressed { box-shadow: 0 0 3px rgba(0, 0, 0, 0.3) inset; border-radius: 2px; }
#project_planning_action_strip .more_actions_dropdown { margin-top: -1px; }
#project_planning_action_strip .fancydropdown {
    width: 360px;
    height: 32px;
    text-align: center;
    box-sizing: border-box;
    -o-box-sizing: border-box;
    -ms-box-sizing: border-box;
    -moz-box-sizing: border-box;
    -webkit-box-sizing: border-box;
    border: 1px solid rgba(150, 150, 150, 0.3);
    border-radius: 2px;
    background: -o-linear-gradient(top, #FFFFFF 0%, #F1F1F1 100%);
    background: -ms-linear-gradient(top, #FFFFFF 0%, #F1F1F1 100%);
    background: -moz-linear-gradient(top, #FFFFFF 0%, #F1F1F1 100%);
    background: -webkit-linear-gradient(top, #FFFFFF 0%, #F1F1F1 100%);
    background: linear-gradient(to bottom, #FFFFFF 0%, #F1F1F1 100%);
    vertical-align: middle;
    position: relative;
}
#project_planning_action_strip .fancydropdown img { vertical-align: middle; margin: 0; float: none; }
#project_planning_action_strip .fancydropdown #selected_milestone_status_details { position: absolute; width: 100%; left: 0; top: 0; height: 30px; }
.milestone_virtual_status .statusblocks {
    display: block;
    width: 100%;
    height: 100%;
}
.milestone_virtual_status .statusblock {
    display: block;
    float: left;
    clear: none;
    height: 27px;
    opacity: 0.2;
    -webkit-transition: opacity 0.3s ease;
    -moz-transition: opacity 0.3s ease;
    -ms-transition: opacity 0.3s ease;
    -o-transition: opacity 0.3s ease;
    transition: opacity 0.3s ease;
    margin-top: 0;
    margin-left: 0;
}
.milestone_virtual_status .statusblock:hover { opacity: 0.35; }
.milestone_virtual_status .milestonename { position: absolute; width: 100%; left: 6px; top: 7px; font-size: 0.9em; line-height: 1em; padding: 0; }
.milestone_virtual_status .milestone_percentage, .issue_percentage { width: 100%; position: absolute; bottom: -5px; left: 0; }
.milestone_virtual_status .tooltip { font-size: 0.9em; opacity: 1; }
#project_planning_action_strip .fancydropdown + ul { left: auto; right: 15px; font-size: 0.9em; }
#issue_details fieldset a.dropper.button-pressed img { display: inline; }
#issue_details fieldset .more_actions_dropdown li a, #issue_details fieldset ul.more_actions_dropdown li a:hover { font-size: 1em; }
#issue_details fieldset .userdropdown { position: inherit; }
.issue_detail_field { font-size: 1.1em; margin-bottom: 2px; }
.issue_detail_field dl { font-size: 0.9em; }
.issue_detail_field:hover { background-color: rgba(200, 200, 200, 0.2); border-radius: 3px; }
.issue_detail_field dt { width: 35%; overflow: hidden; text-overflow: ellipsis; white-space: nowrap; font-weight: normal; color: rgb(125, 125, 125); }
.issue_detail_field dd { width: auto; color: rgb(35, 35, 35); }
#issue_timetracking_container { position: relative; }
#issue_timetracking_log_time { position: absolute; top: -26px; right: 0; }

/* workflow actions */
@-webkit-keyframes show {
    from { opacity: 0; }
    to { opacity: 100; }
}
@-moz-keyframes top_slide {
    from { top: -35px; }
    to { top: 14px; }
}
@-o-keyframes top_slide {
    from { top: -35px; }
    to { top: 14px; }
}
@keyframes top_slide {
    from { top: -35px; }
    to { top: 14px; }
}
#workflow_actions { position: absolute; margin-top: 3px; right: 14px; height: 25px; z-index: 102;
    -webkit-animation: show 0.3s ease-out;
    -moz-animation: show 0.3s ease-out;
    -o-animation: show 0.3s ease-out;
    animation: show 0.3s ease-out;
}
ul.workflow_actions { margin-top: 0; }
ul.workflow_actions > li { display: block; float: left; border-radius: 0; -moz-border-radius: 0; -webkit-border-radius: 0; padding: 0; line-height: 1; }
ul.workflow_actions li form { display: inline; margin: 0; padding: 0; }
ul.workflow_actions li input, ul.workflow_actions li:hover input { box-shadow: 0 1px 3px rgba(0, 0, 0, 0.2) !important; -webkit-box-shadow: 0 1px 3px rgba(0, 0, 0, 0.2) !important; -moz-box-shadow: 0 1px 3px rgba(0, 0, 0, 0.2) !important; }
ul.workflow_actions li:hover { box-shadow: 0 0 2px rgba(0, 0, 0, 0.2); -webkit-box-shadow: 0 0 2px rgba(0, 0, 0, 0.2); -moz-box-shadow: 0 0 2px rgba(0, 0, 0, 0.2); }

#viewissue_find_issue_input { width: 350px; }
/* end workflow actions */

/* fullpage (faded out) backdrop styling */
#fullpage_backdrop ul.duplicate_issues { list-style-type: none; padding: 0; margin: 0; clear: both; }
#fullpage_backdrop ul.duplicate_issues li { font-weight: normal; margin: 0 0 3px 0; text-align: left; }
#fullpage_backdrop ul.duplicate_issues li input[type="checkbox"] { margin-left: 0; }
#fullpage_backdrop ul.duplicate_issues li { padding-left: 5px; margin-bottom: 5px; }
#fullpage_backdrop ul.duplicate_issues { margin: 10px 0 5px 0; }
#fullpage_backdrop_indicator { position: absolute; top: 45%; left: 50%; width: 300px; margin-left: -150px; z-index: 100001; color: #999; font-size: 15px; font-weight: normal; }

.fullpage_backdrop_content { position: relative; z-index: 100001; }
.fullpage_backdrop { background-color: rgba(255, 255, 255, 0.7); z-index: 100000; width: 100%; height: 100%; overflow: auto; position: fixed; top: 0; left: 0; margin: 0; padding: 0; text-align: center; }

.backdrop_box { position: absolute; top: 60px; left: 50%; z-index: 100001; clear: both; padding: 0 !important; }
.backdrop_box#reportissue_container { top: 10px; }
.backdrop_box.small { width: 400px; margin: 0 -200px 0 -200px; }
.backdrop_box.mediumsmall { width: 500px; margin: 0 -250px 0 -250px; }
.backdrop_box.medium { width: 600px; margin: 0 -300px 0 -300px; }
.backdrop_box.large { width: 800px; margin: 0 -400px 200px -400px; }
.backdrop_box.huge { width: 1010px; margin: 0 -500px 200px -500px; }
.backdrop_box .backdrop_detail_header { text-align: left; }
.backdrop_detail_content { font-weight: normal; font-size: 1.0em; padding: 5px; background: transparent; text-align: left; }
#reportissue_container .backdrop_detail_content { padding: 5px; font-size: 0.9em; }
#reportissue_container .backdrop_detail_footer { padding: 5px; font-size: 1.1em; }
#reportissue_container .backdrop_detail_footer a { font-weight: normal; }
.backdrop_detail_content #report_issue_add_extra, .backdrop_detail_content #reproduction_steps_div { display: none; }
.backdrop_detail_content .tab_menu { margin-top: 30px; margin-bottom: 10px; font-size: 1.1em; }
.backdrop_detail_footer { clear: both; font-size: 1.1em; padding: 5px; text-align: right; background-color: transparent; }

#dialog_backdrop_content, #dialog_backdrop_modal_content { margin-left: -300px; width: 600px; overflow: hidden; }
#dialog_backdrop_content h3, #dialog_backdrop_modal_content h3 {
    margin: 5px;
    padding: 0 0 7px 0;
    color: #999;
    border-bottom: 1px dotted rgb(185, 185, 185);
    font-weight: normal;
}
#dialog_content, #dialog_modal_content { padding: 0 7px; font-size: 1em; margin: 0; z-index: 1; background-color: transparent; }
#dialog_yes, #dialog_no, #dialog_okay { font-size: 1em; padding: 5px 10px !important; }
#dialog_indicator { display: inline-block; margin-right: 5px; vertical-align: middle; float: none; }
/* end backdrop styling */

/* main issue view styling */
.viewissue_container { width: 100%; text-align: left; padding: 0 0 50px 0; margin: 0; line-height: 1.9; }
#viewissue_changed > form > div > input, #viewissue_changed > form > div > button, #viewissue_saved > div > button { line-height: 21px !important; margin-top: -3px; padding: 0.5px 8px; }
/* issue info boxes */
#viewissue_menu li { box-shadow: 1px -1px 1px rgba(50, 50, 50, 0.2); -webkit-box-shadow: 1px -1px 1px rgba(50, 50, 50, 0.2); -moz-box-shadow: 1px -1px 1px rgba(50, 50, 50, 0.2); }
#viewissue_menu li.selected { box-shadow: 0 -3px 5px -4px rgba(50, 50, 50, 0.5); -webkit-box-shadow: 0 -3px 5px -4px rgba(50, 50, 50, 0.5); -moz-box-shadow: 0 -3px 5px -4px rgba(50, 50, 50, 0.5); }
#viewissue_menu li a { font-size: 1em; }
#viewissue_tabs { clear: both; height: 30px; margin: 50px 5px 0 5px; }
#issue_info_container { text-align: left; z-index: 0; vertical-align: middle; font-size: 1em; font-weight: normal; color: #F5F5F5; width: auto; position: relative; margin: 0 5px 3px 5px; background: rgba(248, 245, 222, 0.92); border-radius: 0 0 3px 3px; box-shadow: 0 1px 4px rgba(0, 0, 0, 0.3); }
.issue_info { color: #333; text-shadow: 1px 1px 0px #FFF; position: relative; padding: 3px 3px 3px 5px; font-weight: normal; min-height: 22px; }
.issue_info .buttons { float: right; margin: 0; }
.issue_info .buttons .button input, .issue_info .buttons .button button { padding: 0 4px; font-size: 0.9em; }
.issue_info a { font-size: 0.95em; font-weight: bold; }
.issue_info.aligned { margin: 10px auto 5px auto; padding: 3px; width: auto; text-align: center; }
.issue_info.full_width { margin: 5px 5px 0 5px; padding: 5px; position: relative; }
.issue_info.full_width img { float: left; margin: 0 10px 0 5px; }
.issue_info .header { font-size: 1.1em; line-height: 1.3; }
.issue_info .content, .notfound_error .content { font-weight: normal; font-size: 0.95em; line-height: 1; }
.issue_info.error.active ~ .issue_info_backdrop { background-color: #FAA; }
#issue_deleted_message { width: 900px; font-size: 1.1em; text-align: center; margin: 25px auto 0 auto; }
#issue_deleted_message .header, #issue_deleted_message .content { text-align: center; }
#notfound_error { vertical-align: middle; text-align: center; padding: 15px; color: #B32626; font-size: 1.3em; width: 600px; margin: 25px auto 0 auto; box-shadow: 0 0 15px rgba(0, 0, 0, 0.3); background-color: rgba(255, 50, 50, 0.25); }
#notfound_error .content { font-weight: normal; }
#notfound_error .header { text-align: center; }
#viewissue_saved { cursor: pointer; }
#viewissue_error .content { font-size: 1.1em; padding-top: 5px; padding-bottom: 5px; text-align: left; }
/* end issue info boxes */

/* issue extra data (pain and votes) - includes search result styling */
#viewissue_header_container
{
    position: relative;
    margin: 10px; z-index: 1000;
    -webkit-transition: margin-left 0.3s ease-in-out, margin-right 0.3s ease-in-out;
    -moz-transition: margin-left 0.3s ease-in-out, margin-right 0.3s ease-in-out;
    -o-transition: margin-left 0.3s ease-in-out, margin-right 0.3s ease-in-out;
    transition: margin-left 0.3s ease-in-out, margin-right 0.3s ease-in-out;
}
#viewissue_header_container.fixed { position: fixed; top: 0; left: 0; margin: 0; }
#viewissue_header_container.fixed #issue_info_container .issue_info_backdrop { box-shadow: 0 1px 3px rgba(0, 0, 0, 0.5); -webkit-box-shadow: 0 1px 3px rgba(0, 0, 0, 0.5); -moz-box-shadow: 0 1px 3px rgba(0, 0, 0, 0.5); }
#viewissue_header_container table.title_area {
    table-layout: fixed;
    position: relative;
    width: 100%;
    border-bottom: 1px solid #CCC;
    box-shadow: 0 0 3px rgba(0, 0, 0, 0.2);
    background: -webkit-gradient(linear, left top, left bottom, color-stop(0%,#FFFFFF), color-stop(100%,#F1F1F1)); /* Chrome,Safari4+ */
    background: -webkit-linear-gradient(top, #FFFFFF 0%,#F1F1F1 100%); /* Chrome10+,Safari5.1+ */
    background: -o-linear-gradient(top, #FFFFFF 0%,#F1F1F1 100%); /* Opera11.10+ */
    background: -ms-linear-gradient(top, #FFFFFF 0%,#F1F1F1 100%); /* IE10+ */
    background: linear-gradient(to bottom, #FFFFFF 0%,#F1F1F1 100%); /* W3C */
}
.blocking #viewissue_header_container table.title_area {
    border-bottom-color: #C59494;
    box-shadow: 0 0 3px rgba(0, 0, 0, 0.2);
    background: -webkit-gradient(linear, left top, left bottom, color-stop(0%,#FFFFFF), color-stop(70%,#F1F1F1), color-stop(100%,#FF8181)); /* Chrome,Safari4+ */
    background: -webkit-linear-gradient(top, #FFFFFF 0%, #F4D1D1 100%); /* Chrome10+,Safari5.1+ */
    background: -o-linear-gradient(top, #FFFFFF 0%, #F4D1D1 100%); /* Opera11.10+ */
    background: -ms-linear-gradient(top, #FFFFFF 0%, #F4D1D1 100%); /* IE10+ */
    background: linear-gradient(to bottom, #FFFFFF 0%, #F4D1D1 100%); /* W3C */
}

@-webkit-keyframes top_slide {
    from { top: -35px; }
    to { top: 6px; }
}
@-moz-keyframes top_slide {
    from { top: -35px; }
    to { top: 6px; }
}
@-o-keyframes top_slide {
    from { top: -35px; }
    to { top: 6px; }
}
@keyframes top_slide {
    from { top: -35px; }
    to { top: 6px; }
}
#workflow_actions.fixed {
    position: fixed;
    top: 6px;
    right: 67px;
    margin-top: 0;
    z-index: 1001;
    display: block;
    -webkit-animation: top_slide 0.3s ease-out;
    -moz-animation: top_slide 0.3s ease-out;
    -o-animation: top_slide 0.3s ease-out;
    animation: top_slide 0.3s ease-out;
}
#viewissue_header_container.fixed #votes_additional, #viewissue_header_container.fixed #user_pain_additional { display: none; }
#workflow_actions.fixed #comment_add_button { margin-left: 5px; border-radius: 4px; -moz-border-radius: 4px; -webkit-border-radius: 4px; }
#comment_add_button { padding: 0; }
#issue_main .button_container { display: inline-block; float: right; margin: -6px 0 0; font-size: 1.1em; }
#issue_main .button_container .button { font-weight: normal; padding: 4px 8px; font-size: 0.8em; }
#viewissue_comments #comment_add_button .button { padding: 2px 10px; font-size: 1em; }
.user_pain, .votes { font-size: 2.3em; font-weight: bold; line-height: 1.2; }
.user_pain { color: rgb(115, 137, 113); }
#votes_additional { vertical-align: middle; }
.votes { color: #999; text-align: center; }
.votes .votes_header { text-transform: uppercase; font-size: 0.43em; line-height: 1.3; }
#vote_up, #vote_down { width: 16px; text-align: center; padding: 2px; }
.user_pain_calculated { font-size: 0.8em; font-weight: normal; color: rgb(119, 133, 116); }
#user_pain_additional {
    text-align: center;
    border-left: 1px solid rgba(100, 100, 100, 0.1);
    background: -webkit-gradient(linear, left top, left bottom, color-stop(0%,rgba(150, 200, 150, 0.1)), color-stop(100%,rgba(140, 190, 140, 0.4))); /* Chrome,Safari4+ */
    background: -webkit-linear-gradient(top, rgba(150, 200, 150, 0.1) 0%,rgba(140, 190, 140, 0.4) 100%); /* Chrome10+,Safari5.1+ */
    background: -o-linear-gradient(top, rgba(150, 200, 150, 0.1) 0%,rgba(140, 190, 140, 0.4) 100%); /* Opera11.10+ */
    background: -ms-linear-gradient(top, rgba(150, 200, 150, 0.1) 0%,rgba(140, 190, 140, 0.4) 100%); /* IE10+ */
    background: linear-gradient(to bottom, rgba(150, 200, 150, 0.1) 0%,rgba(140, 190, 140, 0.4) 100%); /* W3C */
}
#viewissue_triaging {
    display: block;
    margin: 0;
    padding: 5px;
    font-weight: bold;
    font-size: 1.1em;
    text-align: center;
    width: 100%;
    height: 100%;
    box-sizing: border-box;
    -o-box-sizing: border-box;
    -ms-box-sizing: border-box;
    -moz-box-sizing: border-box;
    -webkit-box-sizing: border-box;
    vertical-align: middle;
}
.search_results .yellow_borderless .user_pain { color: #B6aC6D; }
.search_results .user_pain, .search_results .votes { font-size: 1.5em; }
.search_results .votes { color: #88C; }
.search_results .red_borderless .user_pain { color: #B55; }
.userpain_below_threshold td { border-top: 2px solid #B77; }
.userpain_below_threshold td .status_table td { border-top: 0; }
/* end issue pain and votes */

/* viewissue navigation */
.issue_navigation {
    width: 30px;
    text-align: center;
    position: relative;
    background: -khtml-gradient(linear, left top, left bottom, color-stop(0%,#FAFAFA), color-stop(100%,#EAEAEA)); /* Chrome,Safari4+ */
    background: -webkit-gradient(linear, left top, left bottom, color-stop(0%,#FAFAFA), color-stop(100%,#EAEAEA)); /* Chrome,Safari4+ */
    background: -webkit-linear-gradient(top, #FAFAFA 0%,#EAEAEA 100%); /* Chrome10+,Safari5.1+ */
    background: -o-linear-gradient(top, #FAFAFA 0%,#EAEAEA 100%); /* Opera11.10+ */
    background: -ms-linear-gradient(top, #FAFAFA 0%,#EAEAEA 100%); /* IE10+ */
    filter: progid:DXImageTransform.Microsoft.gradient( startColorstr='#FAFAFA', endColorstr='#EAEAEA',GradientType=0 ); /* IE6-9 */
    background: linear-gradient(to bottom, #FAFAFA 0%,#EAEAEA 100%); /* W3C */
}
.issue_navigation:hover {
    background: -khtml-gradient(linear, left top, left bottom, color-stop(0%,#F5F5F5), color-stop(100%,#E5E5E5)); /* Chrome,Safari4+ */
    background: -webkit-gradient(linear, left top, left bottom, color-stop(0%,#F5F5F5), color-stop(100%,#E5E5E5)); /* Chrome,Safari4+ */
    background: -webkit-linear-gradient(top, #F5F5F5 0%,#E5E5E5 100%); /* Chrome10+,Safari5.1+ */
    background: -o-linear-gradient(top, #F5F5F5 0%,#E5E5E5 100%); /* Opera11.10+ */
    background: -ms-linear-gradient(top, #F5F5F5 0%,#E5E5E5 100%); /* IE10+ */
    filter: progid:DXImageTransform.Microsoft.gradient( startColorstr='#F5F5F5', endColorstr='#E5E5E5',GradientType=0 ); /* IE6-9 */
    background: linear-gradient(to bottom, #F5F5F5 0%,#E5E5E5 100%); /* W3C */
}
.issue_navigation:hover .tooltip { top: 65px; bottom: auto; right: auto; left: auto; width: 300px; position: absolute; text-align: left; }
.issue_navigation:hover .tooltip.leftie:before, issue_navigation:hover .tooltip.leftie:after { left: 25px; right: auto; }
.issue_navigation:hover .tooltip.rightie:before, issue_navigation:hover .tooltip.rightie:after { right: 24px; left: auto; }
.issue_navigation:hover .tooltip.leftie:before,
.issue_navigation:hover .tooltip.leftie:after {
    left: 15px;
}
.issue_navigation:hover .tooltip.rightie:before,
.issue_navigation:hover .tooltip.rightie:after {
    left: 305px;
}
#go_previous_issue:hover .tooltip { left: 0px; }
#go_previous_open_issue:hover .tooltip { left: 0px; }
#go_next_issue:hover .tooltip { right: 0px; }
#go_next_open_issue:hover .tooltip { right: 0px; }
#go_next_issue { border-left: 1px solid rgba(100, 100, 100, 0.3); }
#go_previous_issue { border-right: 1px solid rgba(100, 100, 100, 0.3); }
.issue_navigation a { display: block; padding-top: 20px; padding-bottom: 20px; line-height: 0px; }
/* end viewissue navigation */

/* time spent */
.issue_timespent_form { margin-top: 5px; margin-bottom: 10px; }
.issue_timespent_form li label { display: inline-block; min-width: 150px; }
.issue_timespent_form li label.optional { font-weight: normal; }
#spent_time_content a { font-size: 1em; }
#estimated_percentbar { width: 200px; margin-top: 5px; }
/* end time spent */

/* issue edit and undo link styling - also what makes them appear and disappear */
#title_edit { margin-top: 5px; }
img.dropdown { float: left; margin-right: 5px; display: none; cursor: pointer; margin-top: 6px; }
img.spinning { float: right; margin-right: 5px; }
dd:hover img.dropdown, .hoverable:hover img.dropdown { float: left; margin-right: 5px; display: inline; }
.issue_detail_changed img.undo, .issue_detail_unmerged img.undo { float: left; margin-right: 5px; display: inline; }
img.undo { display: none; }
#viewissue_left_box_issuetype img.undo, #viewissue_left_box_issuetype img.dropdown { margin-top: 7px; }
/* end edit and undo styling */

/* issue left hand list */
.issue_lefthand { width: 300px; padding: 0; vertical-align: top; }
dl { margin: 0; font-size: 0.85em; padding: 0 0 0 0; position: relative; min-height: 16px; clear: both; }
dt { width: 85px; font-weight: bold; padding: 3px 2px 2px 2px; clear: both; }
dd { float: left; display: block; width: 195px; font-weight: normal; margin: 0; padding: 3px 5px 1px 2px; min-height: 16px; }

#viewissue_left_box_top { margin: 0; }
#viewissue_left_box_bottom { margin: 5px; }
#viewissue_left_box_issuetype, #viewissue_left_box_status { margin: 0 5px 0 2px; }
#viewissue_left_box_issuetype table tr td { font-size: 1.1em; font-weight: bold; }
#viewissue_left_box_status { font-weight: normal; }
#viewissue_left_box_status table tr td { font-weight: normal; }
.issue_closed .status_badge { opacity: 0.7; }
.status_badge { font-weight: normal; display: inline-block; color: rgba(0, 0, 0, 0.45); text-transform: uppercase; border: 1px solid rgba(0, 0, 0, 0.2); padding: 3px 5px; line-height: 1; border-radius: 3px; vertical-align: middle; }
*.button-pressed + .more_actions_dropdown { display: block; }
.userdropdown .more_actions_dropdown, .article .userdropdown .more_actions_dropdown { right: auto; font-size: 1em; }
.more_actions_dropdown { padding: 0; position: absolute; z-index: 99999; right: 0; display: none; background: #FFF; border: 1px solid #CCC; box-shadow: 0 0 3px rgba(0, 0, 0, 0.2); }
.more_actions_dropdown li { min-height: 23px; position: relative; display: block; line-height: 1.7; text-transform: none; }
.more_actions_dropdown li:first-child { border-top-left-radius: 3px; border-top-right-radius: 3px; }
.more_actions_dropdown li:last-child { border-bottom-left-radius: 3px; border-bottom-right-radius: 3px; }
.more_actions_dropdown li a, .more_actions_dropdown li a:hover { display: block; font-size: 0.9em; font-weight: normal; color: #333; text-decoration: none; border: 0; padding: 3px 5px; line-height: 1.3; white-space: nowrap; }
#issue_details .more_actions_dropdown li a, #issue_details .more_actions_dropdown li a:hover { white-space: normal; }
.more_actions_dropdown li:hover { background-color: #F1F1F1; }
ul.workflow_actions .more_actions_dropdown li:hover { box-shadow: none; }
.more_actions_dropdown li.header:hover, .more_actions_dropdown li.nohover:hover { background-color: transparent; }
.more_actions_dropdown li:hover .tooltip { bottom: 31px !important; top: auto !important; width: 400px; left: auto; right: 0; margin-left: 0; margin-right: 0; font-size: 0.9em; }
.more_actions_dropdown li .tooltip { bottom: 31px !important; top: auto !important; }
.more_actions_dropdown li img { display: inline-block; vertical-align: text-bottom; margin-right: 5px; }
.more_actions_dropdown li.disabled a { color: #AAA !important; text-shadow: 1px 1px 0px #FFF; }
.more_actions_dropdown li.form_container { padding-left: 5px; }
.title_left_images { width: 32px; padding: 0; position: relative; line-height: 0; }
.title_left_images > .tooltip.from-above.leftie { line-height: 1.43; }

.title_left_images:first-child { width: 42px; }
.title_left_images:hover .tooltip { left: 0; right: auto; top: 65px; bottom: auto; width: 370px; position: absolute; }
.title_left_images:hover .tooltip:before, .title_left_images:hover .tooltip:after { left: 15px; }
.title_left_images img { margin-left: 5px; }
.title_left_images:first-child img { margin-left: 10px; }

.typeahead.dropdown-menu {
    list-style: none;
    padding: 1px;
    border: 1px solid rgba(100, 100, 100, 0.3);
    border-radius: 2px;
    font-size: 1.1em;
    display: block;
    width: 100%;
    background: #FFF;
    margin: 2px 0;
    position: absolute;
    box-sizing: border-box;
    -o-box-sizing: border-box;
    -ms-box-sizing: border-box;
    -moz-box-sizing: border-box;
    -webkit-box-sizing: border-box;
    z-index: 10000;
}
.typeahead.dropdown-menu li {
    padding: 3px;
    display: block;
    font-size: 1em;
    -o-transition: background-color 0.3s ease;
    -ms-transition: background-color 0.3s ease;
    -moz-transition: background-color 0.3s ease;
    -webkit-transition: background-color 0.3s ease;
    transition: background-color 0.3s ease;
    background-color: transparent;
    font-size: 1.1em;
}
.typeahead.dropdown-menu li a, .typeahead.dropdown-menu li img {
    vertical-align: middle;
    display: inline-block;
    color: #333;
}
.typeahead.dropdown-menu li.active {
    background-color: rgba(100, 100, 100, 0.2);
}
.typeahead.dropdown-menu li img {
    margin-right: 5px;
    border-radius: 5px;
}

/* left hand dropdown boxes */
.dropdown_header, .more_actions_dropdown li.header { font-weight: normal; font-size: 1.05em; color: #888; border-bottom: 1px dotted #CCC; padding: 7px; margin-bottom: 5px; }
.dropdown_content { font-weight: normal; padding-top: 5px; font-size: 0.9em; }
.dropdown_content ul { list-style-type: none; padding: 0; margin: 5px 0 0 0; clear: both; }
.dropdown_content table { margin: 5px 0 0 0; }
.dropdown_content ul li { font-size: 1em; font-weight: normal; margin: 0; text-align: left; min-height: 18px; padding: 1px; }
.dropdown_content table, .dropdown_content table td { font-weight: normal; margin: 0; text-align: left; height: 18px; padding: 1px; }
.dropdown_content table { margin-top: 5px; }
.dropdown_content label { display: block; text-transform: uppercase; font-weight: normal; color: #888; }
.dropdown_content label + br { display: none; }
.dropdown_content > ul.choices { max-height: 250px; overflow-y: auto; }
/* end dropdown */
/* end left hand list */

.error_message { color: #E44; font-weight: bold; margin: 10px 5px 5px 0; }

/* changed, merged and unmerged styling */
#title_content.issue_detail_unmerged { background-color: #E0aC9C; }
#title_content.issue_detail_changed { background-color: #FFF299; }
/* end changed, merged, unmerged */

#title_field { font-size: 18px; width: auto; padding: 8px 10px 8px 7px; min-width: 930px; }
.viewissue_title { white-space: nowrap; min-width: 700px; overflow: hidden; text-overflow: ellipsis; margin-top: 2px; }
#title_field.editing .viewissue_title { white-space: normal; overflow: visible; }
#title_field.editing #title_edit { display: none; }
.issue_state, .affected_state { display: inline-block; border-radius: 4px; background-color: rgba(150, 150, 150, 0.2); padding: 2px 4px; font-weight: normal; font-size: 0.8em; margin-right: 2px; text-transform: uppercase; vertical-align: middle; border: 1px solid rgba(0, 0, 0, 0.2); line-height: 1.4; }
.affected_state, .affected_item .affected_status { cursor: pointer; }
.affected_item { position: relative; margin-bottom: 7px; }
.affected_item .icon_affected_type { display: block; float: left; margin: 10px 10px 0 5px; vertical-align: middle; width: 22px; }
.affected_item .affected_name { display: block; font-size: 1em; margin-bottom: 2px; width: 300px; }
.affected_state { clear: left; }
#issue_details fieldset .affected_status + ul.dropdown_box { margin-top: 32px; margin-left: 37px; }
.affected_item .affected_state img { display: none; }
.issue_state.closed, .affected_state.unconfirmed { background-color: rgba(150, 150, 150, 0.2); color: rgba(100, 100, 100, 0.7); }
.issue_state.open, .affected_state.confirmed { background-color: rgba(177, 210, 143, 0.6); color: rgba(107, 140, 73, 0.8); }
.affected_state.loading img { display: inline-block; vertical-align: middle; }
#title_header, #issue_title, #title_change { display: block; }
#issue_title { margin-top: 3px; margin-bottom: 0px;}
#title_change { margin-top: -2px; }
#title_header { font-size: 0.8em; }
#title_form { display: inline-block; vertical-align: middle; width: 500px; position: relative; }
#title_form input[type="text"] { font-size: 0.8em; margin-right: 5px; width: 100%; box-sizing: border-box; vertical-align: top; height: 26px; display: inline-block; padding-left: 8px; }
#title_form .title_form_save_container { vertical-align: middle; display: block; white-space: nowrap; font-size: 0.9em; position: absolute; height: auto; right: 0; top: 26px; z-index: 101; padding: 4px 8px; background-color: rgb(235, 235, 235); border: 1px solid rgba(100, 100, 100, 0.5); border-top: 0; }
#title_form .title_form_save_container .button, #title_form .title_form_save_container .button:hover { padding: 5px 8px; font-weight: normal; font-size: 1em; }
.viewissue_description_header, .viewissue_affects_header, .viewissue_reproduction_steps_header, .viewissue_customfield_header { font-weight: bold; font-size: 1.1em; padding: 0 0 5px 0; }
.viewissue_description, .viewissue_affects, .viewissue_reproduction_steps, .viewissue_customfield { font-weight: normal; padding: 0; margin: 0; }
.issue_inline_description { width: auto; overflow: auto; }


.header_div { border-bottom: 1px solid #CCC; padding: 3px; margin-top: 5px; font-weight: normal; color: #888; font-size: 1.1em; text-transform: uppercase; }
.header_div td { font-weight: bold; vertical-align: middle; }
.header_div td.nice_button input { font-size: 0.8em; }
.header_div.smaller, label.smaller, div.smaller { font-size: 0.9em; }
.header_div.bigger, label.bigger, div.bigger { font-size: 1.2em; }
.header_div.light { border-color: #EEE; }
.no_items { color: #AAA; font-size: 1em; padding: 5px 0; }
.percent_filled { background-color: #8C8; }
.percent_unfilled { background-color: #aFa; }
.issue_lefthand .percent_filled a, .percent_unfilled a { display: block; height: 14px; }
.issue_lefthand .percent_filled a:hover, .percent_unfilled a:hover { border: 0; }

.faded_out .percent_filled { background-color: #BBEDB9; }
.faded_out .percent_unfilled { background-color: #D8FFD1; }
.priority_percentage .percent_unfilled, .priority_percentage .faded_out .percent_unfilled { background-color: #E2FFE1; }
.statistics_percentage .hover_highlight > td:first-child {font-weight: normal; font-size: 13px !important; padding-left: 3px;}
.statistics_percentage .hover_highlight > td:nth-child(2) {text-align: right; font-weight: bold !important; padding-right: 5px; vertical-align: middle;}
.statistics_percentage .hover_highlight > td:last-child {width: 50%; vertical-align: middle;}


#upload_error_div { margin: 10px 5px 5px 5px; }
#viewissue_attached_information, #viewissue_related_information, #viewissue_duplicate_issues { margin-top: -5px; }
#viewissue_related_information li, #viewissue_attached_information li, #viewissue_duplicate_issues li { width: 335px; position: relative; }
#viewissue_related_information li button, #viewissue_attached_information li button, #viewissue_duplicate_issues li button {
    float: right;
    margin-right: 3px;
    font-size: 0.9em;
    opacity: 0.4;
    -webkit-transition: opacity 0.3s ease;
    -moz-transition: opacity 0.3s ease;
    -ms-transition: opacity 0.3s ease;
    -o-transition: opacity 0.3s ease;
    transition: opacity 0.3s ease;
}
#viewissue_related_information li:hover button, #viewissue_attached_information li:hover button, #viewissue_duplicate_issues li:hover button { opacity: 1; }
#viewissue_related_information li.closed > a, #viewissue_duplicate_issues li.closed > a { color: #549D54; text-decoration: line-through; }
.userdropdown { display: inline-block; position: relative; }
#viewissue_affected { margin: 5px 0 0 0; }
#viewissue_log_loading_indicator { display: inline-block; vertical-align: middle; margin-left: 5px; }
#viewissue_log_items ul { list-style: none; margin: 0 0 10px 0; padding: 0; }
#viewissue_log_items ul li { list-style: none; margin: 0; padding: 2px 0; }
#viewissue_log_items ul li img { margin: 3px 5px -3px 5px; }
#viewissue_log_items ul li span.date { font-size: 0.85em; color: #AAA; display: inline-block; min-width: 120px; }
.comment_log_items { list-style: none; margin: 5px 10px; padding: 0; }
.comment_log_items span.date { display: none; }
.comment_log_items img { margin: 3px 5px -3px 5px; }
#affected_list th { font-size: 0.85em; }
#viewissue_commits { margin: 10px 0 0 0; }
#viewissue_attached_information .header_div a { float: right; margin-left: 5px; }
#viewissue_attached_information .header_div a:hover { border: 0; }
#attach_file .rounded_box { position: absolute; top: 25px; left: 50%; z-index: 100001; clear: both; width: 500px; margin: 0 0 0 -250px; }
#attach_file .rounded_box { padding: 0 5px 5px 5px; text-align: left; font-size: 0.9em; }
#attach_file .rounded_box .header_div.bigger { padding-top: 5px; margin: 0 0 5px 0; }
#attach_file .rounded_box .content { padding: 0 5px 0 5px; }
#attach_file .rounded_box #done_div { text-align: center; font-size: 1.1em; padding: 10px; margin-top: 5px; background-color: #F1F1F1; }
#attach_file #uploaded_files_container { max-height: 160px; overflow: auto; }
#attach_file #uploaded_files { table-layout: fixed; width: 100%; background-color: #FFF; }
#uploader_no_uploaded_files { padding: 5px 0 15px 5px; }

#viewissue_add_relation_div, #viewissue_add_item_div { text-align: left; padding: 10px; }
#viewissue_find_issue_form div { text-align: left; font-size: 0.9em; margin-top: 10px; }
#viewissue_find_issue_form input[type="text"] { width: 300px; }
#viewissue_relation_results table { margin-top: 5px; }
#viewissue_relation_results .issue_title { width: auto; }
#viewissue_relation_results .faded_out { font-weight: normal; }

ul.attached_items { list-style: none; padding: 0; margin: 5px 0 0 0; }
.attached_item a.downloadlink, .attached_item a.downloadlink:hover { display: inline-block; font-size: 1em; width: 303px; vertical-align: middle; overflow: hidden; text-overflow: ellipsis; padding: 0 5px 0 0; text-decoration: none; border: none; }
.attached_item a.downloadlink img, .affected_item img { display: inline-block; vertical-align: middle; margin-right: 5px; }
.affected_item .removelink, .attached_item .removelink, .relatedissue .removelink, .duplicatedissue .removelink, .attached_item .removelink:hover, .relatedissue .removelink:hover, .duplicatedissue .removelink:hover { display: inline-block; vertical-align: middle; margin-right: 5px; width: 17px; opacity: 0.3; transition: opacity 0.3s ease; }
.relatedissue .removelink, .affected_item .removelink, .duplicatedissue .removelink { float: right; }
.attached_item:hover .removelink, .affected_item:hover .removelink, .relatedissue:hover .removelink, .duplicatedissue:hover .removelink, .attached_item:hover .removelink:hover, .relatedissue:hover .removelink:hover, .duplicatedissue:hover .removelink:hover { opacity: 1; }
.attached_item:hover .removelink a:hover, .affected_item:hover .removelink a:hover, .relatedissue a.removelink:hover, .duplicatedissue a.removelink:hover { text-decoration: none; border: none; }
.attached_item .upload_details { display: block; padding: 5px 0; font-size: 0.9em; color: #AAA; font-style: italic; }
#viewissue_attached_information .attached_item.file_image, #article_attachments .attached_item.file_image { display: inline-block; width: 160px; margin-top: 10px; position: relative; vertical-align: top; }
#viewissue_attached_information .attached_item.file_image:nth-child(odd), #article_attachments .attached_item.file_image { margin-right: 5px; }
#viewissue_attached_information .attached_item.file_image .removelink, #article_attachments .attached_item.file_image .removelink { position: absolute; top: 5px; right: 0; cursor: pointer; padding: 3px 2px; }
#viewissue_attached_information .attached_item .filename, #article_attachments .attached_item .filename { display: block; }
#viewissue_attached_information .attached_item.file_image .removelink:first-of-type, #article_attachments .attached_item.file_image .removelink:first-of-type { right: 20px; }
#viewissue_attached_information .attached_item.file_image:hover .removelink, #article_attachments .attached_item.file_image:hover .removelink { background-color: rgba(255, 255, 255, 0.9); border: 1px solid rgba(200, 200, 200, 0.8); border-radius: 2px; padding: 2px; line-height: 1em; width: 16px; height: 16px; }
#file_upload_list { display: block; clear: both; }
#file_upload_list li { clear: both; }
#file_upload_list .imagepreview { display: block; float: left; margin-right: 10px; width: 160px; height: 90px; overflow: hidden; }
.imagepreview { display: block; margin: 0; padding: 0; border: 4px solid #FFF; transition: box-shadow 0.3s ease; box-shadow: 0 0 5px rgba(0, 0, 0, 0.2); }
.imagepreview:hover { box-shadow: 0 0 5px rgba(0, 0, 0, 0.5); }
.imagepreview img { display: block; width: 100%; margin: 0; padding: 0; }

.popup_box li.separator {
    margin: 5px 0px;
    padding: 0;
    height: 1px;
    min-height: 1px;
    border-top: 1px dotted rgba(100, 100, 100, 0.2);
}
.popup_box li.separator:hover {
    background-color: #FFF;
}
.popup_box .form_controls {
    padding: 5px;
    text-align: right;
}
.popup_box .form_controls .button, .popup_box .form_controls .button:hover {
    padding: 2px 6px;
    font-size: 1.1em;
}
.estimator_table {
    padding: 0;
    table-layout: fixed;
    margin: 0;
    box-sizing: border-box;
    -o-box-sizing: border-box;
    -ms-box-sizing: border-box;
    -moz-box-sizing: border-box;
    -webkit-box-sizing: border-box;
    width: 100%;
}
.estimator_table td, .dropdown_content table.estimator_table td {
    padding: 2px;
    width: 20%;
    box-sizing: border-box;
    -o-box-sizing: border-box;
    -ms-box-sizing: border-box;
    -moz-box-sizing: border-box;
    -webkit-box-sizing: border-box;
}
.estimator_table td input {
    box-sizing: border-box;
    -o-box-sizing: border-box;
    -ms-box-sizing: border-box;
    -moz-box-sizing: border-box;
    -webkit-box-sizing: border-box;
    width: 90%;
    display: inline-block;
}
.estimator_table tr:nth-child(2) td {
    text-transform: uppercase;
    color: #888;
    font-size: 0.9em;
}

.issuedetailspopup .button-group { float: right; }
.issuedetailspopup .button-group .button { padding: 3px 7px; font-size: 0.85em; }
.issuedetailspopup ul.simple_list { margin-top: 0; }
.issuedetailspopup ul.simple_list > li:first-child { padding-top: 0; }
.issuedetailspopup ul.simple_list > li { clear: both; padding: 5px 0; }
.issuedetailspopup li.faded_out { padding: 3px 3px 10px 3px; }
.issuedetailspopup label { display: inline-block; float: none; min-width: 150px; padding: 4px 0; vertical-align: top; color: #888; font-weight: normal; font-size: 1em; text-transform: uppercase; }
.issuedetailspopup #popup_assigned_to_change { position: absolute; top: 50%; margin-top: -100px; left: 50%; margin-left: -249px; }
.issuedetailspopup .time_logger_summary { display: inline-block; float: none; width: 500px; }
.issuedetailspopup .time_logger_summary label { color: #333; }
.issuedetailspopup .textarea_hint { color: #AAA; }
.issuedetailspopup select {
    width: 635px;
    padding: 5px;
    height: 30px;
    box-sizing: border-box;
    -o-box-sizing: border-box;
    -ms-box-sizing: border-box;
    -moz-box-sizing: border-box;
    -webkit-box-sizing: border-box;
}

.show_duplicate_search .duplicate_search { display: block; margin: 5px 0; }
.duplicate_search { display: none; }
.duplicate_search input[type=text] {
    font-size: 13px;
    line-height: 17px;
    padding: 5px;
    width: 555px;
    vertical-align: middle;
    box-sizing: border-box;
    -o-box-sizing: border-box;
    -ms-box-sizing: border-box;
    -moz-box-sizing: border-box;
    -webkit-box-sizing: border-box;
}
.duplicate_search input[type=button] {
    font-size: 13px;
    line-height: 17px;
    padding: 5px;
    display: inline-block;
    margin-left: -4px;
    width: 70px;
    box-sizing: border-box;
    -o-box-sizing: border-box;
    -ms-box-sizing: border-box;
    -moz-box-sizing: border-box;
    -webkit-box-sizing: border-box;
}

table.issue_affects td { padding: 3px; }
table.issue_affects td img { vertical-align: bottom; }
#viewissue_left_box_top table.issue_affects th { background: rgb(244, 236, 139); border-bottom-color: #e3dda5; }
.issue_affects img.hover_visible { display: none; }
.issue_affects td:hover img.hover_visible { display: inline; }
/* end view issue styling */

/* user dashboard styling */
.dashboard.layout_standard { list-style-type: none; padding: 0; margin: 0 5px 0 0; clear: both; }
#customize_dashboard_icon img, #customize_dashboard_icon span { float: right; margin-right: 10px; }
#customize_dashboard_icon span { display: none; color: #AAA; font-size: 1.1em; }
#customize_dashboard_icon:hover span { display: inherit; }
.dashboard.layout_standard {
    box-sizing: border-box;
    -o-box-sizing: border-box;
    -ms-box-sizing: border-box;
    -moz-box-sizing: border-box;
    -webkit-box-sizing: border-box;
    width: 100%;
    display: block;
    text-align: left;
    float: none;
    padding: 0;
    margin: 0;
}
.dashboard.layout_standard ul.dashboard_column {
    box-sizing: border-box;
    -o-box-sizing: border-box;
    -ms-box-sizing: border-box;
    -moz-box-sizing: border-box;
    -webkit-box-sizing: border-box;
    width: 49.8%;
    vertical-align: top;
    display: inline-block;
    float: none;
    padding: 0;
    margin: 0;
    list-style: none;
    position: relative;
}
.dashboard.layout_standard ul.dashboard_column > li {
    font-size: 1em;
    font-weight: normal;
    clear: both;
    margin: 5px 0;
    padding: 0;
    text-align: left;
    float: none;
    width: 100%;
    list-style: none;
    position: relative;
}
.dashboard.layout_standard ul.dashboard_column > li .container_div {
    margin: 5px;
    border: 1px solid rgba(100, 100, 100, 0.2);
    box-shadow: 0 0 5px rgba(100, 100, 100, 0.15);
    margin-bottom: 15px;
}
.dashboard.layout_standard ul.dashboard_column > li img.mover, .dashboard.layout_standard ul.dashboard_column > li img.remover { float: right; margin: 3px 5px 0 5px; display: none; }
.dashboard.layout_standard.editable ul.dashboard_column.jsortable > li:hover img.mover { display: inline-block; cursor: move; }
.dashboard.layout_standard.editable ul.dashboard_column.jsortable > li:hover img.remover { display: inline-block; cursor: pointer; }
.dashboard.layout_standard ul.dashboard_column > li .faded_out { font-size: 0.9em; font-weight: normal; }
.dashboard.layout_standard ul.dashboard_column > li table tr td { font-size: 1em; font-weight: normal; vertical-align: top; }
.dashboard.layout_standard ul.dashboard_column > li table tr.issue_closed td { text-decoration: line-through; color: #AAA; }
.dashboard.layout_standard ul.dashboard_column > li table tr.issue_closed td a { color: #88C688; }
.dashboard.layout_standard ul.dashboard_column > li table tr td .issue_closed { text-decoration: line-through; }
.dashboard.layout_standard ul.dashboard_column > li .imgtd img {padding: 4px 5px 0 0}
.dashboard.layout_standard ul.dashboard_column > li .header, #dashboard_lefthand .header, #dashboard_righthand .header { margin: 2px 5px; padding: 3px 3px 5px 2px; font-weight: normal; font-size: 1em; border-bottom: 1px dotted #CCC; background-color: #FFF; }
.dashboard.layout_standard ul.dashboard_column > li .milestone_box .header { margin: 0 -10px; padding: 0; border: none; background: none; border-bottom: 1px dotted #CCC; }
.dashboard.layout_standard .dashboard_view_header { font-weight: bold; color: #666; font-size: 1em; padding: 4px; }
.dashboard.layout_standard .dashboard_view_content { padding: 5px 10px; }
.dashboard.layout_standard .dashboard_view_content ul li { float: none; width: auto; }
.dashboard.layout_standard .dashboard_view_content .button.dash { float: right; margin-left: 5px; overflow: visible; font-size: 0.9em; }
.dashboard.layout_standard .dashboard_view_content .project_list { font-size: 0.8em; }
.dashboard.layout_standard .dashboard_view_header img { margin-right: 2px; }
.dashboard.layout_standard .latest_action_dates{ font-weight: bold; padding: 10px 0 0 7px; }
.dashboard.layout_standard .faded_out.smaller { font-size: 0.8em; padding-right: 5px; }
.dashboard.layout_standard .issue_link { display: block; font-size: 1em; }
.dashboard.layout_standard .issue_link img { float: left; display: block; margin: 7px; vertical-align: middle; }
.dashboard.layout_standard .issue_link + .status_badge { font-size: 0.8em; }
#dashboard_lefthand, #dashboard_righthand { font-size: 0.95em; position: relative; }
#dashboard_lefthand { width: 250px; padding: 5px 10px 5px 0; border-right: 1px solid #DDD; }
#dashboard_righthand { width: 250px; padding: 5px 5px 5px 10px; box-shadow: 5px 0 5px -5px rgba(0, 0, 0, 0.3) inset; border-left: 1px dotted #DDD;}
#dashboard_lefthand a.friend { color: #00a400; }
#dashboard_lefthand.side_bar.collapsed { width: 25px; margin: 0; }
#dashboard_righthand.side_bar.collapsed { width: 25px; border: none; padding: 0; margin: 0; }
#dashboard_lefthand .container_divs_wrapper {
    width: 239px;
}
#dashboard_lefthand.collapsed .container_divs_wrapper {
    margin-left: -239px;
}

.jsortable .sortable-placeholder {
    display: block;
    margin: 5px;
    width: auto;
    box-shadow: none;
    border: 1px dotted rgba(100, 100, 100, 0.3);
    height: 70px;
    box-sizing: content-box;
    -o-box-sizing: content-box;
    -ms-box-sizing: content-box;
    -moz-box-sizing: content-box;
    -webkit-box-sizing: content-box;
    background-color: rgba(240, 240, 240, 0.2);
}
.dashboard_add_view_container { display: none; }
.dashboard.layout_standard.editable .dashboard_add_view_container { display: block; cursor: pointer; }
.dashboard_add_view_container > div { font-size: 2.1em; font-weight: normal; border: 2px dotted #DDD; padding: 50px 0; text-align: center; background-color: #FAFAFA; color: rgba(100, 100, 100, 0.4); margin: 0 5px 10px 5px; }
.dashboard_indicator, .planning_indicator { position: absolute; width: 100%; height: 100%; top: 0; left: 0; background-color: rgba(255, 255, 255, 0.6); z-index: 11; }
#planning_indicator { position: fixed; }
.dashboard_indicator img, .milestone_box .planning_indicator img, .planning_indicator img { position: absolute; left: 50%; top: 50%; margin-top: -8px; margin-left: -8px; }
#planning_indicator.planning_indicator img { top: 200px; }
.planning_indicator .milestone_percentage {
    width: 400px;
    position: absolute;
    left: 50%;
    margin-left: -200px;
    top: 250px;
    height: 20px;
    box-shadow: 0 0 3px rgba(100, 100, 100, 0.4) inset;
    border-radius: 10px;
}
.issue_percentage {
   box-shadow: 0 0 3px rgba(100, 100, 100, 0.4) inset;
   border-radius: 10px;
 }
.planning_indicator .milestone_percentage .filler, .issue_percentage .filler {
    height: 20px;
    border-radius: 10px;
}

#add_dashboard_views .available_views_list { list-style: none; margin: 0; padding: 0; }
#add_dashboard_views h3, #add_dashboard_views h4 { font-weight: normal; color: #888; text-transform: uppercase; border-bottom: 1px dotted #CCC; padding: 0 0 5px 0; margin: 0 0 5px 0; }
#add_dashboard_views h3 { font-size: 1.1em; }
#add_dashboard_views h4 { font-size: 1em; }
#add_dashboard_views .project_left { width: 200px; display: inline-block; vertical-align: top; }
#add_dashboard_views .available_views_container { width: 570px; margin-left: 10px; display: inline-block; vertical-align: top; height: 500px; overflow-x: auto; }
#add_dashboard_views .available_views_list li {
    display: block;
    float: none;
    padding: 10px;
    vertical-align: top;
    border: 1px solid rgba(100, 100, 100, 0.3);
    box-sizing: content-box;
    -o-box-sizing: content-box;
    -ms-box-sizing: content-box;
    -moz-box-sizing: content-box;
    -webkit-box-sizing: content-box;
    box-shadow: 0 0 3px rgba(100, 100, 100, 0.4);
    margin: 0 10px 7px 0;
}
#add_dashboard_views .available_views_list li .icon_container {
    padding: 5px 0;
    width: 7%;
    display: inline-block;
    vertical-align: middle;
    text-align: left;
}
#add_dashboard_views .available_views_list li .description {
    color: #666;
    font-size: 1em;
    padding: 5px 0;
    width: 92%;
    display: inline-block;
    vertical-align: top;
}
#add_dashboard_views .available_views_list li .add_button_container {
    padding: 10px 0;
    display: block;
    text-align: right;
}
#add_dashboard_views .available_views_list li .add_button_container img {
    display: inline-block;
    vertical-align: middle;
    margin-right: 5px;
}
#add_dashboard_views .available_views_list li .add_button_container .button, #add_dashboard_views .available_views_list li .add_button_container .button:hover {
    font-size: 1em;
    padding: 4px 7px;
}
#add_dashboard_views .backdrop_detail_footer {
    padding: 15px 10px;
}
#add_dashboard_views .backdrop_detail_footer .button, #add_dashboard_views .backdrop_detail_footer .button:hover {
    font-size: 1.2em;
    padding: 5px 8px;
}

#dashboard_righthand .collapser_link { left: -1px; right: auto; border-left: none; border-right: 1px dotted #CCC; box-shadow: 3px 2px 2px rgba(0, 0, 0, 0.2); }
#issue_details .collapser_link { right: -1px; top: 8px; position: absolute; background-color: #FFF; border: 1px solid #E5E5E5; border-right-style: none; line-height: 1; padding: 5px 3px 2px 3px; box-shadow: 1px 1px 4px rgba(0, 0, 0, 0.1) inset; }
@-moz-document url-prefix() {
    #issue_details .collapser_link {
        box-shadow: 1px 1px 2px rgba(0, 0, 0, 0.1) inset;
    }
}
#issue_details .collapser_link:before {
    content: "";
    position: absolute;
    width: 10px;
    height: 19px;
    background-color: #FFF;
    top: 2px;
    left: 16px;
}
@-moz-document url-prefix() {
    #issue_details .collapser_link:before {
        top: 1px;
    }
}
#issue_details .collapser_link:after {
    content: "";
    position: absolute;
    width: 10px;
    height: 24px;
    background-color: #FFF;
    top: -2px;
    left: 20px;
}
#issue_details .collapser_link .collapser { display: inline; }
#issue_details .collapser_link .expander { display: none; }
#issue_details.collapsed .collapser_link .collapser { display: none; }
#issue_details.collapsed .collapser_link .expander { display: inline; }

.backdrop_box.sectioned input[type=text] {
    box-sizing: border-box;
    -o-box-sizing: border-box;
    -ms-box-sizing: border-box;
    -moz-box-sizing: border-box;
    -webkit-box-sizing: border-box;
    width: 100%;
    padding: 3px;
    font-size: 1em;
}

.backdrop_box.sectioned input[type=text].primary {
    padding: 6px;
    font-size: 1.2em;
    margin-bottom: 5px;
}
.backdrop_box.sectioned .input[type=text].secondary {
    padding: 4px;
    font-size: 1em;
    margin-bottom: 10px;
}
.backdrop_box.sectioned h2 {
    font-weight: normal;
    color: #888;
    padding: 5px 0;
    margin: 15px 5px 5px 5px;
    border-bottom: 1px dotted #CCC;
    font-size: 1.1em;
}
.backdrop_box.sectioned label {
    display: block;
}
.backdrop_box.sectioned .fancyfilter {
    display: block;
    clear: both;
    margin-bottom: 8px;
    margin-right: 0;
    max-width: none;
}
.backdrop_box.sectioned .fancyfilter label {
    display: inline-block;
    margin-top: 0;
}
.sectioned_table {
    padding: 0;
    margin: 0;
    width: 790px;
    table-layout: auto;
}
.sectioned_table td {
    width: auto;
    vertical-align: top;
}
.sectioned_table td:first-child {
    width: 280px;
    white-space: nowrap;
}
.sectioned_table td .description { color: #AAA; padding: 0 8px 8px 8px; font-size: 1em; font-style: italic; }
.sectioned_table td label { margin-top: 15px; }
.sectioned_table td label:first-child { margin-top: 0; }
.edit_milestone .milestone_include_issues {
    border: 1px solid rgba(100, 100, 100, 0.3);
    background-color: #F7F4DF;
    padding: 6px;
    font-weight: normal;
    font-size: 1.1em;
    margin: 20px 5px;
    color: rgba(0, 0, 0, 0.6);
}

.planning_filter_title {
    float: left;
    font-size: 1.1em;
    vertical-align: middle;
    padding: 4px 4px 4px 28px;
    width: 150px;
    background-position: 6px 6px;
    background-repeat: no-repeat;
    transition: width 0.3s ease;
    -o-transition: width 0.3s ease;
    -ms-transition: width 0.3s ease;
    -moz-transition: width 0.3s ease;
    -webkit-transition: width 0.3s ease;
}
.planning_filter_title:focus {
    width: 250px;
}

#project_planning.issue_title_filtered .milestone_issue,
#project_planning.issue_title_filtered .whiteboard-issue {
    display: none;
}
#project_planning.issue_title_filtered .milestone_issue.title_unfiltered,
#project_planning.issue_title_filtered .whiteboard-issue.title_unfiltered {
    display: block;
}

#builds_list, #epics_list {
    list-style: none;
    margin: -15px 0 0 0;
    padding: 15px;
    display: none;
    background-color: #FFF;
    border-top: 1px solid rgba(100, 100, 100, 0.25);
    box-shadow: 0 3px 6px rgba(100, 100, 100, 0.1) inset, 0 -3px 6px rgba(100, 100, 100, 0.1) inset;
    overflow-x: auto;
    overflow-y: hidden;
    white-space: nowrap;
    max-height: 135px;
}
#builds_list.expanded, #epics_list.expanded {
    display: block;
}
#builds_list li, #epics_list li {
    margin: 0 10px 10px 0;
    background-color: rgba(200, 200, 200, 0.1);
    border: 1px solid rgba(100, 100, 100, 0.1);
    padding: 10px;
    min-height: 100px;
    width: 250px;
    display: inline-block;
    position: relative;
    vertical-align: top;
    transition: opacity 0.3s ease, background-color 0.3s ease, border-color 0.3s ease;
    -o-transition: opacity 0.3s ease, background-color 0.3s ease, border-color 0.3s ease;
    -ms-transition: opacity 0.3s ease, background-color 0.3s ease, border-color 0.3s ease;
    -moz-transition: opacity 0.3s ease, background-color 0.3s ease, border-color 0.3s ease;
    -webkit-transition: opacity 0.3s ease, background-color 0.3s ease, border-color 0.3s ease;
}
#epics_list li.epic {
    padding: 10px 10px 10px 20px;
}
#epics_list li .story_color {
    position: absolute;
    left: 0;
    top: 0;
    width: 7px;
    opacity: 0.6;
    height: 100%;
}
#epics_list li.add_epic_container {
    width: auto; background-color: rgba(200, 200, 200, 0.1); font-size: 3.2em; line-height: 2.4em; font-weight: 100; color: rgba(100, 100, 100, 0.5); text-align: center; vertical-align: middle; border: 1px dotted rgba(100, 100, 100, 0.5); cursor: pointer; padding: 0;
}
#epics_list li.add_epic_container:hover, #epics_list li.add_epic_container.selected {
    background-color: rgba(200, 200, 200, 0.2); border-color: rgba(100, 100, 100, 0.6); color: rgba(100, 100, 100, 0.7);
}
#epics_list li.add_epic_container .plus {
    display: block;
    width: 50px;
    padding: 11px;
}
#epics_list li.add_epic_container form {
    display: none;
    text-align: left;
}
#epics_list li.add_epic_container label {
    font-weight: normal;
    font-size: 0.9em;
    padding: 5px 0 0 0;
    display: block;
    margin: 0;
    float: none;
}
#epics_list li.add_epic_container label:first-of-type {
    padding-top: 0;
}
#epics_list li.add_epic_container form input[type=text] {
    font-size: 1.1em;
    padding: 2px 5px;
    width: 240px;
}
#epics_list li.add_epic_container form input[type=text][name=shortname] {
    font-size: 1em;
    padding: 1px 5px;
}
#epics_list li.add_epic_container form .actionbuttons {
    display: block;
    font-size: 1em;
    text-align: right;
    margin: 7px 0 0 0;
}
#epics_list li.add_epic_container form .actionbuttons .button {
    font-weight: normal;
    padding: 2px 5px;
    font-size: 1em;
    margin-right: -1px;
}
#epics_list li.add_epic_container.selected {
    cursor: default;
    border-style: solid;
    font-size: 1em;
    line-height: 1.2em;
    width: 250px;
    padding: 5px 10px;
}
#epics_list li.add_epic_container.selected form {
    display: block;
}
#epics_list li.add_epic_container.selected .plus {
    display: none;
}
#builds_list li:hover, #epics_list li:hover {
    cursor: pointer;
    border-color: rgba(100, 100, 100, 0.3);
    background-color: rgba(200, 200, 200, 0.2);
}
#builds_list.filtered li, #epics_list.filtered li {
    opacity: 0.4;
}
#builds_list.filtered li.selected, #epics_list.filtered li.selected {
    opacity: 1;
    border-color: rgba(150, 150, 50, 0.3);
    background-color: rgba(200, 200, 150, 0.2);
}
#builds_list li.drop-hover, #epics_list li.drop-hover {
    background-color: rgba(75, 175, 75, 0.1);
    border-color: rgba(100, 100, 100, 0.4);
}
#builds_list .release_name, #epics_list .epic_name {
    font-size: 1.1em;
    font-weight: normal;
    white-space: nowrap;
    text-overflow: ellipsis;
    overflow: hidden;
    display: block;
    border: none;
    padding: 3px 0;
}
.release_percentage, .epic_percentage { display: block; height: 5px; background-color: #E8E8E8; padding: 0; width: 100%; margin: 5px 0; position: relative; }
.release_percentage .filler, .epic_percentage .filler {
    display: block;
    height: 5px;
    position: absolute;
    left: 0;
    top: 0;
    background-color: rgba(83, 83, 183, 0.5);
    transition: width 0.3s ease;
    -o-transition: width 0.3s ease;
    -ms-transition: width 0.3s ease;
    -moz-transition: width 0.3s ease;
    -webkit-transition: width 0.3s ease;
}

.backlog_toggler {
    position: absolute;
    right: 0;
    top: 10px;
    padding: 5px;
    border-radius: 2px;
    border: 1px solid transparent;
    vertical-align: top;
    display: inline-block;
    line-height: 1em;
    opacity: 0.4;
    transition: opacity 0.3s ease, border-color 0.3s ease;
    -o-transition: opacity 0.3s ease, border-color 0.3s ease;
    -ms-transition: opacity 0.3s ease, border-color 0.3s ease;
    -moz-transition: opacity 0.3s ease, border-color 0.3s ease;
    -webkit-transition: opacity 0.3s ease, border-color 0.3s ease;
}
.backlog_toggler img { vertical-align: top; display: block; }
.backlog_toggler:hover { cursor: pointer; border-color: rgba(100, 100, 100, 0.1); opacity: 1; }
.left_toggled .backlog_toggler { box-shadow: 0 0 4px rgba(100, 100, 100, 0.2) inset; border-color: rgba(100, 100, 100, 0.3); background-color: rgba(220, 220, 220, 0.1); opacity: 1; }
.left_toggled #milestone_0_issues { display: none; }

.planning_board_intro {
    font-size: 1em;
    color: #555;
    margin: 15px auto;
    padding: 15px;
    width: 50%;
    border: 1px solid #CCC;
    box-shadow: 0 0 3px rgba(100, 100, 100, 0.2);
}

#planning_board_settings_gear { margin-left: 5px; margin-right: 0; cursor: pointer; padding: 4px; }
.project_header .planning_board_settings_gear, .project_header .planning_board_settings_gear:hover { margin-top: 6px; margin-right: -5px; margin-left: 10px; display: inline-block; float: right; cursor: pointer; border: none; padding: 4px; }
.project_header .planning_board_settings_gear.button-pressed + ul { margin-top: 32px; font-size: 1.1em; margin-right: -5px; }

#no_milestones {
    color: #888;
    padding: 5px 20px;
    font-size: 1.1em;
}

#milestone_list {
    margin: 0;
    padding: 0;
    display: block;
    position: relative;
    float: none;
    clear: both;
}
.milestone_box {
    margin: 0;
    font-size: 1em;
    position: relative;
    border: none;
    padding: 0 5px;
    box-shadow: none;
    border-radius: 0;
}
#milestone_list .milestone_box {
    border: 1px dotted rgba(100, 100, 100, 0.2);
    border-left: 0;
    border-right: 0;
    border-top: 0;
    padding: 5px 10px;
}
.milestone_box.highlighted { background-color: #FFF299; }
.dashboard_milestones { padding: 5px 10px; }
.milestone_box.unavailable:hover { opacity: 1; -ms-opacity: 1; -webkit-opacity: 1; }
.milestone_box .status { font-weight: normal; text-align: right; margin-top: 10px; }
.milestone_box .percentage { position: relative; margin-top: 5px; }
.milestone_box .percentage .numbers { position: absolute; right: 2px; text-align: right; font-size: 0.8em; }
.milestone_box .header { padding: 4px 0; border: none; font-size: 1.1em; font-weight: normal; }
.milestone_box .milestone_basic_container, .milestone_box .milestone_counts_container {
    display: inline-block;
    vertical-align: middle;
    width: auto;
    margin-right: 25px;
}
.milestone_counts_container table, .milestone_box .milestone_counts_container tr { border: 0; padding: 0; margin: 0; width: auto; color: #555; background-color: #FFF; font-size: 0.8em; }
.milestone_counts_container td { padding: 0 10px; text-align: center; font-weight: normal; }
.milestone_counts_container tr:first-child td { font-size: 2.3em; line-height: 1.1em; }
.milestone_counts_container tr:nth-child(2) td { font-size: 1em; line-height: 1.1em; text-transform: uppercase; color: #AAA; }
.milestone_box .milestone_name { font-weight: normal; font-size: 1.2em; text-transform: uppercase; color: #777; display: inline-block; vertical-align: middle; margin-bottom: 5px; }
.milestone_box .milestone_name.milestone_virtual_status { height: 30px; width: 400px; padding-bottom: 2px; background-color: #FFF; position: relative; border: 1px solid transparent; }
.milestone_box .header .button, .milestone_box .header .button:hover { font-size: 0.9em; padding: 2px 5px; }
.milestone_box .header .button img { display: none; }
.milestone_box .header .button[disabled] img { display: inline-block; vertical-align: middle; margin-right: 5px; }
.milestone_box .header .settings_container, .milestone_box .header .draggable { position: relative; float: right; margin: 0 5px; line-height: 1em; }
.milestone_box .header .settings_container img, .milestone_box .header .draggable img { padding: 3px 5px; cursor: pointer; }
.milestone_box .header .draggable { display: none; }
#project_planning.milestone-sort .milestone_box { cursor: move; }
#project_planning.milestone-sort .milestone_box .header .draggable { display: block; }
#project_planning.milestone-sort .milestone_box .header .settings_container, #project_planning.milestone-sort .milestone_box .header .button-group, #project_planning.milestone-sort .milestone_box .milestone_issues { display: none; }
dl.info { display: block; white-space: normal; }
.milestone_box .backlog dl.info { display: inline-block; margin-left: 25px; }
.fancydropdown + ul li dl.info { display: inline-block; margin-left: 0; width: 265px; }
dl.info dt, dl.info dd { display: inline-block; width: auto; text-align: left; float: none; padding: 2px; vertical-align: middle; font-weight: normal; }
dl.info dt { margin: 0 5px 0 0; text-transform: uppercase; color: #AAA; white-space: nowrap; }
.release dl.info dt, .epic dl.info dt { width: 100px; }
.fancydropdown + ul li dl.info dt { width: 85px; }
.release dl.info dd, .epic dl.info dd { width: 120px; }
.fancydropdown + ul li dl.info dd { width: 160px; }
.milestone_box dl.info dt.milestone_issues_count { margin-right: 0; line-height: 1em; }
.milestone_box dl.info dt.milestone_issues_count.collapsable, .milestone_box dl.info dt.milestone_issues_count.collapsable + dd { cursor: pointer; }
.milestone_box dl.info dt.milestone_issues_count img { vertical-align: middle; }
.milestone_box dl.info dt.milestone_issues_count + dd { margin-left: -5px; min-width: 25px; }
.milestone_box dl.info dd { margin: 0 20px 0 0; min-width: 90px; }
.milestone_percentage, .issue_percentage { display: block; height: 3px; background-color: #E7E7E7; padding: 0; width: 100%; margin: 5px 0; position: relative; }
.issue_percentage { margin: 0 0 2px 0; bottom: -2px; }
.milestone_percentage .filler, .issue_percentage .filler {
    display: block;
    height: 3px;
    position: absolute;
    left: 0;
    top: 0;
    background-color: rgba(119, 183, 83, 0.5);
    transition: width 0.3s ease;
    -o-transition: width 0.3s ease;
    -ms-transition: width 0.3s ease;
    -moz-transition: width 0.3s ease;
    -webkit-transition: width 0.3s ease;
}
.milestone_issue_actions .more_actions_dropdown { position: absolute; margin: 23px 0 0; padding: 0; z-index: 10; text-align: left; }
.milestone_issue_actions .more_actions_dropdown li:hover .tooltip { bottom: 35px !important; top: auto !important; width: auto; margin-left: -100px; font-size: 0.9em; }
.milestone_issue_actions .more_actions_dropdown li .tooltip { bottom: 70px !important; top: auto !important; }
.milestone_moreactions.more_actions_dropdown { left: auto; right: 0; margin-top: 0; }
.more_actions { margin-top: 0; }
.more_actions_dropdown .header { padding: 5px; background-color: rgb(253, 250, 223); }
.more_actions_dropdown .header:hover { background-color: rgb(253, 250, 223) !important; }
.milestone_box .milestone_issues {
    list-style: none;
    padding: 0 15px 0 0;
    margin: 10px 0;
    box-sizing: border-box;
    -o-box-sizing: border-box;
    -ms-box-sizing: border-box;
    -moz-box-sizing: border-box;
    -webkit-box-sizing: border-box;
    border: 1px dotted transparent;
    transition: border 0.3s ease;
    -o-transition: border 0.3s ease;
    -ms-transition: border 0.3s ease;
    -moz-transition: border 0.3s ease;
    -webkit-transition: border 0.3s ease;
    border-radius: 2px;
}
#milestone_list .milestone_box .milestone_issues {
    margin: 10px 0;
    padding: 10px 20px;
}
#milestone_list .milestone_box .milestone_issues.empty, #milestone_list .milestone_box .milestone_issues.collapsed {
    border: 1px dotted rgba(100, 100, 100, 0.2);
    width: auto;
}
.milestone_box .milestone_no_issues {
    color: #888;
    padding: 0 15px 15px 15px;
}
.milestone_box .milestone_error_issues {
    color: #D66;
    padding: 5px;
    margin: 10px;
    border: 1px solid #D66;
}
.milestone_box .milestone_issues li.new_milestone_marker {
    margin: 3px 0 3px -7px;
}
.milestone_box .milestone_issues li.new_milestone_marker:first-child {
    margin: 0 0 2px -7px;
    padding: 1px 0;
}
.milestone_box .milestone_issues li.new_milestone_marker .draggable {
    padding: 3px 5px;
    border-top: 2px solid rgba(0, 140, 0, 0.2);
    border-bottom: 2px solid rgba(0, 140, 0, 0.2);
    background: #FFF;
    cursor: row-resize;
    text-align: left;
    position: relative;
    left: auto;
    top: auto;
    width: 100%;
    height: auto;
    z-index: 10;
    transition: border 0.3s ease;
    -o-transition: border 0.3s ease;
    -ms-transition: border 0.3s ease;
    -moz-transition: border 0.3s ease;
    -webkit-transition: border 0.3s ease;
    opacity: 1;
}
.milestone_box .milestone_issues:hover li.new_milestone_marker .draggable {
    border-top: 2px solid rgba(0, 140, 0, 0.8);
    border-bottom: 2px solid rgba(0, 140, 0, 0.8);
}
.milestone_box .milestone_issues li.new_milestone_marker .button, .milestone_box .milestone_issues li.new_milestone_marker.ui-sortable-helper:first-child .button, .milestone_box .milestone_issues li.new_milestone_marker .milestone_counts_container, .milestone_box .milestone_issues li.new_milestone_marker:first-child.ui-sortable-helper .milestone_counts_container {
    display: inline-block;
    padding: 3px 8px;
    font-size: 1.1em;
}
.milestone_box .milestone_issues li.new_milestone_marker.ui-sortable-helper .button {
    opacity: 0.3;
}
.milestone_box .milestone_issues li.new_milestone_marker .button {
    float: right;
    margin-top: 9px;
}
.milestone_box .milestone_issues li.new_milestone_marker:first-child .button, .milestone_box .milestone_issues li.new_milestone_marker:first-child .milestone_counts_container {
    display: none;
}
.milestone_box .milestone_issues li.milestone_issue {
    position: relative;
}
.milestone_box .milestone_issues.collapsed li.milestone_issue, .milestone_box .milestone_issues li.milestone_issue.filtered {
    display: none;
}
.milestone_box .milestone_issues.collapsed li.milestone_issue.ui-sortable-placeholder {
    display: block;
    background-color: rgba(200, 200, 50, 0.1);
}
.milestone_box .milestone_issues li.milestone_issue .issue_container {
    padding: 0;
    border: 1px solid rgba(225, 225, 225, 0.6);
    background-color: #FFF;
    display: block;
    position: relative;
    margin: 0;
    -o-transition: background-color 0.3s ease, border-color 0.3s ease;
    -ms-transition: background-color 0.3s ease, border-color 0.3s ease;
    -moz-transition: background-color 0.3s ease, border-color 0.3s ease;
    -webkit-transition: background-color 0.3s ease, border-color 0.3s ease;
    transition: background-color 0.3s ease, border-color 0.3s ease;
    margin-top: -1px;
}
.whiteboard-issue.blocking {
    border: 1px solid rgba(200, 50, 50, 0.15) !important;
    background-color: rgba(252, 244, 244, 1);
}
.milestone_box .milestone_issues li.milestone_issue .child_issues_container { padding: 0 0 0 15px; list-style: none; margin: 0; }
.milestone_box .milestone_issues li.milestone_issue.ui-sortable-helper .issue_container, .milestone_box .milestone_issues li.milestone_issue.ui-sortable-helper .issue_container:hover { box-shadow: 0 0 3px rgba(100, 100, 100, 0.2); border: 1px solid rgba(100, 100, 100, 0.2) !important; background-color: #FFF; display: block; }
.milestone_box .milestone_issues li.milestone_issue .issue_container:hover { background-color: rgba(240, 240, 240, 0.4); }
.milestone_box .milestone_issues li.milestone_issue .issue_container.blocking:hover { background-color: rgba(250, 180, 180, 0.4); }
.milestone_box .milestone_issues li.milestone_issue.included .issue_container { background-color: rgba(200, 240, 200, 0.4); }
.milestone_box .milestone_issues li.milestone_issue.included .issue_container:hover { background-color: rgba(180, 220, 180, 0.4); }

.story_color { display: block; position: absolute; left: 0; height: 100%; width: 10px; padding: 0; border-right: 1px solid rgba(200, 200, 200, 0.2); opacity: 0.6; }
.epic .story_color { border-color: rgba(100, 100, 100, 0.2); }
.story_color.dropper { cursor: pointer; }
.story_color_selector { position: absolute; top: 0px; left: 0px; width: 450px; height: auto; z-index: 999; padding: 5px; color: #333; }
.story_color_selector .color_items { margin: 5px; }
.issue_closed .story_color_selector a, .story_color_selector a { color: #00A400; }
.story_color_selector_item { cursor: pointer; float: left; width: 15px; height: 15px; font-size: 1px; font-weight: normal; padding: 0; border: 0; border: 1px solid rgba(0, 0, 0, 0.5); margin-right: 5px; opacity: 0.6; }

.issue_container .priority {
    position: absolute;
    top: 50%;
    height: 12px;
    margin-top: -7px;
    left: 17px;
    width: 15px;
    text-align: center;
    padding: 0 2px;
    font-size: 1em;
    font-weight: bold;
    text-transform: uppercase;
    vertical-align: middle;
    line-height: 1em;
}
.issue_container .priority.priority_1 { color: #BF0303; font-style: normal; }
.issue_container .priority.priority_2, .issue_container .priority_3 { color: #C39500; }
.issue_container .priority.priority_4 { color: #00892C; font-weight: normal; }
.issue_container .priority.priority_5, .issue_container .priority.priority_6 { color: #888; font-weight: normal; }
.issue_container .priority.priority_0 { color: #DDD; font-weight: normal; }

.milestone_box .milestone_issues li .issue_link, .milestone_box .milestone_issues li .issue_link:hover {
    display: block;
    float: none;
    clear: both;
    padding: 4px 2px 5px 40px;
    margin: 0;
}
.milestone_box .milestone_issues li .issue_link a, .milestone_box .milestone_issues li .issue_link a:hover {
    border: none;
    text-decoration: none;
}
.milestone_box .milestone_issues li .issue_link img {
    vertical-align: middle;
    display: inline-block;
    margin-right: 5px;
}
.milestone_box .milestone_issues li .issue_info {
    display: block;
    position: absolute;
    right: 0;
    height: 100%;
    width: auto;
    padding: 2px 2px 2px 17px;
    top: 0;
    text-shadow: none;
    vertical-align: middle;
    line-height: 1em;
    background: linear-gradient(to right, rgba(255, 255, 255, 0) 0%, rgba(255, 255, 255, 1) 15px);
    background: -o-linear-gradient(left, rgba(255, 255, 255, 0) 0%, rgba(255, 255, 255, 1) 15px);
    background: -ms-linear-gradient(left, rgba(255, 255, 255, 0) 0%, rgba(255, 255, 255, 1) 15px);
    background: -moz-linear-gradient(left, rgba(255, 255, 255, 0) 0%, rgba(255, 255, 255, 1) 15px);
    background: -webkit-linear-gradient(left, rgba(255, 255, 255, 0) 0%, rgba(255, 255, 255, 1) 15px);
    box-sizing: border-box;
    -o-box-sizing: border-box;
    -ms-box-sizing: border-box;
    -moz-box-sizing: border-box;
    -webkit-box-sizing: border-box;
    transition: background-color 0.3s ease;
    -o-transition: background-color 0.3s ease;
    -ms-transition: background-color 0.3s ease;
    -moz-transition: background-color 0.3s ease;
    -webkit-transition: background-color 0.3s ease;
}
.milestone_box .milestone_issues li .issue_container.blocking .issue_info {
    background: linear-gradient(to right, rgba(255, 100, 100, 0) 0%, rgba(255, 100, 100, 0.2) 50px);
    background: -o-linear-gradient(left, rgba(255, 100, 100, 0) 0%, rgba(255, 100, 100, 0.2) 50px);
    background: -ms-linear-gradient(left, rgba(255, 100, 100, 0) 0%, rgba(255, 100, 100, 0.2) 50px);
    background: -moz-linear-gradient(left, rgba(255, 100, 100, 0) 0%, rgba(255, 100, 100, 0.2) 50px);
    background: -webkit-linear-gradient(left, rgba(255, 100, 100, 0) 0%, rgba(255, 100, 100, 0.2) 50px);
}
.milestone_issue .issue_release, .milestone_issue .issue_component, .whiteboard-issue .issue_release, .whiteboard-issue .issue_component, .whiteboard-issue .epic_badge {
    display: inline-block;
    padding: 3px 6px;
    background: #F5F5F5;
    border-radius: 2px;
    color: #777;
    border: 1px solid rgba(100, 100, 100, 0.3);
    vertical-align: middle;
    margin: 1px 1px 0 1px;
    line-height: 1em;
    text-shadow: none;
}
.whiteboard-issue .issue_component, .milestone_issue .issue_component {
    background: rgba(225, 225, 100, 0.5);
}
#project_planning.type-kanban .issue_estimates, #project_planning.type-scrum #project_backlog_sidebar .issue_estimates.estimated_hours { display: none; }
.milestone_issue .issue_estimates, .whiteboard-issue .issue_estimates {
    margin: 0;
    vertical-align: middle;
    display: inline-block;
    line-height: 1em;
}
.milestone_issue .issue_estimate {
    display: inline-block;
    padding: 3px 7px;
    border-radius: 2px;
    background: rgba(50, 50, 50, 0.8);
    color: #FFF;
    font-size: 0.85em;
    border: 1px solid rgba(100, 100, 100, 0.3);
    vertical-align: middle;
    margin: 0 1px;
    line-height: 1.25em;
    text-shadow: none;
    margin-top: 1px;
}
.whiteboard-issue .issue_estimates {
    display: block;
    padding: 0;
    color: #AAA;
    font-size: 1.2em;
    font-weight: normal;
    border: none;
    vertical-align: middle;
    text-shadow: none;
    position: absolute;
    top: 4px;
    right: 4px;
    text-align: right;
    padding-left: 17px;
    background: linear-gradient(to right, rgba(255, 255, 255, 0) 0%, rgba(255, 255, 255, 1) 15px);
    background: -o-linear-gradient(left, rgba(255, 255, 255, 0) 0%, rgba(255, 255, 255, 1) 15px);
    background: -ms-linear-gradient(left, rgba(255, 255, 255, 0) 0%, rgba(255, 255, 255, 1) 15px);
    background: -moz-linear-gradient(left, rgba(255, 255, 255, 0) 0%, rgba(255, 255, 255, 1) 15px);
    background: -webkit-linear-gradient(left, rgba(255, 255, 255, 0) 0%, rgba(255, 255, 255, 1) 15px);
}
.whiteboard-issue .issue_estimate {
    display: inline-block;
    padding: 1px 5px 2px 5px;
    border-radius: 2px;
    background: rgba(50, 50, 50, 0.8);
    color: #FFF;
    font-size: 0.85em;
    border: 1px solid rgba(100, 100, 100, 0.3);
    vertical-align: middle;
    margin: 0 1px;
    line-height: 1.25em;
    text-shadow: none;
    margin-top: 1px;
}
.milestone_issue .issue_estimate.points,
.whiteboard-issue .issue_estimate.points {
    background: rgba(200, 200, 200, 0.8);
    border-color: rgba(200, 200, 200, 0.8);
    color: rgba(50, 50, 50, 1);
}
.milestone_issue img.avatar, .milestone_issue .status_badge, .milestone_issue .epic_badge {
    opacity: 0.8;
    transition: opacity 0.3s ease;
    -o-transition: opacity 0.3s ease;
    -ms-transition: opacity 0.3s ease;
    -moz-transition: opacity 0.3s ease;
    -webkit-transition: opacity 0.3s ease;
}
.milestone_box .milestone_issues li .issue_container:hover img.avatar, .milestone_box .milestone_issues li .issue_container:hover .status_badge {
    opacity: 1;
}
.milestone_issue img.blocking, .whiteboard-issue img.blocking {
    display: none;
}
.milestone_issue .status_badge, .milestone_issue .epic_badge, .whiteboard-issue .epic_badge, .milestone_issue .blocking img.blocking, .whiteboard-issue.blocking img.blocking {
    display: inline-block;
    vertical-align: middle;
    margin: 1px 1px 0 0;
    border-radius: 2px;
    border: 1px solid rgba(0, 0, 0, 0.4);
    opacity: 0.6;
}
.milestone_issue .blocking img.blocking, .whiteboard-issue.blocking img.blocking {
    opacity: 1;
}
.epic .status_badge {
    display: inline-block;
    vertical-align: middle;
    margin: 0 5px 0 0;
    padding: 0;
    border-radius: 2px;
    width: 13px;
    height: 13px;
}
.epic_badge {
    padding: 3px 4px;
}
a.dynamic_menu_link, a.dynamic_menu_link:hover {
    position: relative;
    float: none;
    display: inline-block;
    vertical-align: middle;
    border: none;
    line-height: 1em;
    padding: 2px;
    opacity: 0;
    transition: opacity 0.3s ease;
    -o-transition: opacity 0.3s ease;
    -ms-transition: opacity 0.3s ease;
    -moz-transition: opacity 0.3s ease;
    -webkit-transition: opacity 0.3s ease;
}
.milestone_issue .issue_container:hover a.dynamic_menu_link, .milestone_issue .issue_container:hover a.dynamic_menu_link:hover, .whiteboard-issue:hover a.dynamic_menu_link, .whiteboard-issue:hover a.dynamic_menu_link:hover {
    opacity: 1;
}
.milestone_box .milestone_issues li.milestone_issue.ui-sortable-helper .issue_container:hover a.dynamic_menu_link, .milestone_box .milestone_issues li.milestone_issue.ui-sortable-helper .issue_container:hover a.dynamic_menu_link:hover {
    opacity: 0;
}
a.dynamic_menu_link.button-pressed, a.dynamic_menu_link.button-pressed:hover {
    box-shadow: 0 0 3px rgba(100, 100, 100, 0.4) inset;
}
.issue_more_actions_link_container {
    position: absolute;
    right: -21px;
    top: 4px;
}
.whiteboard-issue .issue_more_actions_link_container {
    left: 16px;
    right: initial;
    bottom: 8px;
    top: initial;
}
.milestone_issue .more_actions_dropdown {
    margin-top: 2px;
    right: 0;
}
.whiteboard-issue .more_actions_dropdown {
    margin-top: -1px;
    right: initial;
}
.milestone_issue .more_actions_dropdown .spinning, .milestone_issue .more_actions_dropdown .spinning:hover {
    text-align: center;
    padding: 10px;
    line-height: 1em;
    min-height: 16px;
    vertical-align: middle;
    background: #FFF;
}
.milestone_issue .more_actions_dropdown .spinning img {
    margin: 0;
    opacity: 0.8;
    vertical-align: middle;
}

.milestone_box .milestone_issues { width: 100%; }
.milestone_box .milestone_issues th { background-color: #FFF; border: none; color: #888; font-size: 0.85em; padding: 2px; font-weight: normal; text-transform: uppercase; border-bottom: 1px dotted #CCC; }
.milestone_issues_container { margin-bottom: 20px; }
.milestone_issue_row:hover { background-color: #EFEFEF; }
.milestone_issue_row select { font-size: 0.9em; }
.milestone_issues_indicator { float: right; margin: 0 5px 0 0; }

#project_backlog_sidebar .issue_closed { display: none; }
.milestone_box .milestone_issues .issue_closed .issue_link a, .milestone_box .milestone_issues .issue_closed .issue_link a:hover { color: #A1CFA1; text-decoration: line-through; }
.milestone_box .issue_closed img, .milestone_box .issue_closed .status_badge, .milestone_box .issue_closed .epic_badge, .milestone_box .issue_closed .avatar { opacity: 0.35; }

.milestone_box .milestone_issues li.milestone_issue .issue_container.issue_closed, .milestone_box .milestone_issues li.milestone_issue.issue_closed.has_child_issues .child_issues_container { display: none; }
#milestone_list.show_closed .milestone_box .milestone_issues li.milestone_issue .issue_container.issue_closed, #milestone_list.show_closed .milestone_box .milestone_issues li.milestone_issue.issue_closed.has_child_issues .child_issues_container { display: block; }

#associated_projects li { padding: 0 5px 5px 0; border: 0; position: relative; margin: 0; }
#associated_projects li .project_name { text-align: left; padding: 5px; font-weight: bold; font-size: 0.9em; float: left; }
/* end user dashboard */

/* scrum page styling */
#project_planning td { vertical-align: top; }

.project_boards_list { padding: 10px; }
.project_boards_list ul { list-style: none; padding: 0; margin: 0 0 20px 0; }
.project_boards_list ul li { padding: 0; margin: 0 10px 10px 0; background: #FFF; border: 1px solid rgba(100, 100, 100, 0.5); box-shadow: 0 0 3px rgba(100, 100, 100, 0.2); display: inline-block; vertical-align: top; position: relative; }
.project_boards_list ul li .actionlinks {
    position: absolute;
    top: 2px;
    right: 2px;
    opacity: 0.2;
    transition: opacity 0.3s ease;
    -o-transition: opacity 0.3s ease;
    -ms-transition: opacity 0.3s ease;
    -moz-transition: opacity 0.3s ease;
    -webkit-transition: opacity 0.3s ease;
}
.project_boards_list ul li:hover .actionlinks {
    opacity: 1;
}
.project_boards_list ul li .actionlinks a, .project_boards_list ul li .actionlinks a:hover {
    display: inline-block;
    float: none;
    text-decoration: none;
    border: none;
    padding: 3px;
}
.project_boards_list ul li a.board, .project_boards_list ul li a.board:hover { min-height: 65px; width: 300px; padding: 10px; margin: 0; display: block; vertical-align: top; color: #555; border: none; text-decoration: none; }
.project_boards_list ul li a.board img { display: inline-block; margin: 5px 10px 0 0; }
.project_boards_list ul li.add_board_container { width: 80px; padding: 12px; background-color: rgba(200, 200, 200, 0.1); font-size: 3.2em; font-weight: 100; color: rgba(100, 100, 100, 0.5); text-align: center; vertical-align: middle; border: 1px dotted rgba(100, 100, 100, 0.5); box-shadow: none; }
.project_boards_list ul li.add_board_container:hover { background-color: rgba(200, 200, 200, 0.2); border-color: rgba(100, 100, 100, 0.6); color: rgba(100, 100, 100, 0.7); cursor: pointer; }
.project_boards_list ul li .board_details { display: inline-block; width: 235px; vertical-align: top; }
.project_boards_list ul li .board_name { font-size: 1.2em; font-weight: normal; width: 100%; overflow: hidden; text-overflow: ellipsis; white-space: nowrap; }
.project_boards_list ul li .board_description { font-size: 1em; font-weight: normal; color: #888; font-style: italic; }
.sectioned .fancydropdown + ul li {
    font-size: 1em;
}
.sectioned .fancydropdown + ul li h1, .sectioned .fancydropdown + ul li h1:first-child {
    font-size: 1.15em;
    text-align: left;
}
.fancydropdown {
    display: inline-block;
    position: relative;
    padding: 5px 25px 5px 5px;
    font-size: 1.2em;
    vertical-align: middle;
    border: 1px solid transparent;
    -webkit-transition: border 0.3s ease;
    -moz-transition: border 0.3s ease;
    -ms-transition: border 0.3s ease;
    -o-transition: border 0.3s ease;
    transition: border 0.3s ease;
    color: #555;
}
.sectioned .fancydropdown {
    display: block;
    font-size: 1.1em;
}
.fancydropdown.changeable:hover {
    border: 1px solid rgba(200, 200, 200, 0.4);
    cursor: pointer;
}
.fancydropdown.changeable:after {
    content: "\25bc";
    font-size: 0.75em;
    vertical-align: top;
    line-height: 1em;
    margin: 5px 10px 0 10px;
    display: inline-block;
    position: absolute;
    right: 0;
}
.fancydropdown.changeable.selected {
    background-color: rgba(200, 200, 200, 0.3);
    box-shadow: 0 0 3px rgba(100, 100, 100, 0.3) inset;
}
.fancydropdown.changeable.selected + ul {
    display: block;
}
.fancydropdown + ul {
    list-style: none;
    font-size: 1em;
    display: none;
    position: absolute;
    padding: 5px;
    margin: 2px 0 5px 0;
    background: #FFF;
    border: 1px solid rgba(200, 200, 200, 0.4);
    box-shadow: 0 0 3px rgba(200, 200, 200, 0.4);
    z-index: 10;
    max-height: 300px;
    overflow-y: auto;
    overflow-x: hidden;
    box-sizing: border-box;
    -o-box-sizing: border-box;
    -ms-box-sizing: border-box;
    -moz-box-sizing: border-box;
    -webkit-box-sizing: border-box;
    width: 360px;
}
.fancydropdown + ul li {
    text-align: left;
    display: block;
    clear: both;
    padding: 5px 10px;
    font-size: 1.1em;
    border: 1px solid transparent;
    margin: 0 0 10px 0;
    min-height: 100px;
    -webkit-transition: border 0.3s ease;
    -moz-transition: border 0.3s ease;
    -ms-transition: border 0.3s ease;
    -o-transition: border 0.3s ease;
    transition: border 0.3s ease;
    vertical-align: top;
    background: #FFF;
    white-space: normal;
    box-sizing: border-box;
    -o-box-sizing: border-box;
    -ms-box-sizing: border-box;
    -moz-box-sizing: border-box;
    -webkit-box-sizing: border-box;
    width: 100%;
}
.fancydropdown + ul li.novalue {
    min-height: 0;
}
.fancydropdown + ul li.selected {
    box-shadow: 0 0 3px rgba(100, 100, 100, 0.2) inset;
    background-color: rgba(240, 240, 240, 0.3);
    border: 1px solid rgba(200, 200, 200, 0.6);
}
.fancydropdown + ul li:hover {
    border: 1px solid rgba(200, 200, 200, 0.9);
    cursor: pointer;
}
.fancydropdown + ul li img {
    float: left;
    margin: 10px 15px 20px 0;
}
.fancydropdown + ul li h1, .fancydropdown + ul li h1:first-child {
    font-weight: normal;
    font-size: 1.3em;
    margin: 0 0 5px;
    padding: 0;
    text-transform: uppercase;
    color: #999;
}
.fancydropdown + ul li p {
    font-weight: normal;
    font-size: 1em;
}

ul.milestone_issues_container, #project_dashboard ul, #associated_projects { list-style-type: none; padding: 0; margin: 10px 0 0 0; clear: both; }
#associated_projects { font-size: 0.9em; }
#associated_projects li { margin-bottom: 5px; }
#associated_projects li:last-child { margin-bottom: 0; }
ul.milestone_issues_container { padding: 0; }
ul.milestone_issues_container li { padding: 0; background-color: #FFF; border: 1px solid #BBB; position: relative; margin: 0; clear: both; }
.moveable, .draggable { cursor: move; }
ul.milestone_issues_container li .header, .infobox .header { font-size: 1.1em; font-weight: bold; }
ul.milestone_issues_container li .content { padding-top: 3px; line-height: 15px; font-weight: normal; margin-bottom: 12px; }
ul.milestone_issues_container li .story_title { font-size: 0.9em; font-weight: bold; padding-top: 1px; height: 18px; overflow: hidden; }
ul.milestone_issues_container li:hover .story_color { border-bottom: 1px solid #BBB; }
.story_estimation_div, .scrum_sprint_details_actions .quickaddtask { position: absolute; top: 0px; right: 10px; width: 300px; z-index: 999; text-align: left; margin: 1px; }
.scrum_sprint_details_actions a:hover { border: 0; }
.story_estimation_div .header { float: left; padding-top: 3px; font-weight: bold; }
.story_estimation_div a { font-weight: bold; }
.story_estimation_div input[type="text"] { width: 30px; }
ul.milestone_issues_container li .story_no { float: left; font-size: 1.1em; font-weight: bold; font-style: italic; background-color: transparent; color: #AAA; padding: 1px 2px 1px 2px; margin-right: 3px; }
ul.milestone_issues_container li .story_estimate { float: right; margin-left: 3px; font-weight: normal; padding: 1px 0 0 0; }
ul.milestone_issues_container li .story_estimate img { float: right; margin: 0 2px 0 3px; }
ul.milestone_issues_container li .story_owner { position: absolute; bottom: 1px; left: 8px; font-size: 1.1em; font-weight: normal; padding: 1px 4px 1px 1px; }
ul.milestone_issues_container li .story_tags { padding-top: 3px; line-height: 15px; font-weight: normal; }
ul.milestone_issues_container li .actions { display: none; clear: both; padding: 3px; }
ul.milestone_issues_container li .actions a:hover { border: 0; }
ul.milestone_issues_container li .actions .task_count { font-size: 1.1em; font-weight: normal; color: #AAA; }
ul.milestone_issues_container li:hover .actions { display: block; }
ul.milestone_issues_container li .actions label { float: left; font-weight: bold; margin: 0 5px 0 0; padding: 0; font-size: 0.9em; }
#scrum .story_card { position: relative; }
#scrum .story_task_list .faded_out { padding: 5px; }
#scrum #scrum_menu .header { font-weight: bold; margin-bottom: 5px; }
#scrum #scrum_menu a { font-size: 0.9em; }
.user_story_task { display: block; cursor: default; background-color: #FFFFC0; border: 1px solid #D6D6a1; margin: 2px; padding: 2px; font-weight: normal; }
.related_issue { display: block; cursor: default; background-color: #FFF; border: 1px solid #DDD; margin: 2px; padding: 2px; font-weight: normal; }
#related_parent_issues_inline td, #related_child_issues_inline td { font-size: 0.9em; }
.related_issues_list li > .status_badge, .affected_item > .status_badge { font-size: 0.8em; border-radius: 4px; display: inline-block; vertical-align: middle; margin-right: 3px; line-height: 1.4; padding: 2px 4px; }
#no_child_issues, #no_parent_issues { text-align: center; }
#scrum_unassigned #add_story, .planning_container #add_sprint { text-align: right; padding-top: 3px; }
#scrum_unassigned { width: 440px; border-top: 1px solid #ccc; padding: 10px 5px; vertical-align: top; }
#scrum_unassigned .header_div { border: 0; margin: 0; font-size: 1.2em; }
h3 .button, h3 .button:hover { float: right; margin-top: 0; padding: 3px 7px !important; }
#configure_permissions_advanced h3 .button { float: left; margin-right: 5px; }
h3 .dropdown_box { margin: 0; left: auto; right: 0; top: 35px; }
h3 .dropdown_box a, h3 .dropdown_box a:hover { font-size: 0.7em; text-transform: none; }
#scrum_unassigned #story_title { width: 300px; }
#scrum_unassigned .add_story_header { font-weight: bold; float: left; }
.planning_container { margin: 0 10px; }
.planning_container h3, .project_information_main h3 { font-weight: normal; text-transform: uppercase; color: #888; }
.planning_container h3 .button, .planning_container h3 .more_actions_dropdown { text-transform: none; }
.planning_container label { float: left; padding-top: 4px; }
.planning_container label, .planning_container input[type="submit"], .planning_container input[type="submit"]:hover { font-size: 0.9em; font-weight: bold; }
.planning_container .milestone_box.unavailable { display: none; }
.planning_container.show_unavailable .milestone_box.unavailable, #project_planning.milestone-sort .milestone_box.unavailable { display: block; }
#milestone_details_overview .milestone_date { font-size: 0.9em; padding: 0 15px; color: #888; font-weight: normal; text-transform: uppercase; }
#milestone_details_issue_list th { background: #FFF; text-align: center; border-bottom: 1px dotted rgba(100, 100, 100, 0.4); padding: 5px; font-size: 0.8em; text-transform: uppercase; color: #555; width: 50px; }
#milestone_details_issue_list th:first-child { width: auto; }
#milestone_details_issue_list th:last-child { width: 25px; }
#milestone_details_issue_list td { padding: 2px; width: auto; }
#milestone_details_overview h3 { line-height: 1.2; }
#milestone_details_overview .issue_title_container { padding: 3px 3px 3px 5px; font-size: 13px; width: 592px; }
#milestone_details_overview .issue_title_container a { color: #555; border-bottom: 1px solid transparent; padding: 0 3px 0 5px; font-size: 13px; display: block; overflow: hidden; text-overflow: ellipsis; white-space: nowrap; }
#milestone_details_overview a { color: #555; border-bottom: none; }
#milestone_details_overview a.button, #milestone_details_overview a.button:hover { border-bottom: 1px solid rgba(0, 0, 0, 0.2); }
#milestone_details_overview .faded_out a { color: #888; border-bottom: 0; }
#milestone_details_overview a:hover { color: #777; border-bottom: none; }
#milestone_details_overview .faded_out a:hover { color: #999; border-bottom: 0; }
#milestone_details_overview a.img, #milestone_details_overview a.img:hover { border-bottom: 0; }
#milestone_details_overview td.estimates { padding: 3px; text-align: center; font-weight: normal; }
#milestone_details_overview td.milestone_issue_actions { text-align: right; position: relative; }
#milestone_details_overview td.milestone_issue_actions div { /*position: relative;*/ }
#milestone_details_overview tr.canhover_light:hover { background-color: transparent; }
#milestone_details_overview tr.canhover_light:hover td.estimates { background-color: #F1F1F1; }
.milestone_box .milestone_description { padding: 10px 1px; font-size: 1em; color: #AAA; }

.whiteboard .project_save_container .button-group {
    float: none;
    display: inline-block;
    text-align: right;
    vertical-align: middle;
    margin-right: 10px;
}
.whiteboard .project_save_container .button-group .button {
    padding: 3px 6px;
}
.whiteboard .project_save_container .button-group .button img {
    margin: 0;
}

.whiteboard.edit-mode .fancydropdown, .whiteboard.edit-mode .whiteboard-view-mode, .whiteboard.edit-mode input[type=search] { display: none; }
.whiteboard .edit-mode-buttons, .whiteboard #planning_whiteboard_columns_form, .whiteboard.edit-mode #whiteboard { display: none; }
.whiteboard.edit-mode .edit-mode-buttons, .whiteboard.edit-mode #planning_whiteboard_columns_form { display: block; }
#planning_whiteboard { position: relative; }
.whiteboard-columns {
    width: 100%;
    height: 100%;
    table-layout: fixed;
    border-collapse: collapse;
    padding: 0;
    margin: 0;
    box-sizing: border-box;
    -o-box-sizing: border-box;
    -ms-box-sizing: border-box;
    -moz-box-sizing: border-box;
    -webkit-box-sizing: border-box;
}
.whiteboard-columns td,
.whiteboard-columns .td {
    width: auto;
    padding: 0;
    position: relative;
    box-sizing: border-box;
    -o-box-sizing: border-box;
    -ms-box-sizing: border-box;
    -moz-box-sizing: border-box;
    -webkit-box-sizing: border-box;
}
.whiteboard-columns td.ui-sortable-placeholder,
.whiteboard-columns .td.ui-sortable-placeholder {
    width: 35px;
    border: 2px dotted #CCC;
    background-color: rgba(225, 225, 225, 0.3);
    height: 100%;
    display: table-cell;
    visibility: visible;
}
.whiteboard.edit-mode .edit-column .draggable {
    position: absolute;
    right: 35px;
    top: 10px;
}
.whiteboard.edit-mode .edit-column .remover {
    position: absolute;
    right: 10px;
    top: 10px;
}
.whiteboard.edit-mode .edit-column .remover:hover {
    text-decoration: none;
    border: none;
}
.whiteboard.edit-mode .edit-column > label {
    display: block;
    font-weight: normal;
    padding-left: 0;
}
.whiteboard.edit-mode .edit-column input.column-name {
    padding: 5px;
    font-size: 1.1em;
    width: 100%;
    box-sizing: border-box;
    -o-box-sizing: border-box;
    -ms-box-sizing: border-box;
    -moz-box-sizing: border-box;
    -webkit-box-sizing: border-box;
}
.whiteboard.edit-mode .edit-column > label.workload-label {
    display: inline-block;
    width: 40%;
    margin: 10px 5% 5px 0;
}
.whiteboard.edit-mode .edit-column input.column-workload {
    width: 10%;
    font-size: 1.1em;
    padding: 5px;
    margin-right: 33%;
}
.whiteboard.edit-mode .edit-column p {
    margin: 15px 0 10px;
}
.whiteboard.edit-mode .edit-column .fancyfilter {
    display: block;
    max-width: none;
    margin: 8px 0 0 0;
}
.whiteboard.edit-mode .edit-column .fancyfilter .interactive_menu {
    width: 100%;
}
.whiteboard.edit-mode .edit-column {
    display: block;
    float: none;
    width: auto;
    background: -o-linear-gradient(top, rgba(245, 245, 245, 1) 0%, rgba(255, 255, 255, 1) 25%);
    background: -ms-linear-gradient(top, rgba(245, 245, 245, 1) 0%, rgba(255, 255, 255, 1) 25%);
    background: -moz-linear-gradient(top, rgba(245, 245, 245, 1) 0%, rgba(255, 255, 255, 1) 25%);
    background: -webkit-linear-gradient(top, rgba(245, 245, 245, 1) 0%, rgba(255, 255, 255, 1) 25%);
    background: linear-gradient(to bottom, rgba(245, 245, 245, 1) 0%, rgba(255, 255, 255, 1) 25%);
    box-sizing: border-box;
    -o-box-sizing: border-box;
    -ms-box-sizing: border-box;
    -moz-box-sizing: border-box;
    -webkit-box-sizing: border-box;
    position: relative;
    border: 1px solid rgba(200, 200, 200, 0.5);
    border-bottom: none;
    padding: 15px;
    margin: 0 5px;
    height: 400px;
}
.whiteboard.edit-mode .edit-column:after {
    content: '';
    display: block;
    width: auto;
    height: 50px;
    background: -o-linear-gradient(top, rgba(255, 255, 255, 0) 0%, rgba(255, 255, 255, 1) 100%);
    background: -ms-linear-gradient(top, rgba(255, 255, 255, 0) 0%, rgba(255, 255, 255, 1) 100%);
    background: -moz-linear-gradient(top, rgba(255, 255, 255, 0) 0%, rgba(255, 255, 255, 1) 100%);
    background: -webkit-linear-gradient(top, rgba(255, 255, 255, 0) 0%, rgba(255, 255, 255, 1) 100%);
    background: linear-gradient(to bottom, rgba(255, 255, 255, 0) 0%, rgba(255, 255, 255, 1) 100%);
    position: absolute;
    box-sizing: border-box;
    -o-box-sizing: border-box;
    -ms-box-sizing: border-box;
    -moz-box-sizing: border-box;
    -webkit-box-sizing: border-box;
    left: -1px;
    right: -1px;
    bottom: 0;
    margin: 0;
}
.whiteboard-columns thead td,
.whiteboard-columns .thead .td {
    padding: 0 10px;
    background-color: #FFF;
}
.whiteboard-columns thead h1,
.whiteboard-columns .thead h1 {
    font-size: 1.1em;
    font-weight: bold;
    color: #777;
    margin: 0;
    border-bottom: 3px solid rgba(200, 200, 200, 0.3);
    transition: border-color 0.3s ease;
    -o-transition: border-color 0.3s ease;
    -ms-transition: border-color 0.3s ease;
    -moz-transition: border-color 0.3s ease;
    -webkit-transition: border-color 0.3s ease;
    position: relative;
}
.whiteboard-columns thead h1 .column-header-name,
.whiteboard-columns .thead h1 .column-header-name {
    white-space: nowrap;
    display: block;
    overflow: hidden;
}
.type-kanban .whiteboard-columns thead td.over-workitems h1,
.type-kanban .whiteboard-columns .thead .td.over-workitems h1 {
    border-bottom-color: rgba(225, 100, 100, 0.8);
}
.type-kanban .whiteboard-columns tbody td.over-workitems,
.type-kanban .whiteboard-columns .tbody .td.over-workitems {
    background-color: rgba(225, 100, 100, 0.8);
}
.type-kanban .whiteboard-columns thead td.under-workitems h1,
.type-kanban .whiteboard-columns .thead .td.under-workitems h1 {
    border-bottom-color: rgba(255, 255, 50, 0.6);
}
.type-kanban .whiteboard-columns tbody td.under-workitems,
.type-kanban .whiteboard-columns .tbody .td.under-workitems {
    background: rgba(255, 255, 50, 0.6);
}
.whiteboard-columns thead h1 .column_count,
.whiteboard-columns .thead h1 .column_count {
    display: inline-block;
    font-weight: normal;
    background-color: #FFF;
    color: #888;
    text-transform: none;
    font-size: 1em;
    margin-right: 5px;
}
.whiteboard-columns thead h1 .column_count.under, .whiteboard-columns thead h1 .column_count.over, .whiteboard-columns thead td.under-workitems h1 .column_count.primary, .whiteboard-columns thead td.over-workitems h1 .column_count.primary, .whiteboard-columns thead td.under-workitems h1 .column_count.workitems, .whiteboard-columns thead td.over-workitems h1 .column_count.workitems,
.whiteboard-columns .thead h1 .column_count.under, .whiteboard-columns .thead h1 .column_count.over, .whiteboard-columns .thead .td.under-workitems h1 .column_count.primary, .whiteboard-columns .thead .td.over-workitems h1 .column_count.primary, .whiteboard-columns .thead .td.under-workitems h1 .column_count.workitems, .whiteboard-columns .thead .td.over-workitems h1 .column_count.workitems {
    display: none;
}
.whiteboard-columns thead td.under-workitems h1 .column_count.under, .whiteboard-columns thead td.over-workitems h1 .column_count.over,
.whiteboard-columns .thead .td.under-workitems h1 .column_count.under, .whiteboard-columns .thead .td.over-workitems h1 .column_count.over {
    display: inline-block;
}
.whiteboard-columns thead h1 .statuses_badge,
.whiteboard-columns .thead h1 .statuses_badge {
    position: absolute;
    right: 0px;
    padding-left: 20px;
    background: linear-gradient(to right, rgba(255, 255, 255, 0) 0%, rgba(255, 255, 255, 1) 15px);
    background: -o-linear-gradient(left, rgba(255, 255, 255, 0) 0%, rgba(255, 255, 255, 1) 15px);
    background: -ms-linear-gradient(left, rgba(255, 255, 255, 0) 0%, rgba(255, 255, 255, 1) 15px);
    background: -moz-linear-gradient(left, rgba(255, 255, 255, 0) 0%, rgba(255, 255, 255, 1) 15px);
    background: -webkit-linear-gradient(left, rgba(255, 255, 255, 0) 0%, rgba(255, 255, 255, 1) 15px);
}
.whiteboard-columns thead h1 .status_badge,
.whiteboard-columns .thead h1 .status_badge {
    float: right;
    line-height: 1em;
    margin-left: 2px;
    font-weight: normal;
    font-size: 0.9em;
    color: rgba(0, 0, 0, 0.7);
}
.whiteboard-columns.transition-selector thead h1 .status_badge, .whiteboard-columns.transition-selector thead h1 .column_count,
.whiteboard-columns.transition-selector .thead h1 .status_badge, .whiteboard-columns.transition-selector .thead h1 .column_count {
    display: none;
}
.whiteboard-columns tbody,
.whiteboard-columns .tbody {
    position: relative;
}
.whiteboard-columns .tbody .td.column:before,
.whiteboard-columns .tbody.collapsed .td.swimlane-header:before {
    content: '';
    display: block;
    width: 100%;
    height: 8px;
    position: absolute;
    box-shadow: inset 0 6px 8px -8px rgba(50, 50, 50, 0.3);
    top: 100%;
}
.whiteboard-columns.swimlanes tbody td.swimlane-header,
.whiteboard-columns.swimlanes .tbody .td.swimlane-header {
    padding: 0;
    border: none;
}
.whiteboard-columns tbody.collapsed tr:first-child,
.whiteboard-columns .tbody.collapsed .tr:first-child {
    display: table-row;
}
.whiteboard-columns tbody.collapsed tr, .whiteboard-columns tbody.collapsed .collapser, .whiteboard-columns tbody .expander,
.whiteboard-columns .tbody.collapsed .tr, .whiteboard-columns .tbody.collapsed .collapser, .whiteboard-columns .tbody .expander {
    display: none;
}
.whiteboard-columns tbody.collapsed .expander,
.whiteboard-columns .tbody.collapsed .expander {
    display: initial;
}
.whiteboard-columns .expander, .whiteboard-columns .collapser {
    cursor: pointer;
    opacity: 0.8;
    display: inline-block;
    vertical-align: middle;
    margin-right: 5px;
}
.whiteboard-columns .expander:hover, .whiteboard-columns .collapser:hover {
    transition: opacity 0.3s ease;
    -o-transition: opacity 0.3s ease;
    -ms-transition: opacity 0.3s ease;
    -moz-transition: opacity 0.3s ease;
    -webkit-transition: opacity 0.3s ease;
    opacity: 1;
}
.whiteboard-columns.swimlanes tbody tr:first-child td > .header,
.whiteboard-columns.swimlanes .tbody .tr:first-child .td > .header {
    font-size: 1.1em;
    margin: 5px 0 0 0;
    padding: 10px;
    font-weight: normal;
    border-bottom: 1px dotted rgba(100, 100, 100, 0.3);
}
.whiteboard-columns.swimlanes tbody tr:first-child td > .header .issue_header.closed,
.whiteboard-columns.swimlanes .tbody .tr:first-child .td > .header .issue_header.closed {
    color: #999;
    text-decoration: line-through;
}
.whiteboard-columns tbody td.column,
.whiteboard-columns .tbody .td.column {
    border-right: 1px solid #ccc;
    border-bottom: 1px solid #ccc;
    background-color: rgba(245, 245, 245, 0.4);
    min-height: 50px;
    transition: background-color 0.3s ease;
    -o-transition: background-color 0.3s ease;
    -ms-transition: background-color 0.3s ease;
    -moz-transition: background-color 0.3s ease;
    -webkit-transition: background-color 0.3s ease;
    position: relative;
}
.whiteboard-columns.swimlanes tbody[data-swimlane-identifier=swimlane_0] td.column,
.whiteboard-columns.swimlanes .tbody[data-swimlane-identifier=swimlane_0] .td.column {
    background-image: repeating-linear-gradient(-45deg, transparent, transparent 10px, rgba(255,255,255,0.4) 10px, rgba(255,255,255,0.4) 20px);
}
.whiteboard-columns tbody td.column.drop-valid,
.whiteboard-columns .tbody .td.column.drop-valid {
    background-color: rgba(150, 225, 150, 0.3);
}
.whiteboard-columns tbody td.column.drop-valid.drop-hover,
.whiteboard-columns .tbody .td.column.drop-valid.drop-hover {
    background-color: rgba(225, 225, 150, 0.3);
}
.whiteboard-columns tbody td.column.drop-hover .whiteboard-issue,
.whiteboard-columns .tbody .td.column.drop-hover .whiteboard-issue {
    opacity: 0;
}
.whiteboard-columns td.column.current_column .whiteboard-issue,
.whiteboard-columns .td.column.current_column .whiteboard-issue {
    opacity: 0.3;
}
.transition-selector-indicator {
    position: absolute;
    right: -16px;
    top: 50%;
    margin-top: -17px;
    z-index: 2;
}
.transition-selector h2 {
    font-weight: normal;
    margin: 25px 5px 5px 5px;
    padding: 5px 0;
    color: #888;
    border-bottom: 1px dotted #CCC;
    font-size: 1.1em;
    text-transform: uppercase;
}
.transition-selector .transition {
    display: block;
    padding: 10px;
    background: #FFF;
    border: 1px solid rgba(100, 100, 100, 0.2);
    box-shadow: 0 0 5px rgba(100, 100, 100, 0.2);
    margin: 10px 5px;
}
.transition-selector .transition .button {
    float: right;
}
.whiteboard-columns.transition-selector {
    margin-bottom: 20px;
}
.whiteboard-columns tbody td.column.drop-hover .whiteboard-issue.ui-draggable-dragging,
.whiteboard-columns .tbody .td.column.drop-hover .whiteboard-issue.ui-draggable-dragging {
    opacity: 1;
}
.whiteboard-columns.no-swimlanes thead h1,
.whiteboard-columns.no-swimlanes .thead h1 {
    margin-bottom: 10px;
}
.whiteboard-columns.no-swimlanes tbody td.column,
.whiteboard-columns.no-swimlanes .tbody .td.column {
    border-top: 1px solid rgba(100, 100, 100, 0.2);
}
.whiteboard-columns tbody td:first-child,
.whiteboard-columns .tbody .td:first-child {
    border-left: none;
}
.whiteboard-columns tbody td:last-child,
.whiteboard-columns .tbody .td:last-child {
    border-right: none;
}
.whiteboard-issue {
    position: relative;
    display: block;
    padding: 0;
    margin: 10px;
    background-color: #FFF;
    border: 1px solid rgba(100, 100, 100, 0.2);
    border-radius: 2px;
    transition: opacity 0.3s ease;
    -o-transition: opacity 0.3s ease;
    -ms-transition: opacity 0.3s ease;
    -moz-transition: opacity 0.3s ease;
    -webkit-transition: opacity 0.3s ease;
    opacity: 1;
}
.whiteboard-issue.issue-closed {
    opacity: 0.7;
}
.whiteboard-issue.ui-draggable {
    cursor: move;
}
.whiteboard-issue.ui-draggable-dragging {
    box-shadow: 0 0 5px rgba(200, 200, 200, 0.3);
    z-index: 1;
}
.whiteboard-issue .issue_header, .whiteboard-issue .issue_header:hover {
    color: #555;
    display: block;
    border: 0;
    padding: 5px 0 5px 0;
    margin: 0 57px 0 20px;
    text-decoration: none;
    font-size: 1em;
    font-weight: normal;
    line-height: 1.6;
}
.whiteboard-issue .extra {
    display: none;
    margin: 0 5px 0 20px;
}
#whiteboard {
    position: relative;
}
#whiteboard-headers, #whiteboard-headers-placeholder {
    height: 35px;
}
#whiteboard-headers-placeholder {
    display: none;
}
#whiteboard.fixedheader #whiteboard-headers {
    position: fixed;
    top: 0;
    left: 0;
    width: 100%;
    margin-left: 0;
    right: 0;
    display: table;
    table-layout: fixed;
    background-color: #FFF;
    z-index: 2;
    box-shadow: 0 0 10px 0px rgba(0, 0, 0, 0.2);
}
#whiteboard.fixedheader #whiteboard-headers-placeholder {
    display: table-header-group;
}
#whiteboard.viewmode-detailed .whiteboard-issue .extra {
    display: block;
    margin-bottom: 7px;
}
.whiteboard-issue ol {
    list-style: decimal;
    font-size: 0.9em;
    margin-top: 3px;
    margin-bottom: 2px;
}
.whiteboard-issue ol, .whiteboard-issue ol a {
    color: #888;
}
.whiteboard-issue ol.closed a {
    text-decoration: line-through;
}
.whiteboard-issue .description {
    display: block;
    white-space: nowrap;
    color: #888;
    overflow: hidden;
    text-overflow: ellipsis;
    width: 100%;
    font-size: 0.95em;
}
.whiteboard-issue .issue_info {
    display: block;
    text-align: right;
    padding: 5px;
    margin-left: 13px;
    position: inherit;
}
.whiteboard-columns.transition-selector .whiteboard-issue .issue_info {
    display: none;
}
.whiteboard-issue .issue_info + .issue_info {
    padding-top: 0;
}
.table { display: table; }
.table, .td { height: 100%; }
.thead { display: table-header-group; }
.tbody { display: table-row-group; }
.tr { display: table-row; clear: left; }
.td { display: table-cell; }
.td-colspan-1 { width: 100% !important; display: inline; float: left; }
.td-colspan-2 { width: 200% !important; display: inline; float: left; }
.td-colspan-3 { width: 300% !important; display: inline; float: left; }
.td-colspan-4 { width: 400% !important; display: inline; float: left; }
.td-colspan-5 { width: 500% !important; display: inline; float: left; }
.td-colspan-6 { width: 600% !important; display: inline; float: left; }
.td-colspan-7 { width: 700% !important; display: inline; float: left; }
.td-colspan-8 { width: 800% !important; display: inline; float: left; }
.td-colspan-9 { width: 900% !important; display: inline; float: left; }
.td-colspan-10 { width: 1000% !important; display: inline; float: left; }
/* end scrum page styling */

/* menu links */
.menu_links .header { font-size: 1em; border-bottom: 0; font-weight: bold; margin-bottom: 5px; }
.menu_links .dropper { opacity: 0.4; float: right; }
.menu_links .dropper:hover { opacity: 1; float: right; }
.menu_links .more_actions_dropdown { margin-top: 25px; font-size: 0.9em; }
.menu_links .content li { font-size: 1.0em; padding: 1px; min-height: 20px; }
.menu_links .content a { font-weight: bold; }
.menu_links .content a.selected { font-weight: bold; color: #006700; }
.menu_links .content a.selected:hover { font-weight: bold; color: #00a400; }
.menu_links .content .delete-icon { display: none; z-index: 10; }
.menu_links li { cursor: default; }
.menu_links.menu_editing .content .delete-icon { display: inline; position: absolute; right: 2px; top: 3px;}
.menu_links.menu_editing li:hover { cursor: move; background-color: rgba(230, 230, 230, 0.4); }
/* end menu links */

/* generic blue infobox */
.infobox { position: relative; text-align: left; }
.infobox .close_me { position: absolute; top: 5px; right: 5px; }
.infobox .close_me label, .infobox .close_me input[type="checkbox"] { float: left; }
.infobox .close_me label { padding-top: 3px; }
.infobox .close_me input[type="submit"] { font-weight: bold; margin-left: 5px; }
.infobox .content { padding: 0; font-size: 0.95em; text-align: left; font-weight: normal; margin: 0; }
.infobox_modal .backdrop_detail_content { padding: 10px; }
.infobox_modal .close_me { padding: 10px; text-align: right; }
.infobox_modal .close_me label { font-weight: normal; vertical-align: middle; font-size: 0.9em; }
.infobox_modal .close_me .button { font-size: 1.1em; padding: 3px 7px; }
.infobox_modal .close_me input[type=submit] { font-size: 1.1em; }
.infobox_modal .close_me input[type=checkbox] { vertical-align: middle; }
#scrum .infobox .content ul { list-style-type: disc; margin-left: 30px; }
#scrum .infobox .content li { background-color: transparent; border: 0; }
/* end infobox */

/* add task popup */
.close_micro_popup_link { position: absolute; right: 7px; top: 7px; font-size: 0.9em; }
div.quickaddtask .close_micro_popup_link { position: static; float: right; }

/* project dashboard */
#timeline td { vertical-align: top; }
.download_links { margin: 10px 0 15px 0; }
#project_settings_popout .button { cursor: pointer; float: none; margin: none; }
.dashboard_view_content a.more { float: right; font-weight: bold; padding-top: 5px; }
#project_dashboard_menu_panes a.more:hover { border: 0; }
#project_header_container { clear: both; position: relative; }
#project_header_container .config_link { float: right; margin: 1px 20px 0 0; }
.project_header_logo { display: inline-block; vertical-align: top; margin: 8px 10px 5px 10px; }
#project_name { font-size: 1.7em; font-weight: normal; margin: 8px 5px 5px 0; line-height: 1.3; display: inline-block; }
#project_key_span { margin: 3px 0 0 0; font-size: 0.7em; font-weight: normal; display: inline; padding: 3px; color: #AAA; }
#project_sub_page { display: block; font-size: 0.65em; text-transform: uppercase; font-weight: normal; color: #888; }
#project_team, #project_client { font-weight: normal; margin: 0 5px 5px 0; }
#owned_by_change, #lead_by_change, #qa_by_change { left: 0; margin-top: 5px; font-size: 14px; }
#assignees_list h4 { border: none; }
.project_info_container { position: relative; z-index: 100; overflow: visible; height: auto; }
.project_info_container .project_right_container { float: left; overflow: visible; width: 100%; height: auto; margin: 0; }
.project_info_container .project_right_container .project_right {
    margin: 0 0 0 361px;
    overflow: visible;
    -webkit-transition: margin 0.3s ease;
    -moz-transition: margin 0.3s ease;
    -ms-transition: margin 0.3s ease;
    -o-transition: margin 0.3s ease;
    transition: margin 0.3s ease;
}
#project_planning.project_info_container.left_toggled .project_right_container .project_right {
    margin-left: 61px;
}
#project_planning.project_info_container.whiteboard .project_right_container .project_right {
    margin-left: 0;
}
#project_planning.project_info_container .project_right_container .project_right {
    margin-left: 451px;
}
.project_save_container {
    display: block;
    box-sizing: border-box;
    -o-box-sizing: border-box;
    -ms-box-sizing: border-box;
    -moz-box-sizing: border-box;
    -webkit-box-sizing: border-box;
    width: 100%;
    padding: 15px;
    margin-bottom: 15px;
    text-align: right;
    background-color: rgba(245, 245, 245, 0.7);
    border-top: 1px solid rgba(240, 240, 240, 0.8);
    border-bottom: 1px solid rgba(240, 240, 240, 0.8);
}
.project_save_container .more_actions_dropdown {
    margin-right: 15px;
    font-size: 1.1em;
}
.project_save_container img {
    display: inline-block;
    vertical-align: middle;
    margin-right: 8px;
}
.project_info_container .padded_table { width: auto; clear: both; border-spacing: 0px 3px; }
.project_info_container .padded_table td:first-child { width: 200px; padding-left: 15px; }
.project_info_container .padded_table td { width: 580px; }
.project_info_container .padded_table label[for=project_name_input] { margin: 5px 0; display: block; font-size: 1.1em; }
.project_info_container .padded_table input#project_name_input { padding: 5px; font-size: 1.2em; box-sizing: border-box; }
.project_save_container .button, .project_save_container .button:hover {
    font-size: 1.1em;
    padding: 6px 12px;
}
.button-group.project_icons_buttons { float: right; margin-top: 5px; }
.project_info_container .config_explanation { padding-bottom: 20px; }
.project_info_container .project_left_container {
    float: left;
    width: 360px;
    margin: 0 0 0 -100%;
    -webkit-transition: width 0.3s ease;
    -moz-transition: width 0.3s ease;
    -ms-transition: width 0.3s ease;
    -o-transition: width 0.3s ease;
    transition: width 0.3s ease;
}
.project_info_container .project_left_container:after {
    content: '';
    clear: both;
    display: block;
}
#project_planning.project_info_container .project_left_container {
    width: 430px;
    overflow: visible;
}
#project_planning.project_info_container.left_toggled .project_left_container {
    width: 40px;
}
.project_info_container .project_left_container .project_left {
    display: inline-block;
    float:left;
    width: 340px;
    min-height: 63px;
    margin: 0 10px 0 0;
    padding: 0 10px;
    vertical-align: top;
    border-right: 1px solid rgba(0, 0, 0, 0.1);
    box-shadow: 10px 0 15px -18px rgba(0, 0, 0, 0.9);
    overflow: visible;
    position: relative;
    -webkit-transition: width 0.3s ease, margin 0.3s ease;
    -moz-transition: width 0.3s ease, margin 0.3s ease;
    -ms-transition: width 0.3s ease, margin 0.3s ease;
    -o-transition: width 0.3s ease, margin 0.3s ease;
    transition: width 0.3s ease, margin 0.3s ease;
}
#project_planning.project_info_container .project_left_container .project_left {
    width: 430px;
}
#project_planning.project_info_container.left_toggled .project_left_container .project_left {
    margin-left: -390px;
}
.project_info_container h1, .project_info_container h2, .project_info_container h3, .project_info_container h4 {
    font-weight: normal;
    color: #888;
    margin: 5px 0;
    padding: 5px 0;
    border-bottom: 1px dotted #CCC;
    text-transform: uppercase;
}
.project_info_container .project_right_container h3, .project_info_container .project_right_container h4 { margin-left: 15px; margin-right: 15px; }
.project_left ul.simple_list {
    margin-bottom: 30px;
}
.project_left ul.simple_list li {
    position: relative;
    box-sizing: border-box;
    -o-box-sizing: border-box;
    -ms-box-sizing: border-box;
    -moz-box-sizing: border-box;
    -webkit-box-sizing: border-box;
    border: 1px solid transparent;
    border-left: none;
    border-right: none;
}
.project_left ul.simple_list li.selected:after {
    content: '';
    position: absolute;
    right: -14px;
    top: 0;
    width: 0;
    border-top: 14px solid transparent;
    border-bottom: 14px solid transparent;
    border-left: 14px solid #FFF;
    -o-transition: box-shadow 0.3s ease;
    -ms-transition: box-shadow 0.3s ease;
    -moz-transition: box-shadow 0.3s ease;
    -webkit-transition: box-shadow 0.3s ease;
    transition: box-shadow 0.3s ease;
}
.project_left ul.simple_list li.selected {
    box-shadow: 8px 0 10px -2px rgba(0, 0, 0, 0.2);
}
.project_left ul.simple_list li.selected a, .project_left ul.simple_list li.selected a:hover {
    color: #555;
}
.project_left ul.simple_list li h3 {
    margin-top: 25px;
}
.project_left ul.simple_list li img {
    display: inline-block;
    margin: 0 5px;
    vertical-align: middle;
}
.project_left ul.simple_list li a, .project_left ul.simple_list li a:hover {
    display: block;
    color: #999;
    border: none;
    padding: 3px;
    font-size: 1.1em;
    -o-transition: color 0.3s ease;
    -ms-transition: color 0.3s ease;
    -moz-transition: color 0.3s ease;
    -webkit-transition: color 0.3s ease;
    transition: color 0.3s ease;
}
.dashboard_view_content .project_role {font-weight: normal; margin: 5px 0; font-size: 0.9em; }
.project_role .label {font-weight: bold; float: left; margin: 0 10px 0 0;}
.project_role .value {width: auto; display: table-cell; clear: none; padding: 0 10px 0 0;}

.project_team_list_container {
    display: inline-block;
    box-sizing: border-box;
    -o-box-sizing: border-box;
    -ms-box-sizing: border-box;
    -moz-box-sizing: border-box;
    -webkit-box-sizing: border-box;
    width: 49%;
    padding: 0 10px;
    margin: 0;
    vertical-align: top;
}
.project_team_list { list-style: none; margin: 0; padding: 0; }
.project_team_list li { vertical-align: top; padding: 5px; background-color: #FFF; border: 1px solid rgba(200, 200, 200, 0.5); font-size: 1.1em; box-shadow: 0 0 3px rgba(100, 100, 100, 0.2); margin: 5px 0 0 0; }
.project_team_list.users li {
    display: inline-block;
    width: 49%;
    min-width: 300px;
    box-sizing: border-box;
    -o-box-sizing: border-box;
    -ms-box-sizing: border-box;
    -moz-box-sizing: border-box;
    -webkit-box-sizing: border-box;
}
.project_team_list.teams li { display: block; width: auto; margin-left: 0; }
.project_team_list.teams li .userdropdown { display: inline-block; width: 250px; }
.project_team_list.teams li .roles_list { display: inline-block; width: auto; margin-top: 0; }
.project_team_list li:first-child { margin-left: 0; }
.project_team_list .roles_list { font-size: 1em; font-weight: normal; display: block; clear: both; margin-top: 5px; padding: 5px 5px 5px 0; }

.dashboard_view_issues {
    table-layout: fixed;
    width: 100%;
    box-sizing: border-box;
    -o-box-sizing: border-box;
    -ms-box-sizing: border-box;
    -moz-box-sizing: border-box;
    -webkit-box-sizing: border-box;
    margin: 0;
}
.dashboard_view_issues tr:hover {
    background-color: #F8F8F8;
}
.dashboard_view_issues td {
    padding: 5px;
}
.dashboard_view_issues td:first-child {
    width: auto;
}
.dashboard_view_issues td:last-child {
    width: 40px;
    text-align: center;
    vertical-align: middle;
}
.dashboard_view_issues .secondary {
    color: #AAA;
    font-size: 0.9em;
}
.dashboard_view_issues .secondary img {
    vertical-align: middle;
    display: inline-block;
    margin: 0 5px 0 10px;
}
.dashboard_view_issues .secondary img:first-of-type {
    margin-left: 20px;
}

#project_description {font-size: 1.1em; font-weight: normal; color: #666;}
#project_description.none {color: #AAA;}
.project_information_sidebar { vertical-align: top; border-right: 1px solid #CCC; height: 100%; width: 255px; padding: 0 0 50px 10px; position: relative; }
#search_sidebar { height: 100%; border-right: 1px solid #DDD; font-size: 1.1em; padding-top: 0; }
#search_sidebar .num_results_badge { vertical-align: middle; float: none; position: absolute; right: 0; }
#search_sidebar .container_divs_wrapper {
    width: 294px;
}
#search_sidebar.collapsed .container_divs_wrapper {
    margin-left: -294px;
}
#search_sidebar .container_div { border: none; box-shadow: none; }
#search_sidebar .header { background: transparent; font-weight: normal; margin: 0; padding: 6px 0; border-bottom: 1px dotted #AAA; font-size: 15px; }
#search_sidebar .container_div ul { margin: 5px 0; padding: 0; }
#search_sidebar .container_div li {
    clear: both;
    display: block;
    list-style: none;
    margin: 0 0 6px 0;
    font-size: 0.9em;
    padding: 0;
    transition: background-color 0.3s ease;
    -o-transition: background-color 0.3s ease;
    -ms-transition: background-color 0.3s ease;
    -moz-transition: background-color 0.3s ease;
    -webkit-transition: background-color 0.3s ease;
}
#search_sidebar .container_div li .action_icons { float: right; margin-left: 2px; display: none; }
#search_sidebar .container_div li .action_icons img { vertical-align: middle; display: inline-block; margin: 0; }
#search_sidebar .container_div li:hover .action_icons { display: block; }
#search_sidebar .container_div li:hover { background-color: rgba(225, 225, 225, 0.4); }
#search_sidebar .container_div .my_saved_searches { font-size: 1em; }
#search_sidebar .container_div .my_saved_searches li:hover .num_results_badge { display: none; }
#search_sidebar .container_div li a, #search_sidebar .container_div li a:hover { font-weight: normal; display: inline-block; vertical-align: top; text-decoration: none; border: none; }
.side_bar .expander { display: none; }
.side_bar .collapser { display: inline; }
.side_bar.collapsed .collapser, .side_bar.collapsed .container_div { display: none; }
#search_sidebar.collapsed .container_div, #dashboard_lefthand.collapsed .container_div { display: block; }
.side_bar.collapsed .expander { display: inline; }
.side_bar.collapsed { width: 25px; border: none; padding: 0; margin: 0; }
.side_bar .collapser_link { cursor: pointer; position: absolute; left: 290px; right: auto; width: 14px; background-color: #FFF; border: 1px solid #DDD; line-height: 1; padding: 3px; box-shadow: inset 1px 1px 4px rgba(0, 0, 0, 0.1); transition: left 0.3s ease, right 0.3s ease; }
@-moz-document url-prefix() {
    .side_bar .collapser_link {
        box-shadow: inset 1px 1px 2px rgba(0, 0, 0, 0.1);
    }
}
.side_bar .collapser_link:before { content: ""; position: absolute; width: 10px; height: 21px; background-color: #FFF; top: 2px; left: 16px; }
.side_bar .collapser_link:after { content: ""; position: absolute; width: 10px; height: 27px; background-color: #FFF; top: -2px; left: 19px; }
.side_bar.collapsed .collapser_link, #dashboard_lefthand.collapsed .collapser_link { left: 5px; right: auto; }
#dashboard_righthand.side_bar .collapser_link { left: auto; right: 250px; }
#dashboard_righthand.side_bar.collapsed .collapser_link { right: 10px; }
.side_bar .collapser_link a { padding: 0; }
.side_bar .collapser_link a:hover { text-decoration: none; border: 0; }
.project_information_sidebar.collapsed .sidebar_links, .project_information_sidebar.collapsed #project_header_container div { display: none; }
.project_information_sidebar .sidebar_links a { display: block; padding: 8px; color: #555; border-top: 1px dotted #DDD; border-left: 1px dotted #DDD; background-color: #FAFAFA; border-right: 1px solid #CCC; margin: 0 -1px 0 7px; box-shadow: -3px 0 3px -3px rgba(0, 0, 0, 0.2) inset; }
.project_information_sidebar .sidebar_links a:first-child { border-top-left-radius: 3px; -moz-border-radius-topleft: 5px; -webkit-border-top-left-radius: 3px; }
.project_information_sidebar .sidebar_links a:last-child { border-bottom: 1px dotted #DDD; border-bottom-left-radius: 3px; -moz-border-radius-bottomleft: 5px; -webkit-border-bottom-left-radius: 3px; }
.project_information_sidebar .sidebar_links a:hover { border-bottom: none; background-color: #F1F1F1; border-right-color: #CCC; }
.project_information_sidebar .sidebar_links a:last-child:hover { border-bottom: 1px dotted #DDD; }
.project_information_sidebar .sidebar_links a.selected { border-top-left-radius: 3px; border-bottom-left-radius: 3px; -moz-border-radius-topleft: 5px; -moz-border-radius-bottomleft: 5px; -webkit-border-top-left-radius: 3px; -webkit-border-bottom-left-radius: 3px; border: 1px solid #CCC; border-right-color: #FFF; margin-left: 0; padding: 12px; font-weight: bold; background-color: #FFF; box-shadow: -3px 3px 3px -2px rgba(0, 0, 0, 0.2); }
.project_information_sidebar .sidebar_links a.selected + a { border-top: none; box-shadow: -3px 3px 3px -3px rgba(0, 0, 0, 0.3) inset; }
.project_information_sidebar .sidebar_links a.selected:hover { border: 1px solid #CCC; border-right-color: #FFF; background-color: #FFF; }
.project_information_sidebar .sidebar_links .simple_list { margin: 0 0 0 25px; padding: 10px; border-top: none; background-color: #F1F1F1; box-shadow: -3px 3px 3px -3px rgba(0, 0, 0, 0.3) inset; }
.project_information_sidebar .sidebar_links .simple_list li a { border: 0; padding: 3px; margin: 0; background-color: transparent; box-shadow: none; }
.project_information_sidebar .sidebar_links .simple_list li.selected { font-style: italic; }
.project_information_sidebar .sidebar_links { box-shadow: -3px 0 3px -3px rgba(0, 0, 0, 0.3) inset; height: 100%; }
.project_information_sidebar .sidebar_links img {float: left; position: relative; margin-right: 5px;}
.project_information_main { padding: 10px 15px 10px 15px; vertical-align: top; border-top: 1px solid #ccc; }
.project_client_info .project_client_header { font-weight: bold; font-size: 1.5em; }
.project_client_info .project_client_viewusers { float: right; }
.client_users_div { border: 1px solid #BBB; width: 100%; height: 300px; margin-top: 10px; overflow: auto; text-align: left; }
.client_users_div_inner { padding: 10px; }
.project_header { padding: 10px; }
.project_header_right { float: right; margin: 14px 10px 0 0; }
#project_website, #project_documentation { margin-top: 5px; }
#edition_table, #component_table { list-style: none; margin: 10px 15px 30px 15px; padding: 0; line-height: 1.2; }
#edition_table > li, #component_table > li { list-style: none; margin: 0; padding: 0px 3px 3px 3px; clear: both; position: relative; line-height: 26px; }
#edition_table > li:hover, #component_table > li:hover { background-color: rgba(245, 245, 245, 0.7); }
#edition_table > li .edition_actions, #component_table > li .component_actions { float: right; }
#component_table .component_name img, #edition_table .edition_name img {
    display: inline-block;
    vertical-align: middle;
    margin-right: 2px;
    margin-top: -2px;
}
/* end dashboard */

/* project timeline */
.recent_activities td .time { font-size: 0.9em; }
#timeline { padding: 5px 0 30px 15px; }
#timeline .latest_action_dates { font-weight: normal; color: #888; text-transform: uppercase; border-bottom: 1px dotted #CCC; padding: 15px 0 5px; margin-bottom: 5px; }
.project_timeline_more_button_container { text-align: center; width: 790px; margin: 30px 0; }
.project_timeline_more_button_container .button, .project_timeline_more_button_container .button:hover { padding: 6px 12px; font-size: 1.1em; }
.recent_activities, .recent_activities td { font-size: 0.9em; line-height: 1.2; }
.recent_activities td a { font-size: 0.9em; }
.recent_activities td.imgtd { padding: 0 5px; }
.recent_activities_details { font-size: 0.8em; }
.recent_activities td.latest_action_dates { font-size: 1.1em; font-weight: bold; padding: 15px 0 0 0; }
.project_information_main .recent_activities td { padding-bottom: 7px; }
#timeline .user { font-size: 0.9em; color: #AAA; }
.timeline_actions a { font-weight: bold; }
.timeline_actions .content { padding-top: 5px; }
.timeline_inline_details { color: #AAA; font-style: italic; margin: 5px 0 0 7px; padding-left: 5px; border-left: 1px dotted #CCC; font-size: 0.9em; }
/* end timeline */

/* project roadmap styling */
#project_roadmap { margin: 5px 15px; }
#project_roadmap_page.upcoming .milestone_box.closed, #project_roadmap_page.upcoming .milestone_details_link.closed { display: none; }
#milestone_details_loading_indicator { text-align: center; padding: 50px; }
.milestone_points { color: #888; font-weight: bold; }
.roadmap_percentbar .percentcontainer { width: 490px; padding: 1px; border: 1px solid #8a8; float: left; margin-right: 10px; }
.roadmap_percentdescription { float: left; padding: 5px; font-weight: normal; color: #555; }
.roadmap_actions { float: right; padding: 5px; }
.roadmap_actions a, .roadmap_actions a:hover { float: right; margin-left: 5px; }
.roadmap_dates { display: inline-block; margin-left: 5px; font-weight: normal; color: #888; font-size: 0.9em; text-transform: none; }
.milestones_indicator { font-size: 1.3em; color: #888; }
.milestones_indicator img { float: left; margin-right: 10px; }
.milestones_indicator button { text-transform: uppercase; float: right; font-size: 0.8em; margin-right: 10px; }
.roadmap_issues { clear: both; font-size: 0.9em; padding-top: 5px; }
.roadmap_issue { padding: 3px; }
.roadmap_issue .issue_status { display: inline; width: 20px; float: left; }
.roadmap_issue .issue_points { display: inline; color: #AAA; font-size: 0.8em; margin-left: 10px; }
.roadmap_issue.issue_closed { text-decoration: line-through; }
.roadmap_issue.blocking .issue_title { font-weight: bold; color: red; }
/* end roadmap */

/* project releases styling */
#project_releases_container .simple_list, #project_release_center_container .simple_list, #project_releases_container .faded_out, #project_release_center_container .faded_out { padding: 0 15px; }
#project_releases_container h3, #project_release_center_container h3 { margin-top: 30px; }
#project_releases_container h3:first-of-type, #project_release_center_container h3:first-of-type { margin-top: 0; }
#project_release_center_container.only_active .release_item, #project_release_center_container.only_archived .release_item.active, #project_release_center_container.only_downloads .release_item { display: none; }
#project_release_center_container.only_active .release_item.active, #project_release_center_container.only_archived .release_item, #project_release_center_container.only_downloads .release_item.download { display: block; }
.release_item { display: block; clear: both; margin-bottom: 12px; }
.release_item .button-group { float: right; margin: 5px 5px 0 0; }
.release_item .button-group .button { font-size: 1.1em; padding: 5px 10px; }
.release_item .release_name { font-size: 1.2em; }
.release_item.active .release_name { font-size: 1.4em; }
.release_item .release_version { font-size: 0.9em; background-color: rgba(245, 245, 245, 0.7); display: inline-block; margin: -2px 5px 0 5px; padding: 3px 6px; vertical-align: middle; border-radius: 2px; }
.release_item .release_icon { float: left; margin: 8px 8px 5px 5px; }
.release_item .release_date { display: block; color: #888;  font-size: 13px; }
.release_item .release_date span { font-size: 13px; }
/* end project releases */

/* statistics page */
#statistics_main, #statistics_help { width: 695px; margin-left: auto; margin-right: auto; }

/* search styling */
/* search boxes */
#find_issues { width: auto; padding: 5px 5px 5px 10px; vertical-align: top; }
#find_issues .results_header { font-weight: normal; font-size: 1.4em; padding: 0 0 5px 2px; margin-bottom: 0; border-bottom: 1px solid #AAA; color: #333; background: transparent; box-shadow: none; position: relative; }
.searchbuilder_filterstrip { background-color: rgba(200, 200, 200, 0.2); border-bottom: 1px solid rgba(200, 200, 200, 0.6); padding: 5px; }
.searchbuilder_filterstrip input[type=image] { vertical-align: middle; margin: 0 5px; }
.searchbuilder_filterstrip .interactive_dropdown > span.value { float: left; }
.interactive_dropdown, .interactive_plus_button {
    display: inline-block;
    position: relative;
    margin-right: 5px;
    border: 1px solid rgba(200, 200, 200, 0.6);
    border-radius: 2px;
    background: -o-linear-gradient(top, #FFFFFF 0%, #F5F5F5 100%);
    background: -ms-linear-gradient(top, #FFFFFF 0%, #F5F5F5 100%);
    background: -moz-linear-gradient(top, #FFFFFF 0%, #F5F5F5 100%);
    background: -webkit-linear-gradient(top, #FFFFFF 0%, #F5F5F5 100%);
    background: linear-gradient(to bottom, #FFFFFF 0%, #F5F5F5 100%);
    padding: 3px 25px 3px 5px;
    transition: border 0.3s ease;
    -o-transition: border 0.3s ease;
    -ms-transition: border 0.3s ease;
    -moz-transition: border 0.3s ease;
    -webkit-transition: border 0.3s ease;
    max-width: 300px;
    vertical-align: middle;
    cursor: pointer;
}
.interactive_plus_container {
    display: inline-block;
    margin: 0;
    padding: 0;
    position: relative;
}
.interactive_plus_button {
    padding: 2px 10px 3px 10px;
    margin-right: 0;
}
.interactive_plus_button img {
    display: inline;
    vertical-align: middle;
    width: 16px;
    height: 16px;
    margin: -1px -4px 1px -4px;
}
.interactive_plus_button.selected + .interactive_filters_list, .interactive_plus_button.selected + .interactive_menu {
    display: block;
    right: 0;
    margin-right: 0;
    z-index: 1;
}
.interactive_plus_button.selected + .interactive_filters_list.three_columns {
    margin-right: -175px;
}
#interactive_settings_container {
    position: absolute;
    right: 10px;
}
#interactive_save_button {
    cursor: pointer;
}
.interactive_dropdown:after {
    content: '';
    position: absolute;
    right: 7px;
    top: 10px;
    width: 0;
    border-left: 5px solid transparent;
    border-right: 5px solid transparent;
    border-top: 5px solid rgba(0, 0, 0, 0.5);
}
#searchbuilder_filterstrip_filtercontainer .interactive_dropdown {
    margin-top: 5px;
    padding-right: 50px;
}
#searchbuilder_filterstrip_filtercontainer .interactive_dropdown:after {
    right: 30px;
}
.interactive_dropdown:hover, .interactive_plus_button:hover, .filter_searchfield:hover, .filter_searchfield:focus {
    border-color: rgba(150, 150, 150, 0.7);
}
.interactive_dropdown.selected, .interactive_plus_button.selected {
    box-shadow: inset 0 0 4px rgba(100, 100, 100, 0.2);
    border-color: rgba(150, 150, 150, 0.7);
}
.interactive_dropdown label {
    font-weight: normal;
    display: inline-block;
    padding: 0;
    float: none;
}
.interactive_dropdown > label {
    color: #888;
    margin: 0 5px 0 0;
    float: left;
}
.interactive_dropdown li label {
    vertical-align: top;
    margin: 0;
    text-transform: none;
    color: #555;
}
.interactive_dropdown li.disabled label, .interactive_dropdown li.disabled:hover label {
    color: #CCC;
    cursor: default;
}
.interactive_dropdown > span {
    color: #333;
    font-size: 1em;
    margin: 0 5px 0 0;
}
.interactive_dropdown > span.value {
    text-overflow: ellipsis;
    overflow: hidden;
    white-space: nowrap;
    display: block;
}
.interactive_menu h1, .interactive_filters_list h1 {
    font-size: 1.1em;
    font-weight: normal;
    border-bottom: 1px dotted rgba(0, 0, 0, 0.2);
    padding: 5px 0;
    margin: 0 5px;
    color: #888;
}
.interactive_menu, .interactive_filters_list {
    display: none;
    position: absolute;
    top: 0;
    margin-top: 28px;
    border-radius: 2px;
    background-color: #FFF;
    border: 1px solid rgba(150, 150, 150, 0.7);
    box-shadow: 0 0 4px rgba(0, 0, 0, 0.1);
    width: auto;
    white-space: nowrap;
    cursor: default;
}
.interactive_menu.wider {
    width: 370px;
}
.interactive_menu.two_columns, .interactive_filters_list.two_columns {
    width: 500px;
}
.interactive_menu.three_columns, .interactive_filters_list.three_columns {
    width: 750px;
}
.interactive_menu.two_columns.wide, .interactive_filters_list.two_columns.wide {
    width: 650px;
}
.interactive_menu.two_columns.wide .column, .interactive_filters_list.two_columns.wide .column {
    width: 320px;
}
.interactive_menu.two_columns .column, .interactive_filters_list.two_columns .column, .interactive_menu.three_columns .column, .interactive_filters_list.three_columns .column {
    width: 245px;
    display: inline-block;
    vertical-align: top;
}
.interactive_menu.two_columns .column h1, .interactive_filters_list.two_columns .column h1, .interactive_menu.three_columns .column h1, .interactive_filters_list.three_columns .column h1 {
    margin-top: 10px;
}
.interactive_menu.two_columns .column h1:first-child, .interactive_filters_list.two_columns .column h1:first-child, .interactive_menu.three_columns .column h1:first-child, .interactive_filters_list.three_columns .column h1:first-child {
    margin-top: 0;
}
.interactive_menu input[type=search] {
    padding: 2px;
    width: 350px;
    margin: 5px;
}
.interactive_menu .column input[type=search] {
    width: 230px;
}
.interactive_menu input[type=search].filtering + .filter_indicator {
    display: inline-block;
    margin-left: -30px;
    margin-top: 2px;
    z-index: 10;
}
.interactive_menu_values#filter_export_options {
    margin-top: 5px;
}
.interactive_menu_values#filter_export_options img.icon {
    vertical-align: middle;
}
.interactive_menu .filter_indicator {
    display: none;
}
.interactive_filters_list .search_template_list ul {
    display: block;
    list-style: none;
    margin: 5px;
    padding: 0;
    white-space: normal;
}
.interactive_filters_list .column .search_template_list li {
    display: inline-block;
    list-style: none;
    margin: 0 5px 0 0;
    padding: 5px;
    width: 300px;
    transition: border 0.3s ease;
    border-radius: 2px;
    border: 1px solid transparent;
    font-size: 0.9em;
    clear: none;
    white-space: normal;
    min-height: 50px;
    vertical-align: top;
}
.interactive_filters_list .column .search_template_list li:hover, .search_template_list li.selected {
    border: 1px solid rgba(100, 100, 100, 0.2);
    background-color: transparent;
}
.interactive_filters_list .column .search_template_list li.selected {
    background-color: rgba(200, 200, 200, 0.2);
    box-shadow: inset 0 0 4px rgba(100, 100, 100, 0.2);
}
.interactive_filters_list .column .search_template_list li img {
    float: left;
    margin: 5px 10px 10px 5px;
}
.interactive_filters_list .column .search_template_list li h1 {
    font-weight: normal;
    font-size: 1.1em;
    text-transform: uppercase;
    color: #888;
    padding: 0;
    margin: 3px 0 0 0;
    border: 0;
}
#search_grouping_container.nogrouping .nogrouping, #search_grouping_container .groupingdetails, #search_grouping_container.parameter .parameterdetails { display: block; }
#search_grouping_container.nogrouping .groupingdetails, #search_grouping_container .nogrouping, #search_grouping_container .parameterdetails { display: none; }
#search_grouping_container .parameterdetails label { display: inline-block; text-transform: none; margin: 5px; }
#search_grouping_container .parameterdetails input[type=text] { display: inline-block; width: 35px; }
#search_grouping_container .nogrouping { padding: 5px; color: #777; font-size: 0.9em; }
.interactive_dropdown.selected .interactive_menu {
    display: block;
    left: -1px;
    z-index: 1;
}
.interactive_menu_values {
    transition: opacity 0.3s ease;
    -o-transition: opacity 0.3s ease;
    -ms-transition: opacity 0.3s ease;
    -moz-transition: opacity 0.3s ease;
    -webkit-transition: opacity 0.3s ease;
}
.interactive_menu_values.updating {
    opacity: 0.2;
}
.interactive_values_container {
    max-height: 300px;
    overflow-y: auto;
}
.interactive_menu .separator, .interactive_menu .separator:hover, .interactive_menu .column li.separator, .interactive_menu .column li.separator:hover {
    display: block;
    padding: 5px 0 0 0;
    margin: 0 5px 5px 5px;
    border-bottom: 1px dotted rgba(0, 0, 0, 0.2);
    background-color: transparent;
    cursor: default;
}
.interactive_menu.filtered .separator, .interactive_menu.filtered .separator:hover {
    display: none;
}
.interactive_menu ul, .interactive_filters_list ul {
    list-style: none;
    padding: 0;
    margin: 0;
}
.interactive_menu li, .interactive_filters_list li {
    padding: 2px 5px;
    margin: 0;
    clear: both;
    display: block;
    white-space: nowrap;
    position: relative;
}
.interactive_menu .column li, .interactive_filters_list .column li {
    margin: 0 5px;
}
.interactive_menu li:hover, .interactive_filters_list li:hover {
    background-color: rgba(200, 200, 200, 0.2);
    cursor: pointer;
}
.interactive_menu li.disabled, .interactive_filters_list li.disabled {
    color: #CCC;
}
.interactive_menu li.disabled:hover, .interactive_filters_list li.disabled:hover {
    background-color: transparent;
    cursor: default;
}
.searchable li.filtervalue {
    display: none;
}
.searchable li.filtervalue.unfiltered {
    display: block;
}
li.filtervalue .hidden { display: none; }
.interactive_menu li.highlighted {
    background-color: rgba(200, 200, 200, 0.2);
    cursor: pointer;
}
.interactive_menu li.selected {
    background-color: rgba(100, 200, 100, 0.3);
    cursor: pointer;
}
.interactive_menu li.highlighted.selected {
    background-color: rgba(50, 150, 50, 0.3);
    cursor: pointer;
}
.interactive_menu img.icon {
    display: inline-block;
    margin: 0 5px 0 0;
    width: 16px;
    height: 16px;
    vertical-align: text-top;
}
.interactive_menu li img.checked {
    display: inline-block;
    margin: 0 5px 0 0;
    opacity: 0.1;
    transition: opacity 0.3s ease;
    vertical-align: text-top;
}
.interactive_menu li.selected img.checked {
    opacity: 1;
}
.interactive_menu li input[type=checkbox], .interactive_menu li input[type=radio] {
    display: none;
}
.interactive_menu li span {
    display: inline-block;
    margin: 0;
    vertical-align: top;
}
.filter_remove_button {
    display: block;
    position: absolute;
    right: 0;
    top: 0;
    vertical-align: middle;
    width: 16px;
    padding: 4px 3px;
    line-height: 1;
    border-left: 1px solid rgba(100, 100, 100, 0.2);
    transition: background-color 0.3s ease;
}
.filter_remove_button:hover {
    border-color: rgba(100, 100, 100, 0.4);
    background-color: rgba(250, 0, 0, 0.2);
    cursor: pointer;
}
.filter_remove_button img {
    vertical-align: middle;
}
.filter_searchfield {
    vertical-align: middle;
    display: inline-block;
    border: 1px solid rgba(0, 0, 0, 0.2);
    border-radius: 2px;
    box-shadow: inset 0 0 4px rgba(100, 100, 100, 0.3);
    padding: 3px;
    width: 180px;
    margin-right: 5px;
    transition: width 0.5s ease, border 0.3s ease;
}
.filter_searchfield:focus {
    width: 230px;
}
.slider_container {
    position: relative;
    width: auto;
    margin: 20px 0 20px 25px;
    height: 20px;
}
.slider {
    width: 500px;
    height: 10px;
    margin: 0 50px 20px 0;
    padding: 0;
    border: 0;
    border-bottom: 1px solid rgba(100, 100, 100, 0.2);
}
.handle {
    width: 15px;
    height: 30px;
    border: 1px solid rgba(100, 100, 100, 0.3);
    background-color: #F1F1F1;
    box-shadow: 0 0 2px rgba(100, 100, 100, 0.4);
    cursor: move;
    position: absolute;
    margin-top: -5px;
}
.slider_value {
    position: absolute;
    right: 25px;
    top: -25px;
    font-size: 2em;
    font-weight: normal;
    color: #CCC;
    padding: 15px;
}

#find_issues .results_header .searchterm { font-weight: normal; font-style: italic; }
#find_issues .results_header .faded_out, .num_results_badge { font-weight: normal; font-size: 0.8em; background-color: rgba(200, 200, 200, 0.3); color: rgba(50, 50, 50, 0.6); margin-left: 5px; padding: 2px 5px; border-radius: 3px; vertical-align: baseline; }
#find_issues .main_content { font-size: 0.9em; font-weight: normal; padding: 3px; }
#find_issues #no_issues { padding: 4px; }
#find_issues .search_export_links { float: right; font-size: 0.8em; }
#find_issues .search_export_links img { margin: 0 3px -4px 10px; }
.column_settings { font-size: 0.8em; }
.backdrop_detail_content .column_settings { font-size: 1em; }
.column_settings .button-icon { cursor: pointer; }
.column_settings h4 { margin-bottom: 5px; }
.column_settings input { float: left; margin: 0 3px 0 0; padding: 0; }
.backdrop_detail_content .column_settings input { float: none; margin: 0 3px 0 0; padding: 0; }
.backdrop_detail_content .column_settings label div { float: none; display: inline-block; padding: 3px; }
.column_settings label div { float: left; padding: 3px; }
.column_settings label { padding: 3px; }
.column_settings li { clear: both; }
.column_settings_save_button { margin-right: 10px; }
.search_buttons { float: right; }
.search_buttons .button, .search_buttons .button:hover { font-size: 1.15em !important; padding: 2px 10px !important; font-weight: normal !important; }
#find_issues #search_filters ul { list-style-type: none; margin: 0; padding: 0; }
#find_issues #search_filters ul li { margin: 0; padding: 0; }
#search_filters_list li { clear: both; }
#search_filters_list button, #search_filters_list label, #search_filters_list input, #search_filters_list select { float: left; }
#find_issues #add_filter_form label { display: inline-block; min-width: 200px; }
#find_issues #search_filters label { display: block; min-width: 200px; float: left; }
#search_button_bottom, #search_button_bottom:hover { font-weight: bold !important; }
#find_issues button { font-weight: normal; padding: 2px 5px 1px 5px !important; }
/* end boxes */

#search_error, #search_message { font-weight: bold; color: #333; }
.generic_error_message { font-weight: normal; color: #E44; }

/* search results */
#saved_search_details input[type=submit] { font-size: 1em; }
#search_results_container { position: relative; }
#search_results_loading_indicator { width: 100%; height: 100%; padding: 0; margin: 0; vertical-align: middle; text-align: center; position: absolute; background-color: rgba(255, 255, 255, 0.6); }
#search_results_loading_indicator img { vertical-align: middle; }
.search_results { margin: 0 0 5px 0; }
.search_results h5 { margin: 0; padding: 6px; font-size: 1.2em; font-weight: normal; text-transform: uppercase; border: none; background-color: #FFF; }
.search_results h5 img { display: inline-block; vertical-align: middle; margin-right: 5px; }
.search_results table.results_container { margin-bottom: 0; table-layout: auto; }
.search_results table.results_container tbody { border-collapse: collapse; }
.search_results th { background-color: #FFF; background-repeat: no-repeat; background-position: 5px center; padding: 2px; font-weight: bold; text-transform: uppercase; font-size: 0.85em; border: none; border-right: 2px solid transparent; border-bottom: 1px dotted rgba(200, 200, 200, 0.5); color: #666; width: 170px; }
.search_results .results_normal th:hover { cursor: pointer; border-right: 2px dotted rgba(150, 150, 150, 0.3); }
.search_results th:last-child:hover, .search_results .results_normal th.nosort:hover { border-right: 2px dotted transparent; cursor: default; }
.search_results th img { width: 16px; height: 16px; display: inline-block; vertical-align: middle; }
.search_results th.sc_datetime { width: 100px; }
.search_results th.sc_title_container { width: auto; }
.search_results td { font-size: 0.9em; padding: 2px; }
.search_results tbody tr:nth-child(odd) { background-color: #F8F8F8; }
.search_results tbody tr.selected { background-color: #F1F1CA; }
.search_results tbody tr:hover { background-color: #F1F1F1; }
.search_results tbody tr.closed td, tr.closed td { color: #888; text-decoration: line-through; }
.search_results tbody tr.changed { background-color: #FFFBE2; }
.search_results tbody tr.changed:hover { background-color: #FFF299; }
.search_results tbody tr.blocking { background-color: #FCC; }
.search_results tbody tr.blocking:hover { background-color: #E0aC9C; }
.search_results tbody tr.changed.blocking { background-color: #FFDFCC; }
.search_results tbody tr.changed.blocking:hover { background-color: #E0BF9C; }
.search_results td.result_issue a .issue_title { color: #333; }
.search_results td.result_issue a:hover .issue_title { color: #555; }
.search_results td.result_issue a, .search_results td.result_issue a:hover { font-weight: normal; font-size: 1.1em; }
.search_results td.smaller { font-size: 0.85em; }
.search_results div.results_summary { border: 1px dotted #CCC; font-size: 0.9em; margin: 5px 0 20px; padding: 10px; padding: 5px 10px; line-height: 1.7; }
.search_results div.results_summary .summary_header { font-weight: bold; font-size: 1.1em; }
.search_results div.results_summary .issue_count, .search_results div.results_summary .issue_spent_time_summary, .search_results div.results_summary .issue_estimated_time_summary { font-weight: bold; font-size: 1.1em; }
.search_results tr.priority_0 td { background-color: transparent; }
.search_results .sc_issuetype img { float: left; margin-right: 3px; }
.search_results td.result_issue img { float: left; margin-right: 3px; }
.search_results td.result_issue .issue_state { display: none; }
.search_results td.sc_status { font-size: 0.9em; }
.search_results td.sc_actions { position: relative; font-size: 1.1em; text-align: left; line-height: 1em; }
.sc_actions .image { background-repeat: no-repeat; background-position: 5px 5px; width: 22px; height: 22px; display:inline-block; }
.sc_actions .image.button-pressed { box-shadow: 0 0 3px rgba(0, 0, 0, 0.3) inset; border-radius: 2px; }
.search_results td.sc_actions .more_actions_dropdown { margin-top: 24px; margin-right: 0; top: 0; z-index: 10001; width: 300px; }

.search_results tr:hover td.sc_actions { filter:alpha(opacity=100); -moz-opacity:1; opacity:1; }
.bulk_action_container { height: 35px; position: relative; }
.bulk_action_form.fixed { position: fixed; top: 0; left: 30px; right: 6px; margin: 0; z-index: 100; margin-left: -30px; margin-right: -6px; transition: margin-left 0.3s ease-in-out, margin-right 0.3s ease-in-out; }
.bulk_action_form.fixed .search_bulk_container { box-shadow: 0 1px 5px rgba(0, 0, 0, 0.2); -webkit-box-shadow: 0 1px 5px rgba(0, 0, 0, 0.2); -moz-box-shadow: 0 1px 5px rgba(0, 0, 0, 0.2); border-bottom-style: solid; }
.search_bulk_container { font-size: 0.9em; border: 1px dotted #DDD; background-color: #FAFAFA; padding: 5px; transition: opacity 0.3s ease; border-left: 0; border-right: 0; }
.search_bulk_container input[type=text] { padding-top: 1px; }
.search_bulk_container.top { border-top: none; margin-bottom: 5px; }
.search_bulk_container.bottom { margin-top: 5px; }
.search_bulk_container.unavailable { filter:alpha(opacity=40); -moz-opacity:.40; opacity:.40; }
.search_bulk_container input[type=submit][disabled], .search_bulk_container input[type=submit][disabled]:hover, .search_bulk_container input[type=submit], .search_bulk_container input[type=submit]:hover { margin-top: -3px; height: 21px; vertical-align: middle; }
/*.search_results tr.priority_1 td { background-color: #EFE; }
.search_results tr.priority_2 td { background-color: #DFD; }
.search_results tr.priority_3 td { background-color: #FFD; }
.search_results tr.priority_4 td { background-color: #EEA; }
.search_results tr.priority_5 td { background-color: #FCC; }
.search_results tr.priority_6 td { background-color: #FAA; }*/
/* end results */

/* paginator */
.issue_paginator { text-align: center; width: auto; margin: 10px auto 10px auto; padding: 3px 5px 3px 5px; font-size: 13px; text-align: center; }
.issue_paginator.fixed { width: 100%; margin: 10px auto 0 auto; padding: 5px 0; background-color: rgba(255, 255, 255, 0.9); border-top: 1px solid rgba(100, 100, 100, 0.3); position: fixed; bottom: 0; left: 0; z-index: 100; box-shadow: 0px 0px 12px rgba(0, 0, 0, 0.15); opacity: 0; visibility: hidden; transition: opacity 0.3s ease, visibility 0.3s ease; }
.issue_paginator.fixed.visible { opacity: 1; visibility: visible; }
/* end paginator */

/* saved searches */
.saved_searches { font-size: 0.9em; padding: 5px 5px 5px 10px; width: 310px; vertical-align: top; }
.side_bar.saved_searches .collapser_link {transition: left 0.3s ease; }
.saved_searches a { font-size: 0.9em; font-weight: bold; padding-left: 3px; }
.saved_searches .container_div { margin-bottom: 10px; }

.backdrop_box { margin: 5px 0; clear: both; font-size: 1em; display: block; padding: 0px; padding-bottom: 2px; background-color: #FFF; border: 1px solid #CCC; box-shadow: 0 6px 12px rgba(0, 0, 0, 0.23), 0 10px 40px rgba(0, 0, 0, 0.19); border-radius: 3px; }
.side_bar .container_divs_wrapper {
    margin-left: 0px;
    visibility: visible;
    opacity: 1;
    transition: margin-left 0.3s ease 0s, opacity 1s ease 0s, visibility 1s ease 0s;
}
.side_bar.collapsed .container_divs_wrapper {
    opacity: 0;
    visibility: hidden;
}
.container_div { margin: 5px; clear: both; font-size: 1.1em; display: block; padding: 0 0 2px; background-color: #FFF; border: none; box-shadow: none; position: relative; }
.container_div .header, .team_dashboard .header, .project_overview .header {
    margin: 0;
    padding: 5px 0;
    border: none;
    border-bottom: 1px dotted #CCC;
    font-weight: normal;
    font-size: 1.1em;
    color: #888;
    box-sizing: border-box;
    -o-box-sizing: border-box;
    -ms-box-sizing: border-box;
    -moz-box-sizing: border-box;
    -webkit-box-sizing: border-box;
    text-transform: uppercase;
}
.team_dashboard .header, .project_overview .header {
    font-size: 1.2em;
    text-transform: uppercase;
}
.metallic_header {
    margin-top: 0;
    height: 18px;
    padding: 2px 5px;
    border: none;
    border-bottom: 1px solid #CCC;
    background: -moz-linear-gradient(top, #FFFFFF 0%, #F1F1F1 100%); /* FF3.6+ */
    background: -khtml-gradient(linear, left top, left bottom, color-stop(0%,#FFFFFF), color-stop(100%,#F1F1F1)); /* Chrome,Safari4+ */
    background: -webkit-gradient(linear, left top, left bottom, color-stop(0%,#FFFFFF), color-stop(100%,#F1F1F1)); /* Chrome,Safari4+ */
    background: -webkit-linear-gradient(top, #FFFFFF 0%,#F1F1F1 100%); /* Chrome10+,Safari5.1+ */
    background: -o-linear-gradient(top, #FFFFFF 0%,#F1F1F1 100%); /* Opera11.10+ */
    background: -ms-linear-gradient(top, #FFFFFF 0%,#F1F1F1 100%); /* IE10+ */
    filter: progid:DXImageTransform.Microsoft.gradient( startColorstr='#FFFFFF', endColorstr='#F1F1F1',GradientType=0 ); /* IE6-9 */
    background: linear-gradient(top, #FFFFFF 0%,#F1F1F1 100%); /* W3C */
}
/* end search styling */

/* non-link-styled issue titles */
a .issue_title { color: #333; }
.faded_out a .issue_title { color: #888; }
a:hover .issue_title { color: #555; }

/* article styles */
.article_placeholder { margin: 10px 0 15px 2px; }

/* import */
.csv_import_data_box { margin: 5px; border: 1px solid #AAA; width: 98%; height: 200px; }
.csv_import_dry { float: left; }
.csv_import_go { float: right; }
#csv_button_area { clear: both; padding-top: 5px; padding-bottom: 5px; }
#csv_button_area button { float: left; }
#csv_button_area button:last-child { clear: right; }
#id_zone .tab_header { clear: both; }
#id_zone .clear, #csv_button_area .clear { clear: both; }
.csv_data_box { width: 250px; float: left; margin-top: 10px; margin-bottom: 10px; margin-right: 10px; }
.csv_data_box_right { clear: right; }
.csv_data_box table { width: 100%; }
.csv_data_box table thead tr th:last-child { width: 25px; }
.csv_data_box .header { padding-bottom: 5px; }
#csv_import_control { height: 20px }

#config_scopes .nice_button { margin-left: 0; }
#config_scopes .rounded_box .content .header { margin-top: 15px; }
#config_scopes a.action_button { float: right; }
#scopes_list ul.simple_list li span { color: #333; font-size: 1em; font-weight: normal; }
#scopes_list .scope_description { font-size: 0.9em; }

a.action_button { padding: 3px; background-color: #FAFAFA; border: 1px solid #CCC; display: block; line-height: 0; margin-left: 5px; }
a.action_button:hover { background-color: #FCFCFC; border-color: #AAA; }

input[type=submit], input[type=submit]:hover, button, .button, .button:hover {
    line-height: 17px !important;
    height: auto;
    margin: 0;
    padding: 1px 3px;
    font-size: 12px;
    text-decoration: none;
    border: 1px solid #AAA; /* Fallback style */
    border: 1px solid rgba(0, 0, 0, 0.2);
    border-color: rgba(0, 0, 0, 0.2);
    -moz-border-radius: 2px;
    -webkit-border-radius: 2px;
    border-radius: 2px;
    font-weight: normal;
    display: inline-block;
    vertical-align: middle;
    text-align: center;
}
.button:hover, input[type=submit]:hover, input[type=button]:hover, button:hover, .button-silver:hover, input.button-silver[type=submit]:hover {
    box-shadow: 0 0 2px rgba(0,0,0,0.3);
    -moz-box-shadow: 0 0 2px rgba(0,0,0,0.3);
    -webkit-box-shadow: 0 0 2px rgba(0,0,0,0.3);
    cursor: pointer;
}

.smaller_buttons .button span, .button.big-button span, .smaller_buttons .button input, .smaller_buttons .button button, .button.big-button input, .button.big-button button { padding: 8px 15px; font-size: 18px; }

/* When pressed, move it down 1px */
/*----------------------------*/
.button-icon, .button-icon:hover { padding: 1px 2px; line-height: 18px !important; }
.button img { display: inline-block; margin: 0 5px 0 0; vertical-align: middle; }
.button-icon img, .button-icon:hover img { margin: 1px; float: none; }
.button a, .button a:hover, .button a:visited, .button a:active { color: #FFF; }

.button-silver, .button.disabled, .button.disabled:active, .button.disabled:hover, button, input[type=submit][disabled], input[type=submit][disabled]:hover, input[type=submit], input[type=submit]:hover, .button-green.disabled, .button-green.disabled:hover, input[type=submit].button-green[disabled], input[type=submit].button-green[disabled]:hover, input[type=submit].button-green[disabled]:active, .button-green[disabled], .button-green[disabled]:hover {
    background: #c5c5c5;
    background: -moz-linear-gradient(top, #F5F5F5 0%, #E5E5E5 100%); /* FF3.6+ */
    background: -khtml-gradient(linear, left top, left bottom, color-stop(0%,#F5F5F5), color-stop(100%,#E5E5E5)); /* Chrome,Safari4+ */
    background: -webkit-gradient(linear, left top, left bottom, color-stop(0%,#F5F5F5), color-stop(100%,#E5E5E5)); /* Chrome,Safari4+ */
    background: -webkit-linear-gradient(top, #F5F5F5 0%,#E5E5E5 100%); /* Chrome10+,Safari5.1+ */
    background: -o-linear-gradient(top, #F5F5F5 0%,#E5E5E5 100%); /* Opera11.10+ */
    background: -ms-linear-gradient(top, #F5F5F5 0%,#E5E5E5 100%); /* IE10+ */
    filter: progid:DXImageTransform.Microsoft.gradient( startColorstr='#F5F5F5', endColorstr='#E5E5E5',GradientType=0 ); /* IE6-9 */
    background: linear-gradient(top, #F5F5F5 0%,#E5E5E5 100%); /* W3C */
}

.button-silver:focus, input[type=submit]:focus, button:focus {
    box-shadow: 0 0 4px rgba(0, 0, 0, 0.2);
    border-color: rgba(0, 0, 0, 0.35);
}

.button-silver:active, input[type=submit]:active, button:active, input[type=submit].button-pressed, input[type=submit].button-pressed:hover, button.button-pressed, button.button-pressed:hover, .button.button-pressed, .button.button-pressed:hover {
    box-shadow: 0 0 4px rgba(100, 100, 100, 0.3) inset;
}
.button-silver, input[type=submit], button, input[type=submit].button-silver, button.button-silver, a.button-silver, .button-silver:active, button.button-silver:active, input[type=submit].button-silver:active, a.button-silver:active { color: #555; text-shadow: 1px 1px #FFF; box-shadow: none; }
input[type=button][disabled], input[type=button].disabled, input[type=submit][disabled], input[type=submit].disabled, button[disabled], button.disabled, .button.disabled, .button.button-silver.disabled { color: #AAA !important; text-shadow: 1px 1px 0px #FFF !important; }
.button-icon.disabled img { filter:alpha(opacity=25); -moz-opacity:.25; opacity:.25; }
/*----------------------------*/
.button-khaki, input[type=submit].button-khaki {
    background: #A2B598;
    background: -moz-linear-gradient(top, #BDD1B4 0%, #A2B598 100%); /* FF3.6+ */
    background: -khtml-gradient(linear, left top, left bottom, color-stop(0%,#BDD1B4), color-stop(100%,#A2B598)); /* Chrome,Safari4+ */
    background: -webkit-gradient(linear, left top, left bottom, color-stop(0%,#BDD1B4), color-stop(100%,#A2B598)); /* Chrome,Safari4+ */
    background: -webkit-linear-gradient(top, #BDD1B4 0%,#A2B598 100%); /* Chrome10+,Safari5.1+ */
    background: -o-linear-gradient(top, #BDD1B4 0%,#A2B598 100%); /* Opera11.10+ */
    background: -ms-linear-gradient(top, #BDD1B4 0%,#A2B598 100%); /* IE10+ */
    filter: progid:DXImageTransform.Microsoft.gradient( startColorstr='#BDD1B4', endColorstr='#A2B598',GradientType=0 ); /* IE6-9 */
    background: linear-gradient(top, #BDD1B4 0%,#A2B598 100%); /* W3C */
    color: #fff; text-shadow: 1px 1px 0px #666;
}
.button-khaki:active, input[type=submit].button-khaki:active {
    background: #BDD1B4;
    background: -moz-linear-gradient(top, #A2B598 0%, #BDD1B4 100%); /* FF3.6+ */
    background: -khtml-gradient(linear, left top, left bottom, color-stop(0%,#A2B598), color-stop(100%,#BDD1B4)); /* Chrome,Safari4+ */
    background: -webkit-gradient(linear, left top, left bottom, color-stop(0%,#A2B598), color-stop(100%,#BDD1B4)); /* Chrome,Safari4+ */
    background: -webkit-linear-gradient(top, #A2B598 0%,#BDD1B4 100%); /* Chrome10+,Safari5.1+ */
    background: -o-linear-gradient(top, #A2B598 0%,#BDD1B4 100%); /* Opera11.10+ */
    background: -ms-linear-gradient(top, #A2B598 0%,#BDD1B4 100%); /* IE10+ */
    filter: progid:DXImageTransform.Microsoft.gradient( startColorstr='#A2B598', endColorstr='#BDD1B4',GradientType=0 ); /* IE6-9 */
    background: linear-gradient(top, #A2B598 0%,#BDD1B4 100%); /* W3C */
}
/*.button-khaki:active { background: #A2B598; }*/
/*----------------------------*/
.button-blue, input[type=submit].button-blue {
    background: #4477a1;
    background: -moz-linear-gradient(top, #81A8CB 0%, #4477A1 100%); /* FF3.6+ */
    background: -khtml-gradient(linear, left top, left bottom, color-stop(0%,#81A8CB), color-stop(100%,#4477A1)); /* Chrome,Safari4+ */
    background: -webkit-gradient(linear, left top, left bottom, color-stop(0%,#81A8CB), color-stop(100%,#4477A1)); /* Chrome,Safari4+ */
    background: -webkit-linear-gradient(top, #81A8CB 0%,#4477A1 100%); /* Chrome10+,Safari5.1+ */
    background: -o-linear-gradient(top, #81A8CB 0%,#4477A1 100%); /* Opera11.10+ */
    background: -ms-linear-gradient(top, #81A8CB 0%,#4477A1 100%); /* IE10+ */
    filter: progid:DXImageTransform.Microsoft.gradient( startColorstr='#81A8CB', endColorstr='#4477A1',GradientType=0 ); /* IE6-9 */
    background: linear-gradient(top, #81A8CB 0%,#4477A1 100%); /* W3C */
    color: #fff; text-shadow: 1px 1px 0px #666;
}
.button-blue:active, input[type=submit].button-blue:active, .button-blue.button-pressed {
    background: #81a8cb;
    background: -moz-linear-gradient(top, #4477A1 0%, #81A8CB 100%); /* FF3.6+ */
    background: -khtml-gradient(linear, left top, left bottom, color-stop(0%,#4477A1), color-stop(100%,#81A8CB)); /* Chrome,Safari4+ */
    background: -webkit-gradient(linear, left top, left bottom, color-stop(0%,#4477A1), color-stop(100%,#81A8CB)); /* Chrome,Safari4+ */
    background: -webkit-linear-gradient(top, #4477A1 0%,#81A8CB 100%); /* Chrome10+,Safari5.1+ */
    background: -o-linear-gradient(top, #4477A1 0%,#81A8CB 100%); /* Opera11.10+ */
    background: -ms-linear-gradient(top, #4477A1 0%,#81A8CB 100%); /* IE10+ */
    filter: progid:DXImageTransform.Microsoft.gradient( startColorstr='#4477A1', endColorstr='#81A8CB',GradientType=0 ); /* IE6-9 */
    background: linear-gradient(top, #4477A1 0%,#81A8CB 100%); /* W3C */
}
/*.button-blue:active { background: #4477a1; }*/
/*----------------------------*/
.button-lightblue, input[type=submit].button-lightblue {
    background: #C7D4E0;
    color: #fff; text-shadow: 1px 1px 0px #666;
}
.button-lightblue[disabled], input[type=submit].button-lightblue[disabled] {
    background: #4477a1;
    background: -moz-linear-gradient(top, #C5EAE6 0%, #A1B2C0 100%); /* FF3.6+ */
    background: -khtml-gradient(linear, left top, left bottom, color-stop(0%,#C5EAE6), color-stop(100%,#A1B2C0)); /* Chrome,Safari4+ */
    background: -webkit-gradient(linear, left top, left bottom, color-stop(0%,#C5EAE6), color-stop(100%,#A1B2C0)); /* Chrome,Safari4+ */
    background: -webkit-linear-gradient(top, #C5EAE6 0%,#A1B2C0 100%); /* Chrome10+,Safari5.1+ */
    background: -o-linear-gradient(top, #C5EAE6 0%,#A1B2C0 100%); /* Opera11.10+ */
    background: -ms-linear-gradient(top, #C5EAE6 0%,#A1B2C0 100%); /* IE10+ */
    filter: progid:DXImageTransform.Microsoft.gradient( startColorstr='#C5EAE6', endColorstr='#A1B2C0',GradientType=0 ); /* IE6-9 */
    background: linear-gradient(top, #C5EAE6 0%,#A1B2C0 100%); /* W3C */
}
.button-lightblue:active, input[type=submit].button-lightblue:active {
    background: #81a8cb;
    background: -moz-linear-gradient(top, #8BA6C0 0%, #A9CBEA 100%); /* FF3.6+ */
    background: -khtml-gradient(linear, left top, left bottom, color-stop(0%,#8BA6C0), color-stop(100%,#A9CBEA)); /* Chrome,Safari4+ */
    background: -webkit-gradient(linear, left top, left bottom, color-stop(0%,#8BA6C0), color-stop(100%,#A9CBEA)); /* Chrome,Safari4+ */
    background: -webkit-linear-gradient(top, #8BA6C0 0%,#A9CBEA 100%); /* Chrome10+,Safari5.1+ */
    background: -o-linear-gradient(top, #8BA6C0 0%,#A9CBEA 100%); /* Opera11.10+ */
    background: -ms-linear-gradient(top, #8BA6C0 0%,#A9CBEA 100%); /* IE10+ */
    filter: progid:DXImageTransform.Microsoft.gradient( startColorstr='#8BA6C0', endColorstr='#A9CBEA',GradientType=0 ); /* IE6-9 */
    background: linear-gradient(top, #8BA6C0 0%,#A9CBEA 100%); /* W3C */
}
/*.button-blue:active { background: #4477a1; }*/
/*----------------------------*/
.button-brown, input[type=submit].button-brown {
    background: #8f3714;
    background: -moz-linear-gradient(top, #BF6F50 0%, #8F3714 100%); /* FF3.6+ */
    background: -khtml-gradient(linear, left top, left bottom, color-stop(0%,#BF6F50), color-stop(100%,#8F3714)); /* Chrome,Safari4+ */
    background: -webkit-gradient(linear, left top, left bottom, color-stop(0%,#BF6F50), color-stop(100%,#8F3714)); /* Chrome,Safari4+ */
    background: -webkit-linear-gradient(top, #BF6F50 0%,#8F3714 100%); /* Chrome10+,Safari5.1+ */
    background: -o-linear-gradient(top, #BF6F50 0%,#8F3714 100%); /* Opera11.10+ */
    background: -ms-linear-gradient(top, #BF6F50 0%,#8F3714 100%); /* IE10+ */
    filter: progid:DXImageTransform.Microsoft.gradient( startColorstr='#BF6F50', endColorstr='#8F3714',GradientType=0 ); /* IE6-9 */
    background: linear-gradient(top, #BF6F50 0%,#8F3714 100%); /* W3C */
    color: #fff; text-shadow: 1px 1px 0px #666;
}
.button-brown:active, input[type=submit].button-brown:active {
    background: #bf6f50;
    background: -moz-linear-gradient(top, #8F3714 0%, #BF6F50 100%); /* FF3.6+ */
    background: -khtml-gradient(linear, left top, left bottom, color-stop(0%,#8F3714), color-stop(100%,#BF6F50)); /* Chrome,Safari4+ */
    background: -webkit-gradient(linear, left top, left bottom, color-stop(0%,#8F3714), color-stop(100%,#BF6F50)); /* Chrome,Safari4+ */
    background: -webkit-linear-gradient(top, #8F3714 0%,#BF6F50 100%); /* Chrome10+,Safari5.1+ */
    background: -o-linear-gradient(top, #8F3714 0%,#BF6F50 100%); /* Opera11.10+ */
    background: -ms-linear-gradient(top, #8F3714 0%,#BF6F50 100%); /* IE10+ */
    filter: progid:DXImageTransform.Microsoft.gradient( startColorstr='#8F3714', endColorstr='#BF6F50',GradientType=0 ); /* IE6-9 */
    background: linear-gradient(top, #8F3714 0%,#BF6F50 100%); /* W3C */
}
/*.button-brown:active { background: #8f3714; }*/
/*----------------------------*/
.button-green, input[type=submit].button-green {
    background: #92BA6F;
    background: -moz-linear-gradient(top, #92BA6F 0%, #428739 100%); /* FF3.6+ */
    background: -khtml-gradient(linear, left top, left bottom, color-stop(0%,#92BA6F), color-stop(100%,#428739)); /* Chrome,Safari4+ */
    background: -webkit-gradient(linear, left top, left bottom, color-stop(0%,#92BA6F), color-stop(100%,#428739)); /* Chrome,Safari4+ */
    background: -webkit-linear-gradient(top, #92BA6F 0%,#428739 100%); /* Chrome10+,Safari5.1+ */
    background: -o-linear-gradient(top, #92BA6F 0%,#428739 100%); /* Opera11.10+ */
    background: -ms-linear-gradient(top, #92BA6F 0%,#428739 100%); /* IE10+ */
    filter: progid:DXImageTransform.Microsoft.gradient( startColorstr='#92BA6F', endColorstr='#428739',GradientType=0 ); /* IE6-9 */
    background: linear-gradient(top, #92BA6F 0%,#428739 100%); /* W3C */
    color: #fff; text-shadow: 1px 1px 0px #666;
}
.button-green:active, input[type=submit].button-green:active {
    background: #c8dd95;
    background: -moz-linear-gradient(top, #428739 0%, #92BA6F 100%); /* FF3.6+ */
    background: -khtml-gradient(linear, left top, left bottom, color-stop(0%,#428739), color-stop(100%,#92BA6F)); /* Chrome,Safari4+ */
    background: -webkit-gradient(linear, left top, left bottom, color-stop(0%,#428739), color-stop(100%,#92BA6F)); /* Chrome,Safari4+ */
    background: -webkit-linear-gradient(top, #428739 0%,#92BA6F 100%); /* Chrome10+,Safari5.1+ */
    background: -o-linear-gradient(top, #428739 0%,#92BA6F 100%); /* Opera11.10+ */
    background: -ms-linear-gradient(top, #428739 0%,#92BA6F 100%); /* IE10+ */
    filter: progid:DXImageTransform.Microsoft.gradient( startColorstr='#428739', endColorstr='#92BA6F',GradientType=0 ); /* IE6-9 */
    background: linear-gradient(top, #428739 0%,#92BA6F 100%); /* W3C */
}
/*.button-green:active { background: #428739; }*/
/*----------------------------*/
.button-red, input[type=submit].button-red {
    background: #D82741;
    background: -moz-linear-gradient(top, #E84B6E 0%, #D82741 100%); /* FF3.6+ */
    background: -khtml-gradient(linear, left top, left bottom, color-stop(0%,#E84B6E), color-stop(100%,#D82741)); /* Chrome,Safari4+ */
    background: -webkit-gradient(linear, left top, left bottom, color-stop(0%,#E84B6E), color-stop(100%,#D82741)); /* Chrome,Safari4+ */
    background: -webkit-linear-gradient(top, #E84B6E 0%,#D82741 100%); /* Chrome10+,Safari5.1+ */
    background: -o-linear-gradient(top, #E84B6E 0%,#D82741 100%); /* Opera11.10+ */
    background: -ms-linear-gradient(top, #E84B6E 0%,#D82741 100%); /* IE10+ */
    filter: progid:DXImageTransform.Microsoft.gradient( startColorstr='#E84B6E', endColorstr='#D82741',GradientType=0 ); /* IE6-9 */
    background: linear-gradient(top, #E84B6E 0%,#D82741 100%); /* W3C */
    color: #fff; text-shadow: 1px 1px 0px #666;
}
.button-red:active, input[type=submit].button-red:active {
    background: #E84B6E;
    background: -moz-linear-gradient(top, #D82741 0%, #E84B6E 100%); /* FF3.6+ */
    background: -khtml-gradient(linear, left top, left bottom, color-stop(0%,#D82741), color-stop(100%,#E84B6E)); /* Chrome,Safari4+ */
    background: -webkit-gradient(linear, left top, left bottom, color-stop(0%,#D82741), color-stop(100%,#E84B6E)); /* Chrome,Safari4+ */
    background: -webkit-linear-gradient(top, #D82741 0%,#E84B6E 100%); /* Chrome10+,Safari5.1+ */
    background: -o-linear-gradient(top, #D82741 0%,#E84B6E 100%); /* Opera11.10+ */
    background: -ms-linear-gradient(top, #D82741 0%,#E84B6E 100%); /* IE10+ */
    filter: progid:DXImageTransform.Microsoft.gradient( startColorstr='#D82741', endColorstr='#E84B6E',GradientType=0 ); /* IE6-9 */
    background: linear-gradient(top, #D82741 0%,#E84B6E 100%); /* W3C */
}
/*.button-red:active { background: #D82741; }*/
/*----------------------------*/
.button-purple, input[type=submit].button-purple {
    background: #6F50E7;
    background: -moz-linear-gradient(top, #B8A9F3 0%, #6F50E7 100%); /* FF3.6+ */
    background: -khtml-gradient(linear, left top, left bottom, color-stop(0%,#B8A9F3), color-stop(100%,#6F50E7)); /* Chrome,Safari4+ */
    background: -webkit-gradient(linear, left top, left bottom, color-stop(0%,#B8A9F3), color-stop(100%,#6F50E7)); /* Chrome,Safari4+ */
    background: -webkit-linear-gradient(top, #B8A9F3 0%,#6F50E7 100%); /* Chrome10+,Safari5.1+ */
    background: -o-linear-gradient(top, #B8A9F3 0%,#6F50E7 100%); /* Opera11.10+ */
    background: -ms-linear-gradient(top, #B8A9F3 0%,#6F50E7 100%); /* IE10+ */
    filter: progid:DXImageTransform.Microsoft.gradient( startColorstr='#B8A9F3', endColorstr='#6F50E7',GradientType=0 ); /* IE6-9 */
    background: linear-gradient(top, #B8A9F3 0%,#6F50E7 100%); /* W3C */
    color: #fff; text-shadow: 1px 1px 0px #666;
}
.button-purple:active, input[type=submit].button-purple:active {
    background: #B8A9F3;
    background: -moz-linear-gradient(top, #6F50E7 0%, #B8A9F3 100%); /* FF3.6+ */
    background: -khtml-gradient(linear, left top, left bottom, color-stop(0%,#6F50E7), color-stop(100%,#B8A9F3)); /* Chrome,Safari4+ */
    background: -webkit-gradient(linear, left top, left bottom, color-stop(0%,#6F50E7), color-stop(100%,#B8A9F3)); /* Chrome,Safari4+ */
    background: -webkit-linear-gradient(top, #6F50E7 0%,#B8A9F3 100%); /* Chrome10+,Safari5.1+ */
    background: -o-linear-gradient(top, #6F50E7 0%,#B8A9F3 100%); /* Opera11.10+ */
    background: -ms-linear-gradient(top, #6F50E7 0%,#B8A9F3 100%); /* IE10+ */
    filter: progid:DXImageTransform.Microsoft.gradient( startColorstr='#6F50E7', endColorstr='#B8A9F3',GradientType=0 ); /* IE6-9 */
    background: linear-gradient(top, #6F50E7 0%,#B8A9F3 100%); /* W3C */
}
/*.button-purple:active { background: #6F50E7; }*/
/*----------------------------*/
.button-black, input[type=submit].button-black {
    background: #141414;
    background: -moz-linear-gradient(top, #656565 0%, #141414 100%); /* FF3.6+ */
    background: -khtml-gradient(linear, left top, left bottom, color-stop(0%,#656565), color-stop(100%,#141414)); /* Chrome,Safari4+ */
    background: -webkit-gradient(linear, left top, left bottom, color-stop(0%,#656565), color-stop(100%,#141414)); /* Chrome,Safari4+ */
    background: -webkit-linear-gradient(top, #656565 0%,#141414 100%); /* Chrome10+,Safari5.1+ */
    background: -o-linear-gradient(top, #656565 0%,#141414 100%); /* Opera11.10+ */
    background: -ms-linear-gradient(top, #656565 0%,#141414 100%); /* IE10+ */
    filter: progid:DXImageTransform.Microsoft.gradient( startColorstr='#656565', endColorstr='#141414',GradientType=0 ); /* IE6-9 */
    background: linear-gradient(top, #656565 0%,#141414 100%); /* W3C */
    color: #fff; text-shadow: 1px 1px 0px #666;
}
.button-black:active, input[type=submit].button-black:active {
    background: #656565;
    background: -moz-linear-gradient(top, #141414 0%, #656565 100%); /* FF3.6+ */
    background: -khtml-gradient(linear, left top, left bottom, color-stop(0%,#141414), color-stop(100%,#656565)); /* Chrome,Safari4+ */
    background: -webkit-gradient(linear, left top, left bottom, color-stop(0%,#141414), color-stop(100%,#656565)); /* Chrome,Safari4+ */
    background: -webkit-linear-gradient(top, #141414 0%,#656565 100%); /* Chrome10+,Safari5.1+ */
    background: -o-linear-gradient(top, #141414 0%,#656565 100%); /* Opera11.10+ */
    background: -ms-linear-gradient(top, #141414 0%,#656565 100%); /* IE10+ */
    filter: progid:DXImageTransform.Microsoft.gradient( startColorstr='#141414', endColorstr='#656565',GradientType=0 ); /* IE6-9 */
    background: linear-gradient(top, #141414 0%,#656565 100%); /* W3C */
}
/*.button-black:active { background: #141414; }*/
/*----------------------------*/
.button-orange, input[type=submit].button-orange {
    background: #f09c15;
    background: -moz-linear-gradient(top, #F8C939 0%, #F09C15 100%); /* FF3.6+ */
    background: -khtml-gradient(linear, left top, left bottom, color-stop(0%,#F8C939), color-stop(100%,#F09C15)); /* Chrome,Safari4+ */
    background: -webkit-gradient(linear, left top, left bottom, color-stop(0%,#F8C939), color-stop(100%,#F09C15)); /* Chrome,Safari4+ */
    background: -webkit-linear-gradient(top, #F8C939 0%,#F09C15 100%); /* Chrome10+,Safari5.1+ */
    background: -o-linear-gradient(top, #F8C939 0%,#F09C15 100%); /* Opera11.10+ */
    background: -ms-linear-gradient(top, #F8C939 0%,#F09C15 100%); /* IE10+ */
    filter: progid:DXImageTransform.Microsoft.gradient( startColorstr='#F8C939', endColorstr='#F09C15',GradientType=0 ); /* IE6-9 */
    background: linear-gradient(top, #F8C939 0%,#F09C15 100%); /* W3C */
    color: #fff; text-shadow: 1px 1px 0px #666;
}
.button-orange:active, input[type=submit].button-orange:active {
    background: #f8c939;
    background: -moz-linear-gradient(top, #F09C15 0%, #F8C939 100%); /* FF3.6+ */
    background: -khtml-gradient(linear, left top, left bottom, color-stop(0%,#F09C15), color-stop(100%,#F8C939)); /* Chrome,Safari4+ */
    background: -webkit-gradient(linear, left top, left bottom, color-stop(0%,#F09C15), color-stop(100%,#F8C939)); /* Chrome,Safari4+ */
    background: -webkit-linear-gradient(top, #F09C15 0%,#F8C939 100%); /* Chrome10+,Safari5.1+ */
    background: -o-linear-gradient(top, #F09C15 0%,#F8C939 100%); /* Opera11.10+ */
    background: -ms-linear-gradient(top, #F09C15 0%,#F8C939 100%); /* IE10+ */
    filter: progid:DXImageTransform.Microsoft.gradient( startColorstr='#F09C15', endColorstr='#F8C939',GradientType=0 ); /* IE6-9 */
    background: linear-gradient(top, #F09C15 0%,#F8C939 100%); /* W3C */
}
/*.button-orange:active { background: #f09c15; }*/
/*----------------------------*/

.buildbox { margin-bottom: 5px; line-height: 1.3; }
.build_buttons { float: right; margin: 3px 0 0 0; }
.build_buttons button { font-size: 0.85em; padding: 1px 2px !important; }
#edit_build_download_options li { clear: both; }
#edit_build_download_options input[type="radio"] { float: left; margin: 0 5px 0 0; }
#edit_build_download_options label { float: left; margin: 0 5px 0 0; }

/*
        Simple OpenID Plugin
        http://code.google.com/p/openid-selector/

        This code is licensed under the New BSD License.
*/

#openid_choice {
    display: none;
}

#openid_input_area {
    clear: both;
    padding: 10px 0;
}

#openid_btns, #openid_btns br {
    clear: both;
}

.openid_container input[type=submit] { float: right; font-size: 1.1em !important; padding: 3px 4px !important; clear: both; margin-top: 5px; }
.openid_container input[type=text], .openid_container label { float: right; }

.openid_large_btn, .openid_large_btn:hover {
    width: 94px;
    height: 60px;

    margin: 0 3px 3px 0;
    display: inline-block;
    position: relative;
}

.openid_large_btn.button img {
    float: none;
    position: absolute;
    margin: 0;
    top: 10px;
    left: 5px;
}

.openid_small_btn, .openid_small_btn:hover {
    width: 24px;
    height: 24px;
    position: relative;
    display: inline-block;
}

.openid_small_btn.button img {
    float: none;
    position: absolute;
    margin: 0;
    top: 5px;
    left: 7px;
}

.openid_accounts_list img { float: left; margin-right: 5px; }
.openid_accounts_list li { padding: 5px; position: relative; }
.openid_accounts_list .button { position: absolute; top: 4px; right: 4px; }
.openid_provider_name { font-weight: bold; }

/* sortable tables */
.sortcol {
    cursor: pointer;
    background-repeat: no-repeat;
    background-position: 5px center;
}
.sortasc {
    background-repeat: no-repeat;
}
.sortdesc {
    background-repeat: no-repeat;
}
.nosort {
    cursor: default;
}
th.resize-handle-active {
    cursor: e-resize;
}

div.resize-handle {
    cursor: e-resize;
    width: 2px;
    border-right: 1px dashed #88C !important;
    position:absolute;
    top:0;
    left:0;
}

table.sortable tr th {
    background-repeat: no-repeat;
    background-position: 5px center;
}

table.sortable tr th.nosort {
    padding-left: 0px !important;
    background-image: none;
}

.roweven {
    background-color: #F8F8F8;
}

/* -------------------------------------------------------------------
// markItUp! Universal MarkUp Engine, JQuery plugin
// By Jay Salvat - http://markitup.jaysalvat.com/
// ------------------------------------------------------------------*/
.markItUp * {
    margin:0px; padding:0px;
    outline:none;
}
.markItUp a:link,
.markItUp a:visited {
    color:#000;
    text-decoration:none;
}
.markItUp  {
    margin: 5px 0 0 0;
}
.markItUpContainer  {
    font:11px 'Droid Sans', sans-serif;
}
.markItUpEditor {
    box-sizing: border-box;
    font:12px 'Droid Sans Mono', monospace;
    padding:5px;
    width:690px;
    height:320px;
    clear:both;
    line-height:18px;
    overflow:auto;
    display: block;
    box-sizing: border-box;
}
.markItUpPreviewFrame    {
    overflow:auto;
    background-color:#FFF;
    width:99.9%;
    height:300px;
    margin:5px 0;
}
.markItUpFooter {
    display: none;
}
.markItUpResizeHandle {
    overflow:hidden;
    width:22px; height:5px;
    margin-left:auto;
    margin-right:auto;
    cursor:n-resize;
}
/***************************************************************************************/
/* first row of buttons */
.markItUpHeader ul li    {
    list-style:none;
    float:left;
    position:relative;
}
.markItUpHeader ul li:hover > ul{
    display:block;
}
.markItUpHeader ul .markItUpDropMenu {
    background-color: transparent;
    background-repeat: no-repeat;
    background-position: 115% 50%;
    margin-right:5px;
}
.markItUpHeader ul .markItUpDropMenu li {
    margin-right:0px;
}
/* next rows of buttons */
.markItUpHeader ul ul {
    display:none;
    position:absolute;
    top:18px; left:0px;
    background:#FFF;
    border:1px solid #000;
}
.markItUpHeader ul ul li {
    float:none;
    border-bottom:1px solid #000;
}
.markItUpHeader ul ul .markItUpDropMenu {
    background-color: #FFF;
    background-repeat: no-repeat;
    background-position: 100% 50%;
}
.markItUpHeader ul .markItUpSeparator {
    margin:0 10px;
    width:1px;
    height:16px;
    overflow:hidden;
    background-color:#CCC;
}
.markItUpHeader ul ul .markItUpSeparator {
    width:auto; height:1px;
    margin:0px;
}
/* next rows of buttons */
.markItUpHeader ul ul ul {
    position:absolute;
    top:-1px; left:150px;
}
.markItUpHeader ul ul ul li {
    float:none;
}
.markItUpHeader ul a {
    display:block;
    width:16px; height:16px;
    text-indent:-10000px;
    background-repeat:no-repeat;
    padding:3px;
    margin:0px;
}
.markItUpHeader ul ul a {
    display:block;
    padding-left:0px;
    text-indent:0;
    width:120px;
    padding:5px 5px 5px 25px;
    background-position:2px 50%;
}
.markItUpHeader ul ul a:hover  {
    color:#FFF;
    background-color:#000;
}
.markItUpHeader a:hover  {
    border-bottom: none;
}

/* Link body */
.persona-button{
    color: #fff;
    display: inline-block;
    font-size: 14px;
    font-family: Helvetica, Arial, sans-serif;
    font-weight: bold;
    line-height: 1.1;
    overflow: hidden;
    position: relative;
    text-decoration: none;
    text-shadow: 0 1px rgba(0,0,0,0.5), 0 0 2px rgba(0,0,0,0.2);

    background: #297dc3;
    background: -moz-linear-gradient(top, #43a6e2, #287cc2);
    background: -ms-linear-gradient(top, #43a6e2, #287cc2);
    background: -o-linear-gradient(top, #43a6e2, #287cc2);
    background: -webkit-linear-gradient(top, #43a6e2, #287cc2);
    background: linear-gradient(top, #43a6e2, #287cc2);

    -moz-border-radius:   3px;
    -ms-border-radius:     3px;
    -o-border-radius:     3px;
    -webkit-border-radius:   3px;
    border-radius:       3px;

    -moz-box-shadow:   0 1px 0 rgba(0,0,0,0.2);
    -ms-box-shadow:   0 1px 0 rgba(0,0,0,0.2);
    -o-box-shadow:     0 1px 0 rgba(0,0,0,0.2);
    -webkit-box-shadow: 0 1px 0 rgba(0,0,0,0.2);
    box-shadow:     0 1px 0 rgba(0,0,0,0.2);
}

.persona-button:hover{
    background: #21669f;
    background: -moz-linear-gradient(top, #3788b9, #21669f);
    background: -ms-linear-gradient(top, #3788b9, #21669f);
    background: -o-linear-gradient(top, #3788b9, #21669f);
    background: -webkit-linear-gradient(top, #3788b9, #21669f);
    background: linear-gradient(top, #3788b9, #21669f);
    border: none;
}

.persona-button:active, .persona-button:focus{
    top: 1px;
    box-shadow: none;
}

.persona-button span{
    display: inline-block;
    padding: 5px 10px 5px 40px;
}

/* Icon */
.persona-button span:after{
    background: url(data:image/png;base64,iVBORw0KGgoAAAANSUhEUgAAAA0AAAAPCAYAAAA/I0V3AAAA4klEQVR42o2RWaqEMBRE3YaCiDjPwQGcd9CrysLv4wTyoLFD90dxqbp1EgdPRB7Kskznea6Zn/aPoKoqUUrJOI5m4l2QBfSyLHKep1zXZSae3An1fS/7vst931bGkzuhaZrsLVbGkzuheZ7lOI6HyJ2QUkqv6yrbtv0LT+6E7G0UrfBfP3lZlpoXH4ZBmHgn5Pv+KwxDfqp0XQdgJp6c/RsUBIGOokiSJDE/s21bACbe5Ozp0TdAHMdSFIXUdS1N01C2wpObPT36HifwCJzI0iX29Oh7XP0E3CB9L01TzM+i/wePv4ZE5RtAngAAAABJRU5ErkJggg==) 10px center no-repeat;
    content: '';
    display: block;
    width: 31px;

    position: absolute;
    bottom: 0;
    left: -3px;
    top: 0;
    z-index: 10;
}

/*  Icon background */
.persona-button span:before{
    content: '';
    display: block;
    height: 100%;
    width: 20px;

    position: absolute;
    bottom: 0;
    left: 0;
    top: 0;
    z-index: 1;

    background: #42a9dd;
    background: -moz-linear-gradient(top, #50b8e8, #3095ce);
    background: -ms-linear-gradient(top, #50b8e8, #3095ce);
    background: -o-linear-gradient(top, #50b8e8, #3095ce);
    background: -webkit-linear-gradient(top, #50b8e8, #3095ce);
    background: linear-gradient(top, #50b8e8, #3095ce);

    -moz-border-radius:   3px 0 0 3px;
    -ms-border-radius:     3px 0 0 3px;
    -o-border-radius:     3px 0 0 3px;
    -webkit-border-radius:   3px 0 0 3px;
    border-radius:       3px 0 0 3px;
}

/* Triangle */
.persona-button:before{
    background: #42a9dd;
    content: '';
    display: block;
    height: 26px;
    width: 26px;

    position: absolute;
    left: 2px;
    top: 50%;
    margin-top: -13px;
    z-index: 0;

    background: -moz-linear-gradient(-45deg, #50b8e8, #3095ce);
    background: -ms-linear-gradient(-45deg, #50b8e8, #3095ce);
    background: -o-linear-gradient(-45deg, #50b8e8, #3095ce);
    background: -webkit-linear-gradient(-45deg, #50b8e8, #3095ce);
    background: linear-gradient(-45deg, #3095ce, #50b8e8); /* flipped for updated spec */

    -moz-box-shadow:   1px -1px 1px rgba(0,0,0,0.1);
    -ms-box-shadow:   1px -1px 1px rgba(0,0,0,0.1);
    -o-box-shadow:     1px -1px 1px rgba(0,0,0,0.1);
    -webkit-box-shadow: 1px -1px 1px rgba(0,0,0,0.1);
    box-shadow:     1px -1px 1px rgba(0,0,0,0.1);

    -moz-transform:   rotate(45deg);
    -ms-transform:     rotate(45deg);
    -o-transform:     rotate(45deg);
    -webkit-transform:   rotate(45deg);
    transform:       rotate(45deg);
}

/* Inset shadow (required here because the icon background clips it when on the `a` element) */
.persona-button:after{
    content: '';
    display: block;
    height: 100%;
    width: 100%;

    position: absolute;
    left: 0;
    top: 0;
    bottom: 0;
    right: 0;
    z-index: 10;

    -moz-border-radius:   3px;
    -ms-border-radius:     3px;
    -o-border-radius:     3px;
    -webkit-border-radius:   3px;
    border-radius:       3px;

    -moz-box-shadow:   inset 0 -1px 0 rgba(0,0,0,0.3);
    -ms-box-shadow:   inset 0 -1px 0 rgba(0,0,0,0.3);
    -o-box-shadow:     inset 0 -1px 0 rgba(0,0,0,0.3);
    -webkit-box-shadow: inset 0 -1px 0 rgba(0,0,0,0.3);
    box-shadow:     inset 0 -1px 0 rgba(0,0,0,0.3);
}

/* ========================================================
 *    Dark button
 * ===================================================== */
.persona-button.dark{
    background: #3c3c3c;
    background: -moz-linear-gradient(top, #606060, #3c3c3c);
    background: -ms-linear-gradient(top, #606060, #3c3c3c);
    background: -o-linear-gradient(top, #606060, #3c3c3c);
    background: -webkit-linear-gradient(top, #606060, #3c3c3c);
    background: linear-gradient(top, #606060, #3c3c3c);
}
.persona-button.dark:hover{
    background: #2d2d2d;
    background: -moz-linear-gradient(top, #484848, #2d2d2d);
    background: -ms-linear-gradient(top, #484848, #2d2d2d);
    background: -o-linear-gradient(top, #484848, #2d2d2d);
    background: -webkit-linear-gradient(top, #484848, #2d2d2d);
    background: linear-gradient(top, #484848, #2d2d2d);
}
.persona-button.dark span:before{ /* Icon BG */
    background: #d34f2d;
    background: -moz-linear-gradient(top, #ebac45, #d34f2d);
    background: -ms-linear-gradient(top, #ebac45, #d34f2d);
    background: -o-linear-gradient(top, #ebac45, #d34f2d);
    background: -webkit-linear-gradient(top, #ebac45, #d34f2d);
    background: linear-gradient(top, #ebac45, #d34f2d);
}
.persona-button.dark:before{ /* Triangle */
    background: #d34f2d;
    background: -moz-linear-gradient(-45deg, #ebac45, #d34f2d);
    background: -ms-linear-gradient(-45deg, #ebac45, #d34f2d);
    background: -o-linear-gradient(-45deg, #ebac45, #d34f2d);
    background: -webkit-linear-gradient(-45deg, #ebac45, #d34f2d);
    background: linear-gradient(-45deg, #d34f2d, #ebac45); /* flipped for updated spec */
}

/* ========================================================
 *    Orange button
 * ===================================================== */
.persona-button.orange{
    background: #ee731a;
    background: -moz-linear-gradient(top, #ee731a, #d03116);
    background: -ms-linear-gradient(top, #ee731a, #d03116);
    background: -o-linear-gradient(top, #ee731a, #d03116);
    background: -webkit-linear-gradient(top, #ee731a, #d03116);
    background: linear-gradient(top, #ee731a, #d03116);
}
.persona-button.orange:hover{
    background: #cb6216;
    background: -moz-linear-gradient(top, #cb6216, #b12a13);
    background: -ms-linear-gradient(top, #cb6216, #b12a13);
    background: -o-linear-gradient(top, #cb6216, #b12a13);
    background: -webkit-linear-gradient(top, #cb6216, #b12a13);
    background: linear-gradient(top, #cb6216, #b12a13);
}
.persona-button.orange span:before{ /* Icon BG */
    background: #e84a21;
    background: -moz-linear-gradient(top, #f7ad27, #e84a21);
    background: -ms-linear-gradient(top, #f7ad27, #e84a21);
    background: -o-linear-gradient(top, #f7ad27, #e84a21);
    background: -webkit-linear-gradient(top, #f7ad27, #e84a21);
    background: linear-gradient(top, #f7ad27, #e84a21);
}
.persona-button.orange:before{ /* Triangle */
    background: #e84a21;
    background: -moz-linear-gradient(-45deg, #f7ad27, #e84a21);
    background: -ms-linear-gradient(-45deg, #f7ad27, #e84a21);
    background: -o-linear-gradient(-45deg, #f7ad27, #e84a21);
    background: -webkit-linear-gradient(-45deg, #f7ad27, #e84a21);
    background: linear-gradient(-45deg, #e84a21, #f7ad27); /* flipped for updated spec */
}

.redbox { box-shadow: 0 0 3px rgba(0, 0, 0, 0.2); color: #8C0D0D; background-color: rgba(255, 50, 50, 0.6); padding: 5px; }
.greybox { box-shadow: 0 0 3px rgba(0, 0, 0, 0.2); background-color: rgba(200, 200, 200, 0.1); padding: 5px; }
.lightyellowbox { box-shadow: 0 0 3px rgba(0, 0, 0, 0.2); background-color: rgba(249, 245, 178, 0.8); padding: 5px; }
.yellowbox { box-shadow: 0 0 3px rgba(0, 0, 0, 0.2); background-color: rgba(249, 245, 178, 1); padding: 5px; }
.greenbox { box-shadow: 0 0 3px rgba(0, 0, 0, 0.2); background-color: rgba(177, 210, 143, 0.6); padding: 5px; }
.bluebox { box-shadow: 0 0 3px rgba(0, 0, 0, 0.2); background-color: rgba(212, 229, 255, 0.6); padding: 5px; }
.redbox, .greybox, .lightyellowbox, .yellowbox, .greenbox, .bluebox { border: 1px solid rgba(50, 50, 50, 0.3); }

.tutorial-message {
    box-shadow: 0 0 20px rgba(0, 0, 0, 0.3);
    color: #333;
    background-color: #FFF;
    border: 1px solid rgba(0, 0, 0, 0.25);
    width: 400px;
    margin: 100px auto 0 auto;
    padding: 10px;
    text-align: left;
    border-radius: 3px;
    font-family: 'Open Sans';
    font-size: 14px;
    font-weight: normal;
    position: fixed;
    z-index: 9999999;
}
.tutorial-message:before, .tutorial-message:after, .popup-menu.above:before, .popup-menu.above:after, .popup-menu.below:before, .popup-menu.below:after {
    content: '';
    position: absolute;
    margin-left: -9px;
    width: 0;
    height: 0;
    border: 10px solid transparent;
}
.tutorial-message.above:before, .tutorial-message.above:after, .popup-menu.above:before, .popup-menu.above:after {
    bottom: -20px;
    top: auto;
    left: 50%;
    border-top: 10px solid rgba(0, 0, 0, 0.75);
}
.tutorial-message.above:after, .popup-menu.above:after {
    margin-left: -10px;
    border-top: 10px solid rgba(255, 255, 255, 1);
}
.tutorial-message.below:before, .tutorial-message.below:after, .popup-menu.below:before, .popup-menu.below:after {
    top: -20px;
    bottom: auto;
    left: 50%;
    border-bottom: 10px solid rgba(0, 0, 0, 0.25);
}
.tutorial-message.below:after, .popup-menu.below:after {
    margin-left: -10px;
    border-bottom: 10px solid rgba(255, 255, 255, 1);
}
.tutorial-message.left:before, .tutorial-message.left:after, .popup-menu.left:before, .popup-menu.left:after {
    top: 50%;
    bottom: auto;
    right: -20px;
    left: auto;
    border-left: 10px solid rgba(0, 0, 0, 0.25);
}
.tutorial-message.left:after, .popup-menu.left:after {
    margin-top: -1px;
    border-left: 10px solid rgba(255, 255, 255, 1);
}
.tutorial-message.right:before, .tutorial-message.right:after, .popup-menu.right:before, .popup-menu.right:after {
    top: 50%;
    bottom: auto;
    right: auto;
    left: -11px;
    border-right: 10px solid rgba(0, 0, 0, 0.25);
}
.tutorial-message.right:after, .popup-menu.right:after {
    margin-top: -1px;
    border-right: 10px solid rgba(255, 255, 255, 1);
}
.tutorial-message.left, .tutorial-message.right, .tutorial-message.above, .tutorial-message.below { margin-top: 0; }
.tutorial-message.full { top: 100px; left: 50%; }
.tutorial-message.large { width: 500px; padding: 15px 15px 5px 15px; }
.tutorial-message.large.full { margin-left: -250px; }
.tutorial-message.medium { width: 350px; padding: 10px 10px 0 10px; }
.tutorial-message.medium.full { margin-left: -170px; }
.tutorial-message.small { width: 250px; padding: 10px 10px 0 10px; }
.tutorial-message.small.full { margin-left: -100px; }
.tutorial-message h1, .tutorial-message h2, .tutorial-message h3, .tutorial-message h4, .tutorial-message h5 {
    margin-bottom: 15px;
    padding: 0 0 7px 0;
    color: #999;
    border-bottom: 1px dotted rgb(185, 185, 185);
    font-weight: normal;
}
.tutorial.block_overlay { position: absolute; z-index: 1000000; }
.tutorial-message .button, .tutorial-message .button:hover, .tutorial-buttons a { margin: 20px auto; display: inline-block; float: right; font-size: 1.1em !important; padding: 5px 10px !important; }
.tutorial-buttons a:hover { border: none; }
.tutorial-message .button.button-silver { font-weight: normal !important; font-size: 1em !important; margin: 22px 5px 0 0; padding: 3px 7px !important; }
.tutorial-status { text-align: right; font-size: 0.8em; font-weight: normal; color: #888; margin-bottom: 5px; }
.tutorial-buttons { white-space: nowrap; }
.fullpage_backdrop.tutorial { background-color: rgba(255, 255, 255, 0.6); }
.fullpage_backdrop.dark { background-color: rgba(0, 0, 0, 0.7); }
.fullpage_backdrop.tutorial.seethrough { background-color: rgba(0, 0, 0, 0); }

div.calendar
{
    font-size: smaller;
    color: #000;
}

div.calendar.popup
{
    margin-left: -40px;
    margin-top: -100px;
}

div.calendar table
{
    background-color: #eee;
    border: none;
    border-collapse: collapse;
}

div.calendar thead {
    background-color: white;
}

div.calendar td,
div.calendar th
{
    padding: 5px 10px;
    text-align: center;
}

div.calendar td.title
{
    font-weight: normal;
    font-size: 1.4em;
}

div.calendar th
{
    background: #ddd;
    border-bottom: 1px solid #ccc;
    border-top: 1px solid #ccc;
    font-weight: bold;
    color: #555;
}

div.calendar tr.days td {
    width: 2em;
    color: #555;
    text-align: center;
    cursor: pointer;
}

div.calendar td.button {
    float: none;
    display: table-cell;
}

div.calendar tr.days td:hover,
div.calendar td.button:hover
{
    background-color: #34ABFA;
    cursor: pointer;
}

div.calendar tr.days td:active,
div.calendar td.button:active
{
    background-color: #cde;
}

div.calendar tr.days td.selected
{
    font-weight: bold;
    background-color: #fff;
    color: #000;
}

div.calendar tr.days td.today
{
    font-weight: bold;
    color: #D50000;
}

div.calendar tr.days td.otherDay
{
    color: #bbb;
}



/* ============================ */
/* Oxygen New - theme additions */
/* ============================ */


/* General */

.more_actions_dropdown li
{
    margin-bottom: 0px;
    padding: 2px;
}

.more_actions_dropdown
{
    text-align: left !important;
}

img[id^='toggle_friend_'][id$='_indicator']
{
    margin-left: 5px;
    margin-top: 4px;
    margin-bottom: 3px;
    margin-right: 3px;
}
tr[id^='users_results_user_'] > td > img[id^='toggle_friend_'][id$='_indicator']
{
    margin-left: 5px;
    margin-top: 2px;
    margin-bottom: 1px;
    margin-right: 3px;
}

#dialog_backdrop
{
    z-index: 100001;
}

button:focus, input:focus, select:focus {outline:0;}


/* Configure */

.configuration_page .tab_menu li.selected,
.configuration_page .tab_menu li.selected:hover,
ul#account_tabs li.selected,
ul#account_tabs li.selected:hover
{
    background-color: #FFF;
}

.config_badges > li > a > span
{
    font-size: 13px;
}

span.config_explanation > span.tooltip.from-above.leftie
{
    top: 38px;
    left: -20px;
}

#settings_menu_panes .config_explanation,
#config_auth .config_explanation,
#config_uploads .config_explanation
{
    padding-bottom: 10px;
}

#settings_menu_panes label,
#config_auth label,
#config_uploads label
{
    padding-left: 0px;
}

#settings_menu_panes .greybox,
#config_auth .greybox,
#config_uploads .greybox
{
    line-height: 1.73;
    height: 25px !important;
}

.greybox #config_settings_button,
.greybox #config_auth_button,
.greybox #config_uploads_button
{
    padding: 3px 23px !important;
    margin-left: 5px;
}

.config_explanation br:nth-of-type(2)
{
    display: none;
}

.more_than_one_project_warning
{
    margin-top: 5px;
    display: block;
}

#offline_msg_syntax_picker
{
    top: 10px;
}

#config_settings .greybox
{
    padding: 7px 7px 7px 10px !important;
}

#settings_menu_panes > div > table,
#config_uploads > table
{
    border-spacing: 0px 5px;
}

#settings_menu_panes > div
{
    margin-top: -5px;
}

.update_div
{
    background-color: #FAF5CA !important;
    margin: 20px 10px 0px 10px !important;
    padding: 10px;
}


/* Configure authentication */

#tab_offline_settings_pane .button.syntax_picker,
#config_auth .button.syntax_picker
{
    height: 17px;
    overflow: hidden;
    text-overflow: ellipsis;
}

#config_auth .button.syntax_picker
{
    width: 28px;
}

#register_message_syntax_picker,
#forgot_message_syntax_picker,
#changepw_message_syntax_picker,
#changedetails_message_syntax_picker
{
    top: 10px;
}

#offline_msg, #register_message, #forgot_message,
#changepw_message, #changedetails_message
{
    resize: vertical;
}


/* Configure permissions */

#permissions_team_configurator_tabs_panes > div > p
{
    margin-top: 10px;
    margin-bottom: 10px;
}

#permissions_team_configurator_tabs_panes ul,
div[id^='permissions_user_'][id$='_tabs_panes'] ul,
div[id^='team_'][id$='_permissions'] div[id^='permissions_team_'][id$='_tabs_panes'] ul
{
    margin: 5px;
}

#permissions_team_configurator_tabs_panes ul > li,
div[id^='permissions_user_'][id$='_tabs_panes'] ul > li,
div[id^='team_'][id$='_permissions'] div[id^='permissions_team_'][id$='_tabs_panes'] ul > li
{
    padding-left: 5px;
    padding-right: 5px;
    line-height: 20px;
}

div[id^='permissions_user_'][id$='_tabs_panes'] ul > li,
div[id^='team_'][id$='_permissions'] div[id^='permissions_team_'][id$='_tabs_panes'] ul > li
{
    line-height: 24px;
}

div[id^='permissions_user_'][id$='_tabs_panes'] ul > li a,
div[id^='team_'][id$='_permissions'] div[id^='permissions_team_'][id$='_tabs_panes'] ul > li a
{
    padding: 0;
}

#permissions_team_configurator_tabs_panes ul > li > ul
{
    margin-left: 12px;
    width: 698px;
}

div[id^='permissions_user_'][id$='_tabs_panes'] ul > li > ul,
div[id^='team_'][id$='_permissions'] div[id^='permissions_team_'][id$='_tabs_panes'] ul > li > ul
{
    margin-left: 12px;
    width: 748px !important;
}

#permissions_team_configurator_tabs_panes ul > li > ul > li
{
    padding-left: 5px;
    padding-right: 5px;
    line-height: 18px;
}

div[id^='permissions_user_'][id$='_tabs_panes'] ul > li > ul > li,
div[id^='team_'][id$='_permissions'] div[id^='permissions_team_'][id$='_tabs_panes'] ul > li > ul > li
{
    padding-left: 5px;
    padding-right: 5px;
    line-height: 24px;
}

#permissions_team_configurator_tabs_panes ul > li > ul > li > ul
{
    width: 681px;
    margin-left: 12px;
}

div[id^='permissions_user_'][id$='_tabs_panes'] ul > li > ul > li > ul,
div[id^='team_'][id$='_permissions'] div[id^='permissions_team_'][id$='_tabs_panes'] ul > li > ul > li > ul
{
    width: 731px !important;
    margin-left: 12px;
}

#permissions_team_configurator_tabs_panes ul > li > ul > li > ul > li
{
    padding-left: 5px;
    padding-right: 5px;
    line-height: 18px;
}

#permissions_team_configurator_tabs_panes ul > li > ul > li > ul > li > ul
{
    width: 664px;
    font-size: 11.8px;
    margin-left: 12px;
}

div[id^='permissions_user_'][id$='_tabs_panes'] ul > li > ul > li > ul > li > ul,
div[id^='team_'][id$='_permissions'] div[id^='permissions_team_'][id$='_tabs_panes'] ul > li > ul > li > ul > li > ul
{
    width: 714px !important;
    font-size: 11.8px;
    margin-left: 12px;
}

#permissions_team_configurator_tabs_panes ul > li > ul > li > ul > li > ul > li
{
    padding-left: 5px;
    padding-right: 5px;
    line-height: 18px;
}

img[id^='team_configurator'][id$='_details_indicator']
{
    margin-top: 6px;
    margin-left: 15px;
}

img[id^='permissions_'][id$='_indicator']
{
    float: right;
    margin-top: 0px;
    margin-right: 21px;
    padding-top: 2px;
    padding-bottom: 2px;
}

div[id^='permissions_user_'][id$='_tabs_panes'] img[id^='permissions_'][id$='_indicator'],
div[id^='team_'][id$='_permissions'] div[id^='permissions_team_'][id$='_tabs_panes'] img[id^='permissions_'][id$='_indicator']
{
    float: right;
    margin-top: 0px;
    margin-bottom: 5px;
    margin-right: 1px;
    padding-top: 4px;
    padding-bottom: 2px;
}

div[id^='user_'][id$='_tab_projects_pane'] ul > li > a > img,
div[id^='team_'][id$='_permissions'] div[id^='team_'][id$='_tab_projects_pane'] ul > li > a > img
{
    margin-top: 6px !important;
}

div[id^='user_'][id$='_tab_modules_pane'] ul > li > a > img,
div[id^='team_'][id$='_permissions'] div[id^='team_'][id$='_tab_modules_pane'] ul > li > a > img
{
    margin-top: 6px !important;
}

#team_configurator_tab_projects_pane > ul > li > a > img
{
    margin-top: 4px !important;
}

div[id^='team_'][id$='_tab_projects_pane'] img[id$='_details_indicator']
{
    position: absolute;
    margin-left: -45px !important;
    margin-top: -25px;
}

#team_configurator_tab_projects_pane img[id^='configuratorproject_'][id$='_details_indicator']
{
    position: inherit;
    margin-left: 16px !important;
    margin-top: 3px !important;
}

img[id^='team_'][id$='_permissions_indicator']
{
    margin-top: 10px;
}


/* Configure roles */

#new_role_form label
{
    margin-top: 1px;
    margin-right: 5px;
    display: block;
    float: left;
}

#new_role_form input[type=submit]
{
    padding: 3px 14px;
}

#global_roles_list input[type=submit]
{
    padding: 3px 14px;
    margin-top: 10px;
}

img[id^='role_'][id$='_form_indicator']
{
    margin-top: 14px;
}

form[id^='role_'][id$='_form'] ul li:hover
{
    background-color: rgba(0, 0, 0, 0.05);
}

form[id^='role_'][id$='_form'] ul li a:hover
{
    border-bottom: none;
}


/* Backdrop -> Permission details */

span[id^='permissions_'] a
{
    display: block;
    margin-top: 3px;
}

img[id^='permissions_'][id$='_indicator']
{
    margin-top: 1px;
    margin-bottom: 2px;
}


/* Configure projects */

#noprojects_tr
{
    padding: 0 !important;
}

#add_project_additional label
{
    margin-top: 10px;
    display: block;
    float: left;
    margin-right: 5px;
}

#add_project_additional select
{
    margin-top: 7px;
    display: block;
}

#add_project_additional br
{
    display: none;
}

#add_project_form > div:first-child
{
    height: 27px !important;
}

#add_project_form div:first-child label
{
    display: block;
    float: left;
    margin-top: 3px;
}

#add_project_form div:first-child input[type=text]
{
    margin-top: 2px;
    margin-left: 5px;
}

#add_issuetype_form input[type=submit]
{
    padding: 3px 14px;
}

#project_add_indicator
{
    float: left;
}

button[id^='project_'][id$='_more_actions']
{
    padding: 3px 14px;
    margin-top: -4px;
    margin-right: -5px;
}

ul[id^='project_'][id$='_more_actions_dropdown']
{
    top: 21px !important;
    width: auto !important;
    margin-right: -5px;
}


/* Backdrop -> Update header icon and favicon */

#build_form li
{
    margin-bottom: 5px;
}

#backdrop_detail_content .simple_list > li > input[name=small_icon_action],
#backdrop_detail_content .simple_list > li > input[name=large_icon_action]
{
    margin-top: -1px !important;
}

#backdrop_detail_content .simple_list > li > input[name=small_icon],
#backdrop_detail_content .simple_list > li > input[name=large_icon]
{
    margin-top: 7px;
    margin-left: 4px;
}

#update_icons_indicator
{
    margin-right: 5px;
    margin-top: 4px;
}


/* Backdrop -> Quick edit project */

#project_config_popup_main_container .button-blue,
#project_config_popup_main_container .button-green
{
    padding: 4px 10px;
    font-size: 13px;
}

#project_config_popup_main_container h5
{
    margin-left: 4px;
}

#project_config_popup_main_container .textarea_container
{
    margin-top: 25px;
}

#project_config_popup_main_container .syntax_picker_container
{
    top: -22px;
}

#project_config_popup_main_container .config_explanation
{
    padding-left: 0px;
    margin-left: -7px;
}

#project_description_input_syntax_picker
{
    margin-top: 44px;
    min-width: 159px;
}

#project_info_indicator
{
    position: absolute;
    margin-left: -23px;
    padding-top: 5px;
}

#project_description_input_toggle_syntax_button
{
    width: 145px;
    height: 17px;
    overflow: hidden;
    text-overflow: ellipsis;
    white-space: nowrap;
    top: 22px;
}

#markItUpProject_description_input textarea
{
    resize: vertical;
}

#project_key_indicator {
    margin-left: 137px;
    height: auto !important;
    width: auto !important;
    text-align: inherit !important;
    background-color: inherit !important;
}


/* Backdrop -> Edit project permissions */

div[id^='project'][id$='_settings_roles'] .content.faded_out
{
    padding-left: 5px;
    width: 780px !important;
}

div[id^='project'][id$='_settings_roles'] h4
{
    padding-left: 5px;
    width: 780px !important;
}

div[id^='project'][id$='_settings_roles'] .project_roles_list
{
    padding-left: 5px;
    width: 780px !important;
}

#global_roles_list .greybox,
.project_roles_list .greybox
{
    padding: 6px 10px !important;
    margin-bottom: 12px !important;
    line-height: 22px;
}

#global_roles_list .greybox .button-group,
.project_roles_list .greybox .button-group
{
    margin-top: 0px !important;
}

#global_roles_list .greybox .button-group a,
.project_roles_list .greybox .button-group a
{
    border-top-right-radius: 0px;
    -moz-border-radius-topright: 0px;
    -webkit-border-top-right-radius: 0px;
    border-bottom-right-radius: 0px;
    -moz-border-radius-bottomright: 0px;
    -webkit-border-bottom-right-radius: 0px;
}

.project_roles_list .greybox .button-group a,
.project_roles_list .greybox .button-group button,
.project_roles_list .greybox .button-group a:hover,
.project_roles_list .greybox .button-group button:hover
{
    font-size: 0.9em;
    padding: 1px 5px;
}

.project_roles_list input[type=submit]
{
    padding: 3px 14px;
    margin-top: 10px;
}

#global_roles_list .greybox .simple_list a,
.project_roles_list .greybox .simple_list a
{
    position: absolute;
    margin-top: 5px;
    margin-left: -23px;
}

div[id^='project'][id$='_settings_advanced_permissions'] h3,
div[id^='project'][id$='_settings_advanced_permissions'] .content.faded_out
{
    margin: 0 5px;
    width: auto;
}

div[id^='project'][id$='_settings_advanced_permissions'] .content.faded_out
{
    margin-top: 5px;
}

div[id^='new_project'][id$='role']
{
    top: 15px;
    right: auto !important;
    left: 15px;
}

.project_save_container ul
{
    margin-top: -1px !important;
}

form[id^='new_project'][id$='role_form'] > label
{
    margin-top: 1px;
    display: block;
    float: left;
    margin-right: 5px;
}

form[id^='new_project'][id$='role_form'] > input[type=text]
{
    width: 260px !important;
}

ul[id^='project_permission_details_']
{
    width: auto;
    padding: 0px 5px;
}

ul[id^='project_permission_details_'] > li
{
    line-height: 27px;
    padding: 0px 5px;
}

ul[id^='project_permission_details_'] > li a
{
    padding: 0;
}

ul[id^='project_permission_details_'] > li > ul
{
    width: 762px;
    margin: 0px 0px 0px 13px;
}

ul[id^='project_permission_details_'] > li > ul > li
{
    padding: 0px 5px;
}

ul[id^='project_permission_details_'] > li > ul > li > ul
{
    width: 745px;
    margin: 0px 0px 0px 12px;
}

ul[id^='project_permission_details_'] > li > ul > li > ul > li
{
    padding: 0px 5px;
}


/* Configure uploads & attachments */

#config_uploads .rounded_box.yellow.borderless
{
    width: auto !important;
}

#config_uploads input[type=radio]
{
    margin-top: -3px;
}


/* Import data */

#tab_csv_pane,
#tab_tbg_pane,
#tab_sample_pane
{
    margin-top: -10px;
}

#csv_button_area
{
    margin-top: 5px;
    margin-bottom: 10px;
}

.csv_data_box
{
    width: 230px;
}

.csv_import_go input[type=submit]
{
    padding: 2.5px 10px;
    margin-top: -2px;
}


/* Configure issue types */

#config_issuetypes, #tab_schemes_pane, #tab_scheme_pane
{
    width: 730px !important;
}

#add_issuetype_form > label
{
    margin-top: 2px;
    float: left;
    margin-right: 5px;
}

#add_issuetype_form > input
{
    float: left;
    margin-right: 5px;
}

#add_issuetype_form > input[type=submit]
{
    float: inherit;
}

#add_issuetype_indicator
{
    margin-top: 5px;
    position: absolute;
}

.issuetype_description
{
    margin-top: 5px;
}

form[id^='edit_issuetype_'][id$='_form'] > div
{
    font-size: 13px !important;
    text-align: right;
}

img[id^='edit_issuetype_'][id$='_indicator']
{
    float: right;
    margin-top: -35px;
    margin-right: 180px;
}

#issuetypes_list .button-group > a:first-child
{
    border-top-right-radius: 0px;
    -moz-border-radius-topright: 0px;
    -webkit-border-top-right-radius: 0px;
    border-bottom-right-radius: 0px;
    -moz-border-radius-bottomright: 0px;
    -webkit-border-bottom-right-radius: 0px;
}

#issuetypes_list tbody > tr > td:nth-child(2)
{
    padding-bottom: 10px;
}

form[id^='edit_issuetype_'][id$='_form'] > div
{
    margin: 15px 0px 0px 0px !important;
    padding: 10px;
}

form[id^='edit_issuetype_'][id$='_form'] input[type=submit]
{
    padding: 4px 6px;
    font-weight: normal !important;
}

#issuetypes_list div[id^='issuetype_'][id$='_box'] .button-group
{
    margin-top: 0px !important;
    margin-right: 0px;
    margin-bottom: 5px;
}


/* Configure issue types -> Issue type schemes & Configure workflows */

.issuetype_scheme_list div[id^='issuetype_'][id$='_box'] .button-group
{
    margin-top: -6px !important;
    margin-right: -1px;
    margin-bottom: 5px;
}

div[id^='issuetype_'][id$='_box'] .button-group > a,
div[id^='issuetype_'][id$='_box'] .button-group > button,
div[id^='issuetype_'][id$='_box'] .button-group > a:hover,
div[id^='issuetype_'][id$='_box'] .button-group > button:hover
{
    padding: 6px 8px;
}

div[id^='issuetype_'][id$='_box'] .button-group > a
{
    border-top-right-radius: 0px !important;
    -moz-border-radius-topright: 0px !important;;
    -webkit-border-top-right-radius: 0px !important;;
    border-bottom-right-radius: 0px !important;;
    -moz-border-radius-bottomright: 0px !important;;
    -webkit-border-bottom-right-radius: 0px !important;;
}

#issuetype_schemes_list .rounded_box.white.shadowed,
#workflow_schemes_list .rounded_box.white.shadowed,
.rounded_box.white.shadowed.copy_workflow_popup
{
    padding: 5px !important;
}

#issuetype_schemes_list .rounded_box.white.shadowed .content
{
    padding: 0 0 5px 0 !important;
}

img[id^='issuetype_'][id$='_indicator']
{
    position: absolute;
    margin-left: 382px !important;
}

img[id^='copy_issuetype_scheme_'][id$='_indicator'],
img[id^='delete_issuetype_scheme_'][id$='_indicator']
{
    margin-top: 5px;
    position: absolute;
    margin-left: -23px;
}

.issuetype_scheme_list img[id^='edit_issuetype_'][id$='_indicator']
{
    margin-top: -28px !important;
}

span[id^='update_'][id$='_choices_indicator']
{
    margin-right: 5px !important;
    margin-top: 2px;
}

#issuetype_schemes_list .rounded_box.white.shadowed .header,
#workflow_schemes_list .rounded_box.white.shadowed .header,
.rounded_box.white.shadowed.copy_workflow_popup .header
{
    margin-bottom: 5px;
}

#issuetype_schemes_list .rounded_box.white.shadowed .content form,
#workflow_schemes_list .rounded_box.white.shadowed .content form,
.rounded_box.white.shadowed.copy_workflow_popup .content form
{
    margin-top: 5px;
}

#issuetype_schemes_list .rounded_box.white.shadowed .content form label,
#workflow_schemes_list .rounded_box.white.shadowed .content form label,
.rounded_box.white.shadowed.copy_workflow_popup .content form label
{
    padding: 0 !important;
}

#issuetype_schemes_list .rounded_box.white.shadowed .content input[type=submit],
#workflow_schemes_list .rounded_box.white.shadowed .content input[type=submit],
.rounded_box.white.shadowed.copy_workflow_popup .content input[type=submit]
{
    padding: 3px 14px;
}

.scheme_list.issuetype_scheme_list.simple_list > div
{
    margin: 0px 0 10px 0 !important;
    padding: 15px 10px 10px 10px;
}

.scheme_list.issuetype_scheme_list.simple_list > div > .header
{
    margin-bottom: 5px;
}

.scheme_list.issuetype_scheme_list.simple_list .rounded_box.white.borderless
{
    margin: 0 !important;
    padding: 10px;
}

.scheme_list.issuetype_scheme_list.simple_list .rounded_box.white.borderless select
{
    width: 500px !important;
}

.scheme_list.issuetype_scheme_list.simple_list form
{
    margin-top: 15px;
}

.scheme_list.issuetype_scheme_list.simple_list .content
{
    padding: 0px !important;
}

.scheme_list.issuetype_scheme_list.simple_list .content input[type=submit]
{
    padding: 3px 14px !important;
}

#tab_schemes_pane > .content > br
{
    display: none;
}

#tab_schemes_pane > .content > .faded_out.dark
{
    display: block;
    margin-top: 5px;
}

#workflow_transition_actions_validations .status_badge
{
    padding: 2px 3px;
    margin: 4px 0;
}


/* Configure issue fields */

#config_issuefields ul[id$='_more_actions_dropdown']
{
    margin-top: -3px !important;
    margin-right: 5px;
}

form[id^='edit_custom_type_'][id$='_form'] input[type=submit]
{
    padding: 4px 6px !important;
    font-weight: normal !important;
}

img[id^='edit_custom_type_'][id$='_indicator']
{
    position: absolute;
    margin-top: 2px;
    margin-left: 12px !important;
}

#config_issuefields img[id^='add_'][id$='_indicator']
{
    margin-top: 5px;
    margin-left: 3px;
    position: absolute;
}

#config_issuefields img[id^='edit_status_'][id$='_indicator']
{
    position: absolute;
    margin-left: -25px;
    margin-top: 4px;
}

#custom_types_list > div[id^='item_'] > img[id$='_indicator']
{
    margin-right: 64px;
    margin-top: 18px;
}

#add_custom_type_indicator
{
    margin-left: -29px !important;
    margin-top: -20px !important;
}

#new_custom_field_type
{
    width: 350px !important;
}

#config_issuefields .greybox
{
    margin: 0px 0 10px 0 !important;
    padding: 10px;
}

#config_issuefields .greybox button
{
    padding: 3px 11px;
    margin-top: -4px;
}

#add_option_status_itemdata
{
    margin-left: 5px;
}

#config_issuefields input[type=submit]
{
    padding: 3px 11px;
}

.issuefield_item_option
{
    margin: 4px 0px;
}

.issuefield_item_option form table
{
    margin-top: -3px;
    padding: 0 3px;
}

.issuefield_item_option form table input[name=itemdata]
{
    width: 24px;
}

#config_issuefields form label:nth-of-type(2)
{
    margin-top: 7px;
}

#custom_types_list form > .rounded_box.white
{
    margin: 14px 0 0 0 !important;
    padding: 10px !important;
}

#custom_types_list button
{
    margin-right: 5px;
}

#custom_types_list textarea
{
    margin-bottom: 10px;
}


/* Configure workflows */

#add_workflow_form label
{
    float: left;
    margin-top: 2px;
    margin-right: 5px;
}

#add_workflow_form input[type=submit]
{
    padding: 3px 11px;
}

#config_workflows br
{
    display: none;
}

form[id^='delete_workflow_'][id$='_form'] input[type=submit]
{
    padding: 3px 11px;
}

img[id^='delete_workflow_'][id$='_indicator'],
img[id^='copy_workflow_'][id$='_indicator']
{
    margin-top: 4px;
    position: absolute;
    margin-left: -26px;
}

#workflow_steps_container > .rounded_box.shadowed.white,
#workflow_steps_list div[id^='step_'][id$='_delete'],
div[id^='step_'][id$='_transition_add']
{
    box-sizing: border-box;
    padding: 10px !important;
}

#workflow_steps_list div[id^='step_'][id$='_delete'],
div[id^='step_'][id$='_transition_add']
{
    margin-left: 3px !important;
}

#workflow_steps_container > .rounded_box.shadowed.white > .header,
#workflow_steps_list div[id^='step_'][id$='_delete'] > .header,
div[id^='step_'][id$='_transition_add'] .header
{
    margin-bottom: 10px;
}

div[id^='step_'][id$='_transition_add'] .content input[type=radio]
{
    margin-top: -3px;
}

div[id^='step_'][id$='_transition_add'] .content > form > div
{
    text-align: right !important;
}

#workflow_steps_container > .rounded_box.shadowed.white input[type=submit],
#workflow_steps_list div[id^='step_'][id$='_delete'] input[type=submit],
div[id^='step_'][id$='_transition_add'] input[type=submit]
{
    padding: 3px 11px;
}

#workflow_steps_container > .rounded_box.shadowed.white dl > dt
{
    width: 130px;
    margin-top: 5px;
}

#workflow_steps_container > .rounded_box.shadowed.white dl > dd
{
    width: 430px;
}

#workflow_steps_list div[id^='step_'][id$='_transition_add'] dl > dt
{
    text-align: left;
}

#workflow_steps_list div[id^='step_'][id$='_transition_add'] dl > dd
{
    margin-bottom: 5px;
}

#step_update_indicator,
div[id^='step_'][id$='_delete_indicator']
{
    margin-top: 15px !important;
    padding: 0 !important;
}

#step_update_indicator img,
div[id^='step_'][id$='_delete_indicator'] img
{
    margin-left: 5px;
}

#update_step_buttons input[type=submit]
{
    padding: 3px 11px;
}

#workflow_details_transition,
#workflow_details_step
{
    margin-top: 10px;
}

#workflow_details_transition dd > input,
#workflow_details_transition dd > .faded_out,
#workflow_details_step dd > input,
#workflow_details_step dd > .faded_out
{
    width: 390px !important;
}

#transition_update_indicator > span,
#step_update_indicator > span
{
    margin-left: 5px;
}

#update_transition_buttons input[type=submit]
{
    padding: 3px 11px;
}

#workflow_scheme_form input[type=submit]
{
    padding: 3px 11px;
    margin-right: -8px;
}

#workflow_scheme_indicator
{
    margin-top: 4px;
    position: absolute;
    margin-left: -26px;
}

tr[id^='workflowtransitionvalidationrule_'],
#workflowtransitionactions_list tr
{
    height: 31px;
}

tr[id^='workflowtransitionvalidationrule_'] > td:first-child,
#workflowtransitionactions_list tr > td:first-child
{
    padding: 0px 5px !important;
}

tr[id^='workflowtransitionvalidationrule_'] > td:last-child,
#workflowtransitionactions_list tr > td:last-child
{
    padding: 0px 5px !important;
}

tr[id^='workflowtransitionvalidationrule_'] button,
#workflowtransitionactions_list tr button
{
    margin-top: 5px;
}

tr[id^='workflowtransitionvalidationrule_'] td,
tr[id^='workflowtransitionaction_'] td
{
    vertical-align: top;
}

td[id^='workflowtransitionvalidationrule_'][id$='_description'],
td[id^='workflowtransitionaction_'][id$='_description']
{
    vertical-align: middle;
}

button[id^='workflowtransitionvalidationrule_'][id$='_cancel_button']
{
    margin-top: 5px;
}

form[id^='workflowtransitionvalidationrule_'][id$='_form'],
form[id^='workflowtransitionaction_'][id$='_form']
{
    padding: 1px 0;
}

form[id^='workflowtransitionvalidationrule_'][id$='_form'] input[type=submit],
form[id^='workflowtransitionaction_'][id$='_form'] input[type=submit]
{
    margin-right: -58px;
    margin-top: 2px;
}

form[id^='workflowtransitionvalidationrule_'][id$='_form'] > br,
form[id^='workflowtransitionaction_'][id$='_form'] > br
{
    display: block;
    content: "";
    margin-top: 5px;
}

form[id^='workflowtransitionvalidationrule_'][id$='_form'] input[type=checkbox],
form[id^='workflowtransitionaction_'][id$='_form'] input[type=checkbox]
{
    margin-top: -2px;
}

img[id^='workflowtransitionvalidationrule_'][id$='_indicator'],
img[id^='workflowtransitionaction_'][id$='_indicator']
{
    position: absolute;
    margin-top: 2px;
}

.workflow_browser_step_transition a > img
 {
     position: absolute;
     margin-left: -14px;
 }


/* Configure users, teams and clients */

#createuser_form_quick
{
    height: 27px !important;
}

#createuser_form_quick label
{
    display: block;
    float: left;
    margin-top: 3px;
}

#createuser_form_quick input[type=text]
{
    margin-top: 2px;
    margin-left: 5px;
}

#createuser_form_quick input[type=submit]
{
    padding: 3px 14px;
    margin-top: 1px;
}

#createuser_form_quick a
{
    margin-top: 5px;
}

ul[id^='user_'][id$='_more_actions_dropdown']
{
    width: auto !important;
}

#tab_users_pane img.userstate
{
    margin: 0px 2px 2px 0;
}


/* Configure users, teams and clients -> Quick selection */

#usersteamsgroups_menu_panes .button-group
{
    margin-top: 5px;
}

#usersteamsgroups_menu_panes .button-group a
{
    width: 9.5px !important;
}

#usersteamsgroups_menu_panes .button-group a:last-child
{
    width: 21px !important;
}


/* Backdrop -> Add a user */

.teamlist_container input[type=checkbox]
{
    margin-top: 3px;
}

input[type=checkbox][name=send_login_details]
{
    margin-top: -2px;
}


/* Backdrop -> User details popup */

#user_details_popup
{
    width: 700px;
    margin: 0 -350px 200px -350px;
}

#user_details_popup .user_realname
{
    font-weight: normal;
    margin-top: 3px;
}

#user_details_popup .user_username:before
{
    content: "(";
}

#user_details_popup .user_username:after
{
    content: ")";
}

#user_details_popup .user_status:before
{
    display: block;
    content: "";
    margin-top: 3px;
}

#user_details_popup .user_status
{
    display: inline;
}

#user_details_popup .user_email
{
    display: inline;
}

#user_details_popup .user_details
{
    padding: 5px 0px;
}

#user_details_popup .user_details i:after
{
    display: block;
    content: "";
    margin-top: -15px;
}

#user_details_popup .user_details h4
{
    margin: 10px 0 0 0;
    padding: 0;
}

#user_details_popup .user_details ul > li
{
    margin-bottom: 5px;
}

#user_details_popup .teamlist
{
    padding: 0;
}

#user_details_popup .teamlist .userdropdown > div > div > div:nth-child(3)
{
    font-size: 13px;
}

#user_details_popup .teamlist .userdropdown .user_realname
{
    font-size: 15px;
    font-weight: bold;
    margin-top: -1px;
    margin-left: -4px;
}

#user_details_popup .teamlist .userdropdown .user_status
{
    font-size: 12px;
    display: block;
    margin-top: 5px;
}


/* Configure users, teams and clients -> Search button */

#users_more_actions_container
{
    margin-top: 10px;
}

#users_more_actions_container button
{
    padding: 3px 14px;
}

.finduser_container > form
{
    padding: 5px;
}

.finduser_container > form > input[type=submit]
{
    padding: 3px 12px;
}

#users_more_actions_container #users_more_actions_dropdown
{
    margin-top: 25px !important;
    width: 380px !important;
}


/* Backdrop -> Edit user */

td > input[name=password_action],
td > input[type=radio][name=activated],
td > input[type=radio][name=enabled]
{
    margin-top: -3px;
}

div[id^='edit_user_'] + input[type=submit]
{
    padding: 4px 12px;
}

div[id^='edit_user_'][id$='_indicator']
{
    position: absolute;
}


/* Configure users, teams and clients -> Scopes available to this user */

form[id^='edit_user_'][id$='_scopes_form'] input[type=checkbox]
{
    margin-top: 3px;
}

form[id^='edit_user_'][id$='_scopes_form'] input[type=submit]
{
    padding: 4px 12px;
    margin-bottom: 5px;
}

img[id^='edit_user_'][id$='_scopes_form_indicator']
{
    position: absolute;
    right: 67px;
    margin-top: 5px;
}


/* Configure users, teams and clients -> Teams & Clients & Groups */

#create_team_form label
{
    margin-top: 1px;
    float: left;
    margin-right: 5px;
}

#create_team_form input[type=submit]
{
    padding: 3px 14px;
    margin-top: 0px;
}

ul[id^='team_'][id$='_more_actions_dropdown']
{
    width: auto !important;
    margin-top: -2px !important;
}

div[id^='team_members_'][id$='_container'],
div[id^='client_members_'][id$='_container'],
div[id^='group_members_'][id$='_container']
{
    margin: 0 5px 5px 5px;
}

div[id^='clone_team_'],
div[id^='clone_group_']
{
    margin: 5px 0 0 0 !important;
    padding: 10px;
}

div[id^='clone_team_'] .dropdown_header,
div[id^='clone_group_'] .dropdown_header
{
    padding: 2px 2px 7px 2px;
}

#teamconfig_list #add_team input[name=clone_permissions],
#teamconfig_list #add_team input[name=clone_memberships]
{
    position: relative;
    top: 11px;
}

#teamconfig_list #add_team label
{
    margin-left: 14px;
    margin-top: -7px;
}

#teamconfig_list #add_team label:first-child
{
    margin-left: 0px;
    margin-top: 0px;
}

#teamconfig_list #add_team label:last-child
{
    margin-bottom: 10px;
}

#teamconfig_list button,
#clientconfig_list button
{
    padding: 3px 11px;
    margin-top: -4px;
}

div[id^='team_members_'][id$='_list'] > ul > li,
div[id^='client_members_'][id$='_list'] > ul > li,
{
    padding: 8px 5px;
}

div[id^='team_members_'][id$='_list'] > ul > li > .userdropdown > ul > li.header
{
    padding: 7px 7px 0px 7px;
}

#teamconfig_list ul > li > button,
#clientconfig_list ul > li > button
{
    margin-top: -3px;
}

#teamconfig_list .simple_list.collection_user_list,
#clientconfig_list .simple_list.collection_user_list,
#groupconfig_list .simple_list
{
    overflow: visible !important;
}

.dropdown_content.copy_team_link a
{
    font-size: 13px;
    font-weight: bold !important;
}

.dropdown_content.copy_team_link b a
{
    font-weight: normal !important;
}

div[id^='team_members_'][id$='_no_users'],
div[id^='client_members_'][id$='_no_users']
{
    padding-left: 8px;
}

table[id^='clone_team_'][id$='_indicator']
{
    position: absolute;
    bottom: 10px;
    left: 8px;
}


/* Configure users, teams and clients -> Teams & Clients -> Add a member to this team */

ul[id^='addmember_team_']
{
    top: 20px !important;
}

form[id^='addmember_team_'][id$='_form'] input[type=submit],
form[id^='addmember_client_'][id$='_form'] input[type=submit]
{
    padding: 4px;
    margin-left: 4px;
}

input[id^='addmember_team_'][id$='_input'],
input[id^='addmember_client_'][id$='_input']
{
    padding: 4px !important;
    width: 236px !important;
}

ul[id^='addmember_team_'] li > a,
ul[id^='addmember_team_'] li > a:hover,
ul[id^='addmember_team_'] li.disabled,
ul[id^='addmember_client_'] li > a,
ul[id^='addmember_client_'] li > a:hover,
ul[id^='addmember_client_'] li.disabled
{
    font-size: 13px;
}

li[id^='addmember_team_'][id$='_change_error'],
li[id^='addmember_client_'][id$='_change_error']
{
    margin: 0;
    padding: 5px;
}

li[id^='addmember_team_'][id$='_spinning'],
li[id^='addmember_client_'][id$='_spinning']
{
    padding-left: 5px;
    padding-bottom: 5px;
}

ul[id^='addmember_client_']
{
    margin-top: -2px;
    width: 324px;
}

ul[id^='addmember_team_'] li.disabled,
ul[id^='addmember_client_'] li.disabled,
ul[id^='comp_'][id$='_auto_assign_change'] li.disabled
{
    font-size: 0.9em;
    padding: 2px 7px;
    color: #AAA;
}


/* Configure users, teams and clients -> Clients */

#add_client label:first-child
{
    margin-top: 1px;
    display: block;
    float: left;
    margin-right: 5px;
}

#add_client input[type=submit]
{
    padding: 3px 14px;
}

#create_client_form
{
    margin-bottom: 5px;
}

div[id^='clientbox_'] > div > div > .more_actions_dropdown
{
    margin-top: -2px !important;
    width: auto !important;
}

input[id^='edit_client_'][id$='_save_button']
{
    padding: 4px 14px !important;
}

table[id^='edit_client_'][id$='_indicator'] img
{
    margin-right: 5px;
}


/* Configure users, teams and clients -> Groups */

#create_group_form label
{
    float: left;
    margin-top: 2px;
    margin-right: 5px;
}

#create_group_form input[type=submit]
{
    padding: 3px 14px;
}

button[id^='group_'][id$='_more_actions']
{
    padding: 3px 11px;
    margin-top: -4px;
}

input[id^='clone_group_'][id$='_permissions']
{
    position: relative;
    top: 11px;
}

#add_group label[for^='clone_group_'][for$='_permissions']
{
    margin-left: 14px;
    margin-top: -7px;
}

ul[id^='group_'][id$='_more_actions_dropdown']
{
    margin-top: -2px !important;
    width: auto !important;
}

div[id^='clone_group_'] .dropdown_content div:nth-child(2)
{
    font-size: 13px !important;
}

table[id^='clone_group_'][id$='_indicator']
{
    position: absolute;
    bottom: 10px;
    left: 8px;
}

table[id^='clone_group_'][id$='_indicator'] img
{
    margin-right: 5px;
}

#groupconfig_list #add_group label:last-child
{
    margin-bottom: 10px;
}

li#tab_groups,
li#tab_groups:hover
{
    box-shadow: none;
}

li#tab_groups.selected
{
    border: 1px solid;
    border-color: rgba(100, 100, 100, 0.2);
    border-bottom: 1px solid #FFF;
}


/* Backdrop -> Configure advanced permissions */

tr > td[id$='_permissions_container'] > .permissions_warning
{
    margin: 10px 5px;
}

tr > td[id$='_permissions_container'] > img
{
    margin: 0px 5px;
}

.backdrop_detail_content.config_permissions .tab_menu.inset
{
    margin: 0 !important;
}

.backdrop_detail_content.config_permissions .permission_list .tab_pane > ul
{
    width: 765px;
}

.backdrop_detail_content.config_permissions .permission_list .tab_pane > ul > li > ul
{
    width: 755px;
}

.backdrop_detail_content.config_permissions .permission_list .tab_pane > ul > li > ul > li > ul
{
    width: 745px;
}

.backdrop_detail_content.config_permissions .permission_list .tab_pane > ul li > img
{
    position: absolute;
    margin-left: 5px;
}


/* Configure scopes */

#config_scopes .redbox,
#config_scopes .greenbox
{
    margin: 10px 0 15px 0 !important;
}

#config_scopes .button.button-green
{
    float: right;
    padding: 4px 9px;
    margin-top: -6px;
    margin-right: -3px;
}

#new_scope_hostname .content > .header
{
    margin-bottom: 10px;
}

#new_scope_hostname .content
{
    margin-bottom: 10px;
}

#new_scope_hostname > form > div:nth-child(2)
{
    padding: 5px 5px 0 5px !important;
}

#new_scope_hostname > form label
{
    margin-top: 1px;
    float: left;
    margin-right: 5px;
}

#add_scope_indicator
{
    margin-top: 6px;
    margin-bottom: 7px;
}

#config_scopes .scope_description
{
    margin-bottom: 5px;
}

#add_scope_submit_button
{
    padding: 3px 7px;
}

form > .config_header
{
    padding: 3px 3px 3px 0;
    margin: 5px 0 10px 0;
    font-weight: normal;
    font-size: 1.4em;
    color: #888;
    border-bottom: 1px dotted #CCC;
    position: relative;
}

#config_scopes .config_explanation
 {
     padding-bottom: 10px;
 }

#config_scopes label
{
    padding: 0px;
}

#config_scopes input[type=radio]
{
    margin-top: -3px;
}

#config_scopes input[type=submit]
{
    padding: 5px 10px;
}

.scope_description
{
    margin-top: 10px;
}

#config_scopes > div > div > table
{
    border-spacing: 0px 5px;
}


/* Configure theme(s) */

#installed_themes_indicator
{
    margin-top: -4px;
    width: initial;
    height: initial;
}


/* Configure modules */

#installed_modules_indicator
{
    margin-top: -4px;
    width: initial;
    height: initial;
}

.status_badge.authentication-module
{
    padding-left: 19px;
}

.status_badge.authentication-module > img
{
    position: absolute;
    margin-left: -17px;
    margin-top: -2px;
}

#modules_menu_panes > #tab_uninstalled_pane > div > p:first-child
{
    margin-top: -5px;
    margin-bottom: 10px;
}


/* Wiki */

#publish_tab_settings_pane td
{
    padding: 2px !important;
}

#publish_tab_settings_pane td > label
{
    padding: 0px !important;
}

#publish_tab_settings_pane .config_explanation
{
    padding-bottom: 10px !important;
}

#publish_tab_settings_pane input[type=radio]
{
    margin-top: -2px;
}

#publish_tab_settings_pane #submit_settings_button,
#publish_tab_import_pane #submit_import_button
{
    padding: 3px 23px !important;
}

#publish_tab_settings_pane .bluebox,
#publish_tab_import_pane .bluebox
{
    height: 25px;
    padding: 10px 10px 5px 10px;
}

#publish_tab_settings_pane > form > table
{
    border-spacing: 0px 5px;
}

#publish_tab_settings_pane > form
{
    margin-top: -5px;
}


/* Email communication */

#mailnotification_settings_container td
{
    padding: 2px !important;
}

#mailnotification_settings_container td > label
{
    padding: 0px !important;
}

#mailnotification_settings_container .config_explanation
{
    padding-bottom: 10px !important;
}

#mailnotification_settings_container input[type=radio]
{
    margin-top: -2px;
}

#mailnotification_settings_container input[type=checkbox]
{
    width: auto !important;
}

#config_modules #submit_settings_button
{
    padding: 3px 23px !important;
}

#config_modules .bluebox
{
    padding: 10px;
}

#config_modules .bluebox .permission_list > ul
{
    width: auto;
}

#config_modules .bluebox .permission_list > ul > li
{
    padding: 3px;
}

#mailnotification_settings_container > table
{
    border-spacing: 0px 5px;
}


/* Project settings */

#project_settings input[type="text"], #project_settings input[type="email"],
#project_settings input[type="search"], #project_settings input[type="password"],
#project_settings input[type="url"], #project_settings textarea, #project_settings select
{
    box-sizing: border-box;
}

#project_settings #project_description_input_toggle_syntax_button
{
    top: 0;
}

#project_settings #project_description_input_syntax_picker
{
    margin-top: 22px;
}

#project_settings #project_info_indicator
{
    margin-left: -29px;
}

#project_settings #release_day,
select[id^='edition_'][id$='_release_day']
{
    width: 50px !important;
}

#project_settings #release_month,
select[id^='edition_'][id$='_release_month']
{
    width: 100px !important;
}

#project_settings #release_year,
select[id^='edition_'][id$='_release_year']
{
    width: 65px !important;
}

#project_settings label
{
    padding: 0px;
}

#change_workflow_box h3
{
    font-size: 14px;
    font-weight: normal;
}

#change_workflow_box select
{
    padding: 0px;
    margin-left: 10px;
    margin-top: -3px
}

#change_workflow_box .button
{
    padding: 5px 10px;
    float: right;
    font-size: 13px;
    margin-bottom: 5px;
}

#change_workflow_spinner
{
    position: absolute;
    bottom: 0;
}

#change_workflow_table input.button.button-green
{
    padding: 4px 7px;
}

#change_workflow_table #update_workflow_indicator
{
    margin-top: 3px;
    margin-right: 10px;
}

#project_editions .faded_out,
#project_components .faded_out
{
    padding: 0px 15px !important;
}

#add_edition_form, #add_component_form
{
    margin: 0px 15px 10px 15px;
}

#add_edition_form label, #add_component_form label
{
    margin-top: 3px;
    float: left;
    margin-right: 5px;
}

#add_edition_form input.button.button-silver, #add_component_form input.button.button-silver
{
    padding: 4px 8px;
}

#edition_add_indicator img, #component_add_indicator img
{
    margin-right: 5px;
}

#edition_add_indicator, #component_add_indicator
{
    margin-top: 5px;
}

.edition_actions > ul,
.component_actions > ul
{
    margin-top: -2px !important;
    margin-right: 3px;
    font-size: 14px;
}

ul#edition_table > li > div.faded_out
{
    padding: 0px 0px 0px 22px!important;
}

#project_editions_disabled,
#project_components_disabled
{
    padding-left: 15px !important;
}

#edition_settings_pane label
{
    padding: 0px;
}

#edition_submit_settings_button
{
    padding: 4px 20px;
}

#edition_settings_pane table tr:last-child td
{
    padding: 15px 0 10px 0px !important;
}

#edition_settings_pane table tr:last-child td .config_explanation
{
    padding: 5px 0 10px 2px;
}

#edition_save_indicator
{
    margin-top: 3px;
    margin-right: 10px;
}

#edition_components_pane > div
{
    font-size: 13px !important;
    padding: 15px 7px 0px 7px;
}

#edition_components_pane table tr > td > div:first-child
{
    font-size: 13px !important;
}

#edition_team_pane .description.faded_out
{
    padding: 2px;
}

#tab_developers_pane .faded_out
{
    margin: 0px 15px 10px 15px;
}

#tab_developers_pane table
{
    margin: 0px 15px;
}

#tab_developers_pane #assignees_list table
{
    font-size: 14px;
}

#no_project_team_teams
{
    padding-left: 15px !important;
    padding-top: 0px !important;
}

#add_people_to_project_container
{
    margin: 0px 15px !important;
    width: inherit !important;
}

#add_people_to_project_container table
{
    margin: 0px;
}

#add_people_to_project_container .faded_out
{
    margin: 0px;
}

#add_people_to_project_container input[type=submit]
{
    padding: 2.5px 0px;
}

ul[id^='edition_'][id$='_owned_by_change'],
ul[id^='edition_'][id$='_lead_by_change'],
ul[id^='edition_'][id$='_qa_by_change']
{
    margin-top: 5px;
    margin-right: 10px;
    font-size: 14px;
}

ul[id^='edition_'][id$='_owned_by_change'] > li.disabled,
ul[id^='edition_'][id$='_lead_by_change'] > li.disabled,
ul[id^='edition_'][id$='_qa_by_change'] > li.disabled,
#owned_by_change > li.disabled,
#lead_by_change > li.disabled,
#qa_by_change > li.disabled
{
    font-size: 0.9em;
    padding: 2px 7px;
    color: #AAA;
}

ul[id^='comp_'][id$='_auto_assign_change']
{
    margin-top: -73px;
    margin-right: 7px;
    font-size: 14px;
}

#owned_by_change .nohover, #lead_by_change .nohover, #qa_by_change .nohover
{
    margin-left: 5px;
}

#owned_by_input, #lead_by_input, #qa_by_input,
input[id^='edition_'][id$='_owned_by_input'],
input[id^='edition_'][id$='_lead_by_input'],
input[id^='edition_'][id$='_qa_by_input'],
input[id^='comp_'][id$='_auto_assign_input']
{
    margin: 0px !important;
    padding: 3px !important;
}

#owned_by_change > .dropdown_content.nohover.form_container,
#lead_by_change > .dropdown_content.nohover.form_container,
#qa_by_change > .dropdown_content.nohover.form_container
{
    padding: 0px 0px 8px 2px;
}

#owned_by_form input[type=submit],
#lead_by_form input[type=submit],
#qa_by_form input[type=submit],
form[id^='edition_'][id$='_owned_by_form'] input[type=submit],
form[id^='edition_'][id$='_lead_by_form'] input[type=submit],
form[id^='edition_'][id$='_qa_by_form'] input[type=submit],
form[id^='comp_'][id$='_auto_assign_form'] input[type=submit]
{
    padding: 3px;
    margin-left: 3px;
}

#owned_by_results_container,
#lead_by_results_container,
#qa_by_results_container
{
    margin-right: 5px;
}

#owned_by_results_container .nohover,
#lead_by_results_container .nohover,
#qa_by_results_container .nohover
{
    margin-left: 0px;
}

#owned_by_results_container .disabled,
#lead_by_results_container .disabled,
#qa_by_results_container .disabled
{
    margin: 0px;
    font-size: 0.9em;
    padding: 2px 5px;
    color: #AAA;
}

#owned_by_spinning,
#lead_by_spinning,
#qa_by_spinning,
li[id^='edition_'][id$='_owned_by_spinning'],
li[id^='edition_'][id$='_lead_by_spinning'],
li[id^='edition_'][id$='_qa_by_spinning'],
li[id^='comp_'][id$='_auto_assign_spinning']
{
    margin-left: 5px;
}

#owned_by_change_error,
#lead_by_change_error,
#qa_by_change_error,
li[id^='edition_'][id$='_owned_by_change_error'],
li[id^='edition_'][id$='_lead_by_change_error'],
li[id^='edition_'][id$='_qa_by_change_error'],
li[id^='comp_'][id$='_auto_assign_change_error']
{
    margin: 5px;
}

#component_table .component_name, #edition_table .edition_name { display: inline; }

form[id^='edit_component_'][id$='_form'] input[type=submit]
{
    padding: 4px 18px;
    float: right;
    margin-bottom: 8px;
}

img[id^='component_'][id$='_indicator']
{
    position: absolute;
    right: 82px;
    margin-top: 3px;
}

#find_dev_results div[id^='assign_team_'],
#find_dev_results div[id^='assign_user_']
{
    margin-bottom: 5px;
}

#find_dev_results div[id^='assign_team_'] button,
#find_dev_results div[id^='assign_user_'] button
{
    padding: 3px 10px;
}

#project_team_teams .userdropdown
{
    font-size: 13px;
}

#no_project_team_users
{
    padding-left: 15px !important;
}

#find_dev_results .faded_out
{
    padding: 10px 2px 5px 2px !important;
}

.userdropdown > div[id^='team_'] .user_realname
{
    padding-left: 5px;
}

.userdropdown > div[id^='team_'] > div > div:first-child
{
    margin-bottom: 5px;
}

#tab_permissions_pane > div[id^='project'][id$='_settings_roles'] > .content.faded_out
{
    width: auto !important;
    padding: 0 15px;
}

#tab_permissions_pane > div[id^='project'][id$='_settings_roles'] > h4
{
    width: auto !important;
    padding: 10px 0 0 0;
    margin-bottom: 10px;
}

#tab_permissions_pane > div[id^='project'][id$='_settings_roles'] > .project_roles_list
{
    width: auto !important;
    padding: 0 15px;
}

#tab_permissions_pane form[id^='new_project'][id$='role_form'] > label
{
    margin-top: 3px;
}

#tab_permissions_pane > .permission_list > h3
{
    margin: 0 15px;
    font-size: 1.15em;
}

#tab_permissions_pane > .permission_list > .content.faded_out
{
    padding: 0 10px;
}

#tab_permissions_pane > div.permission_list > ul
{
    padding: 0 10px;
}

#tab_permissions_pane > .permission_list ul
{
    width: auto;
    padding: 0;
}

#tab_permissions_pane > .permission_list ul > li
{
    padding-right: 0;
}

#incoming_email_account_form input[type=radio]
{
    margin-top: -2px;
}

#incoming_email_account_form table
{
    border-spacing: 0px 2px;
}

#incoming_email_account_form table .faded_out
{
    padding-bottom: 5px;
}

#incoming_email_account_form table:nth-child(3) td
{
    padding: 20px 0px 0px 0px !important;
}

#incoming_email_account_form input[type=submit]
{
    padding: 5px 10px;
}

#tab_mailing_other_pane .project_save_container .content
{
    display: block;
    margin-bottom: 5px;
    text-align: left;
}

#mailing_incoming_accounts h5
{
    padding: 3px 15px;
}

#mailing_incoming_accounts .button-group
{
    margin: 7px 0 0 5px !important;
}

#tab_vcs_pane > .rounded_box.lightgrey
{
    margin: 15px 15px 0px 15px;
    padding: 10px;
}

#vcs_custom_urls .header
{
    margin: 0 15px;
}

#vcs_custom_urls ul
{
    margin-top: 5px;
}

#vcs_button > input[type=submit]
{
    padding: 5px 15px;
}

#vcs_indicator
{
    margin-right: 10px;
    margin-top: 3px;
}

form#vcs div.config_explanation
{
    padding-top: 8px !important;
}

img[id^='remove_assignee_user_'][id$='_indicator'],
img[id^='remove_assignee_team_'][id$='_indicator']
{
    margin-top: -7px;
}

#project_team_teams .userdropdown > div > div > div:nth-child(3)
{
    font-size: 13px;
}

#add_account_indicator
{
    margin-top: 4px;
    margin-right: 10px;
}


/* Release center */

.project_save_container > ul.dropdown_box.rightie.popup_box.more_actions_dropdown
{
    margin-top: 5px !important;
}

#build_form input[type=radio]
{
    margin-top: -2px;
}

#edit_build_download_options input[type=radio]
{
    margin-top: 5px;
}

#build_form #release_month
{
    width: 105px !important;
}

#build_form #release_day
{
    width: 50px !important;
}

#build_form #release_year
{
    width: 65px !important;
}

#add_release_indicator
{
    margin-top: 4px;
    margin-right: 10px;
}


/* Timeline */

.recent_activities
{
    border-spacing: 2px 7px;
    margin-top: -11px;
}

.recent_activities .issue_open
{
    font-size: 1.1em;
    margin-bottom: 10px;
    line-height: 1.5;
}

.recent_activities br
{
    display: block;
    content: "";
    margin-top: 5px;
}

.recent_activities .timeline_inline_details
{
    font-size: 13px;
    line-height: 21px;
    margin-top: 10px;
}

.recent_activities .imgtd > img
{
    margin-top: 1px !important;
}

#timeline_indicator
{
    float: none !important;
}

#project_release_center #project_release_center_container #timeline .recent_activities
{
    font-size: 1em;
}


/* Statistic */

#project_statistics_container #statistics_main b
{
    display: block;
    margin-top: 10px !important;
}


/* Team */

#project_team_overview .user_email
{
    font-size: 12px;
}

.dashboard_team_header
{
    font-weight: normal !important;
}

.team_dashboard_users .userdropdown .header
{
    margin: 0;
    text-transform: none;
}


/* Roadmap */

.milestone_issue_actions .more_actions_dropdown.popup_box
{
    margin: 0px 0 0;
    font-size: 14px;
}

#milestone_edit_indicator
{
    position: absolute;
    left: 8px;
    margin-top: 4px;
}

#milestone_details_overview > .milestone_details > h3 > a
{
    margin-top: -7px;
}


/* Attach file(s) to issue backdrop */

#dynamic_uploader_submit
{
    padding: 5px 10px;
    margin-top: -4px;
}

#attach_file .backdrop_detail_footer
{
    padding-top: 10px;
}

#attach_file #attachments_indicator
{
    position: absolute;
    left: 10px;
    margin-top: 2px;
}

#attach_file ul > li
{
    font-size: 1em;
}

#attach_file .file_description
{
    padding: 4px;
    width: 585px !important;
}

#attach_file #file_upload_list li .progress
{
    width: 595px !important;
    float: left;
    margin-top: 5px;
    position: inherit;
}

#attach_file #file_upload_list li .filename
{
    width: 325px;
    display: inline-block;
    overflow: hidden;
    text-overflow: ellipsis;
}

#attach_file #file_upload_list li .filesize
{
    float: right;
}


/* Add affected item backdrop */

#viewissue_add_item_div input[type=radio]
{
    margin-top: -2px;
}

#viewissue_add_item_div #item_submit
{
    padding: 4px 7px;
}

#viewissue_add_item_div #add_affected_spinning
{
    position: absolute;
    margin-top: 13px;
    margin-left: 8px;
}


/* Edit sprint details */

#edit_milestone_container select[id^='starting_month_'],
#edit_milestone_container select[id^='sch_month_']
{
    width: 110px !important;
}

#edit_milestone_container select[id^='starting_day_'],
#edit_milestone_container select[id^='sch_day_']
{
    width: 50px !important;
}


/* Find related issues */

#viewissue_add_relation_div input[type=submit]
{
    margin-top: -1px !important;
    padding: 2px 14px;
}

#viewissue_add_relation_div #find_issue_indicator
{
    position: absolute;
    margin-left: 5px;
}

#viewissue_add_relation_div #viewissue_relation_results
{
    margin-top: 5px;
}

#viewissue_add_relation_div table
{
    border-spacing: 0px 7px;
}

#viewissue_add_relation_div #viewissue_relate_issues_form input[type=submit]
{
    margin-top: 0px !important;
    padding: 4px 14px;
}

#viewissue_add_relation_div #relate_issues_indicator
{
    position: absolute;
    right: 155px;
    margin-top: 3px;
}


/* Estimate this issue */

form[id^='estimated_time_'][id$='_form'] input[id^='estimated_time_'][id$='_input']
{
    padding: 4px !important;
    margin-right: 3px;
}

form[id^='estimated_time_'][id$='_form'] > input[type=submit]
{
    padding: 3px;
    margin-top: 4px;
}

form[id^='estimated_time_'][id$='_form'] table
{
    margin-left: -1px;
}

form[id^='estimated_time_'][id$='_form'] td
{
    text-align: center;
}

form[id^='estimated_time_'][id$='_form'] input[id^='estimated_time_']
{
    margin-right: 1.5px;
    margin-left: 1.5px;
}

form[id^='estimated_time_'][id$='_form'] input[name="estimated_time"]
{
    margin: 0;
    width: 260px !important;
}

form[id^='estimated_time_'][id$='_form'] .form_controls input[type=submit]
{
    padding: 5px 17px;
}

ul[id^='estimated_time_'][id$='_change'] li[id^='estimated_time_'][id$='_spinning']
{
    position: absolute;
    margin-top: -32px !important;
    margin-left: 5px;
    font-size: 13px;
}


/* Issue time tracking - time spent */

.issue_timespent_form ul > li
{
    margin-bottom: 5px;
}

.issue_timespent_form > li
{
    margin-bottom: 5px;
}

.issue_timespent_form input[type=submit]
{
    padding: 4px 5px;
}

#timespent_list td:nth-child(2)
{
    font-size: 1em !important;
}

#timespent_list
{
    border-spacing: 2px 5px;
    margin-top: 0px !important;
}

#timespent_list .button-group > a
{
    margin-left: 2px;
}

form[id^='acl_'][id$='_publicform'] input[type=submit],
form[id^='acl_'][id$='_restrictedform'] input[type=submit]
{
    padding: 4px 8px;
}

.issue_timespent_form .tooltip
{
    transition-delay: 1s;
}


/* Issue access policy */

div[id^='acl_'][id$='_restricted'] h4
{
    margin-left: 4px;
    font-weight: normal;
}

div[id^='acl_'][id$='_restricted'] .faded_out
{
    margin-left: -6px;
}

div[id^='acl_'][id$='_restricted'] > h4 > a
{
    padding: 2px 5px;
}

ul[id^='popup_find_acl_'].more_actions_dropdown
{
    font-size: 1.1em;
    margin-top: -6px;
    margin-right: 8px;
}

ul[id^='popup_find_acl_'] input[id^='popup_find_acl_'][id$='_input']
{
    padding: 3px !important;
    margin-left: 2px;
    width: 235px !important;
}

ul[id^='popup_find_acl_'] input[type=submit]
{
    padding: 3.5px;
    margin-left: 2px;
}

ul[id^='popup_find_acl_'] li[id^='popup_find_acl_'][id$='_spinning']
{
    padding-left: 6px;
}

ul[id^='popup_find_acl_'] li[id^='popup_find_acl_'][id$='_change_error']
{
    margin: 5px;
}

ul[id^='popup_find_acl_'][id$='_results'] > li
{
    margin: 0 5px;
}

ul[id^='popup_find_acl_'][id$='_results'] > li.nohover
{
    margin: 0;
}

ul[id^='popup_find_acl_'][id$='_results'] > li.disabled
{
    font-size: 0.9em;
    padding: 2px 5px;
    color: #AAA;
}

ul[id^='issue_'][id$='_access_list'] > li
{
    margin-bottom: 5px;
}


/* Manage issue subscribers */

ul[id^='popup_find_subscriber_'].more_actions_dropdown
{
    font-size: 1.1em;
    margin-top: -12px;
    margin-right: -1px;
}

ul[id^='popup_find_subscriber_'] input[id^='popup_find_subscriber_'][id$='_input']
{
    padding: 3px !important;
    margin-left: 2px;
    width: 235px !important;
}

ul[id^='popup_find_subscriber_'] input[type=submit]
{
    padding: 3.5px;
    margin-left: 2px;
}

ul[id^='popup_find_subscriber_'] li[id^='popup_find_subscriber_'][id$='_spinning']
{
    padding-left: 6px;
}

ul[id^='popup_find_subscriber_'] li[id^='popup_find_subscriber_'][id$='_change_error']
{
    margin: 5px;
}

ul#subscribers_list > li
{
    margin-bottom: 5px;
}

ul[id^='popup_find_subscriber_'][id$='_results'] > li
{
    margin: 0 5px;
}

ul[id^='popup_find_subscriber_'][id$='_results'] > li.nohover
{
    margin: 0;
}

ul[id^='popup_find_subscriber_'][id$='_results'] > li.disabled
{
    font-size: 0.9em;
    padding: 2px 5px;
    color: #AAA;
}


/* Move issue to a different project */

#viewissue_move_issue_div input[type=submit]
{
    padding: 3px 7px;
}

#viewissue_move_issue_div #move_issue_indicator
{
    position: absolute;
    right: 146px;
    margin-top: 5px;
}

#viewissue_move_issue_div select
{
    width: 100%;
    margin-bottom: 10px;
}


/* Releases */

#project_releases_container .release_date
{
    font-size: 13px;
}


/* Dashboard & Team dashboard*/

.dashboard_view_content #project_description {
    margin-bottom: 10px;
    font-size: 0.9em;
    line-height: 1.5;
}

.dashboard_view_content .button.button-silver.dash {
    padding: 3px 7px;
    margin-top: 5px;
}

.dashboard_view_content .userdropdown .user_popup .header
{
    margin: 0 !important;
    padding: 7px 7px 0px 7px!important;
    text-transform: none;
    background-color: rgb(253, 250, 223) !important;
}

.dashboard_view_content .project_strip > div:first-child
{
    margin-top: 12px;
}

.dashboard_view_content .milestone_box,
.team_dashboard_projects .milestone_box,
.client_dashboard_projects .milestone_box,
.dashboard_milestones .milestone_box
{
    margin-top: 10px;
    margin-bottom: 20px;
    padding-right: 0;
    padding-left: 10px;
}

.dashboard_view_content .milestone_box:last-child,
.team_dashboard_projects .milestone_box:last-child,
.client_dashboard_projects .milestone_box:last-child,
.dashboard_milestones .milestone_box:last-child
{
    margin-bottom: 3px;
}

.dashboard_view_content .milestone_box > .header,
.team_dashboard_projects .milestone_box > .header,
.client_dashboard_projects .milestone_box > .header,
.dashboard_milestones .milestone_box > .header
{
    background-color: rgba(255,255,255,0.6) !important;
    padding: 5px 0 5px 10px !important;
    margin-left: -10px;
    margin-right: -10px;
}

.milestone_box > .date
{
    font-size: 13px;
    margin-top: 10px;
    margin-left: 2px;
}

.milestone_box > .percentage > .numbers
{
    right: 4px;
    top: -21px;
    font-size: 0.85em;
}

.milestone_box > .status
{
    text-align: left;
    margin-left: 2px;
    font-size: 14px;
}

.dashboard_view_content .release_item
{
    font-size: 0.8em;
}

.dashboard_view_content .release_item .release_date
{
    font-size: 1.1em;
}

.dashboard_view_content .statistics_percentage .percent_unfilled
{
    margin-top: 3px;
}

.dashboard_view_content div[id$='_recent_issues_pane'] table
{
    border-spacing: 5px 15px;
    margin-top: -10px !important;
    margin-bottom: -10px;
}

.dashboard_view_content div[id$='_recent_issues_pane'] table .issue_open > b,
.dashboard_view_content div[id$='_recent_issues_pane'] table .issue_closed > b
{
    font-weight: normal;
    font-size: 14px;
}

.dashboard_view_content div[id$='_recent_issues_pane'] .faded_out
{
    font-size: 13px !important;
}

.dashboard_view_content .project_client_header
{
    font-size: 1em;
}

.dashboard_view_content .project_client_viewusers
{
    font-size: 0.9em;
}

.dashboard_view_content .project_client_info table
{
    margin-top: 5px;
}

div[id^='dashboard_view_'] .recent_activities .faded_out.smaller a
{
    font-size: 1em;
}

#dashboard_lefthand .userdropdown .user_popup .header
{
    margin: 0;
    background-color: rgb(253, 250, 223) !important;
    text-transform: none;
    padding: 7px 7px 0px 7px;
}

.dashboard_view_issues .userdropdown .user_popup .header
{
    margin: 0 !important;
    background-color: rgb(253, 250, 223) !important;
    text-transform: none;
    padding: 7px 7px 0px 7px !important;
}

.dashboard_view_content .recent_activities tr td:last-child > b
{
    font-size: 1.1em;
    line-height: 1.5;
    margin-left: 5px;
}

.dashboard_view_content .recent_activities .imgtd img
{
    padding: 2px 5px 0 0 !important;
}

.dashboard_view_content .recent_activities .latest_action_dates
{
    padding-top: 15px;
}

.dashboard_view_content .project_list .project-config-buttons
{
    font-size: 1em !important;
}

.dashboard_view_content .release_item
{
    line-height: 1.4 !important;
}

.project_strip .button-group .button-wiki
{
    border-right: none;
}

.project_strip .button-group .button-report-issue
{
    border-left: 1px solid #438739;
}

.legendColorBox > div
{
    margin-top: 1px;
    margin-right: 2px;
}

.legendColorBox > div > div
{
    width: 1px !important;
}

#dashboard_lefthand .collapser_link
{
    left: 230px;
    z-index: 1;
    padding-top: 4px;
    padding-bottom: 1px;
    margin-top: 3px;
}

#dashboard_lefthand .collapser_link:before
{
    height: 16px;
}

#dashboard_lefthand .collapser_link:after
{
    height: 23px;
}

.rounded_box.milestone_box.red
{

}

.rounded_box.milestone_box.red
{
    border-color: #E8CFCF;
}

.rounded_box.milestone_box.green
{
    border-color: #CFE8CF;
}

.rounded_box.milestone_box.iceblue
{
    border-color: #D4E5FF;
}

.dashboard_view_content .statistics_percentage
{
    border-spacing: 0 5px;
}

.dashboard_view_content .statistics_percentage .percent_filled
{
    height: 7px !important;
    margin-top: 7px;
}


/* Issues */

#search_sidebar .collapser_link
{
    margin-top: 5px;
    z-index: 1;
}

#search_sidebar .collapser_link img
{
    margin-top: 3px;
}

#search_sidebar .collapser_link img
{
    margin-top: 3px;
}

#search_sidebar .container_div li > a > img,
#search_sidebar .container_div li > div > a > img
{
    margin-top: 1px;
}

#search_sidebar #no_user_saved_searches,
#search_sidebar #no_public_saved_searches
{
    font-size: 0.9em !important;
}

#search_sidebar li[id^='saved_search_'][id$='_container'] div:last-of-type
{
    font-size: 0.8em !important;
    font-style: normal !important;
    padding: 0 0 0px 26px !important;
}

#search_sidebar li[id^='saved_search_'][id$='_container'] div[id^='delete_search_']
{
    z-index: 1;
    width: auto !important;
}

#search_sidebar li[id^='saved_search_'][id$='_container'] div[id^='delete_search_'] .header
{
    font-size: 0.9em;
    padding: 1px;
}

#search_sidebar li[id^='saved_search_'][id$='_container'] div[id^='delete_search_'] .content
{
    padding: 7px 2px 0px 2px !important;
}

#search_sidebar li[id^='saved_search_'][id$='_container'] div[id^='delete_search_'] .content a
{
    font-size: 1.3em;
}

#search_sidebar li[id^='saved_search_'][id$='_container'] div[id^='delete_search_'] .content div
{
    margin-bottom: 5px;
    margin-right: 5px;
}

#search_sidebar li[id^='saved_search_'][id$='_container'] div[id^='delete_search_'] .content img
{
    margin-left: -26px !important;
    position: absolute;
    margin-top: 1px;
}

#find_issues #search_results_loading_indicator
{
    z-index: 1;
    margin-top: 2px;
}

#find_issues #searchbuilder_filterstrip .interactive_menu
{
    z-index: 2;
}

#find_issues #filter_posted_calendar_container
{
    overflow-y: initial;
}

#save_search_form input[type=submit]
{
    padding: 3px 7px;
}

#save_search_form #save_search_indicator
{
    margin-top: 4px;
    position: absolute;
    left: 5px;
}

#bulk_action_form_top
{
    background-color: white;
}

#search_bulk_container_top
{
    margin-bottom: 0;
}

#search_bulk_container_top label,
#search_bulk_container_bottom label
{
    float: left;
    margin-top: 3px;
    margin-right: 5px;
}

#bulk_action_selector_top,
#bulk_action_selector_bottom
{
    font-size: 1.1em;
}

#bulk_action_submit_top,
#bulk_action_submit_bottom
{
    padding: 3px 7px;
    height: initial;
    margin-top: 0px;
}

#viewissue_add_item_div div > a.workflow_transition_submit_button
{
    padding: 4px 8px;
    font-size: 1.1em;
    margin-top: 10px;
}

#viewissue_add_item_div div > img[id^='transition_working_'][id$='_indicator']
{
    margin-top: 15px !important;
    margin-left: 8px !important;
    position: absolute;
}

#bulk_workflow_transition_form
{
    margin-top: 10px;
}

#find_issues #search_results h5
{
    padding: 6px 0;
}

div[id^='issue_transition_container_'] .button-group
{
    margin-top: -4px;
}

div[id^='issue_transition_container_'] .duplicate_search input[id^='viewissue_find_issue_'][id$='_input']
{
    width: 566px;
}

div[id^='issue_transition_container_'] .duplicate_search input[id^='viewissue_find_issue_'][id$='_submit']
{
    line-height: 18px !important;
    margin-left: -5px;
}

ul[id^='transition_popup_comment_body_'][id$='_syntax_picker']
{
    margin-top: 23px;
}

ul[id^='transition_popup_comment_body_'][id$='_syntax_picker'] > li
{
    padding: 3px;
}

.workflow_transition_submit_button
{
    margin-bottom: 5px !important;
}

#workflow_transition_form img[id^='transition_working_'][id$='_indicator']
{
    position: absolute;
    left: 0;
    margin-top: 7px !important;
}

li[id^='transition_popup_set_stop_working_specify_log_div_']
{
    padding: 7px 5px 0px 5px!important;
}

li[id^='transition_popup_set_stop_working_specify_log_div_'] li
{
    padding: 0px !important;
}

li[id^='transition_popup_set_stop_working_specify_log_div_'] .simple_list select
{
    width: 133px;
    height: 24px;
    padding: 0;
}

li[id^='transition_popup_set_stop_working_specify_log_div_'] .tooltip.from-above
{
    margin: 6px 0 0 191px !important;
}

.more_actions_dropdown.popup_box .header
{
    border-top: 1px dotted #CCC;
}

.more_actions_dropdown.popup_box .header:first-child
{
    border-top: none;
}

form[id^='estimated_time_'][id$='_form'] .estimator_table tr
{
    background-color: transparent;
}

.dashboard_view_content .project_team_assignee
{
    display: inline-block;
    padding: 0 10px 5px 0;
    font-size: 0.9em;
}

#find_issues a.dynamic_menu_link
{
    opacity: 0.5;
}

#find_issues a.dynamic_menu_link:hover
{
    opacity: 1;
}

#find_issues .more_actions_dropdown li.spinning
{
    text-align: center;
}

#find_issues .more_actions_dropdown li .tooltip
{
    min-width: 110px !important;
    max-width: 250px !important;
    width: initial;
}

#search_results .sca_actions,
#search_results .sca_action_selector
{
    padding-left: 6px !important;
}


/* Backdrop -> Save this search */

#save_search_form p
{
    padding: 0 2px 10px 2px;
}

#save_search_form table
{
    border-spacing: 2px 7px;
}

#save_search_form tr > td:first-child
{
    padding-top: 5px;
    width: auto !important;
}

#save_search_form tr:first-of-type td
{
    font-size: 1em !important;
}

#save_search_form tr:first-of-type td input[type=text]
{
    font-size: 1em !important;
    padding: 2px !important;
}


/* Backdrop -> Attach a link to this issue */

#attach_link #attach_link_form dd input
{
    font-size: 1.2em;
    width: 495px !important;
}

#attach_link #attach_link_form dt label
{
    font-size: 1.2em;
    margin-top: 2px;
    float: left;
}

#attach_link #attach_link_form div:first-of-type
{
    font-size: 13px !important;
}

#attach_link #attach_link_form div:last-of-type
{
    text-align: right !important;
}

#attach_link #attach_link_form #attach_link_submit
{
    padding: 4px 8px;
}

#attach_link #attach_link_form #attach_link_indicator
{
    position: absolute;
    right: 150px;
    bottom: -3px;
}


/* Report an issue */

#reportissue_container #description_toggle_syntax_button,
#reportissue_container #reproduction_steps_toggle_syntax_button
{
    margin-top: -2px;
}

#reportissue_container #description_syntax_picker,
#reportissue_container #reproduction_steps_syntax_picker
{
    margin-top: 23px;
}

#reportissue_container .reportissue_additional_information_container,
#reportissue_content .reportissue_additional_information_container
{
    float: left;
    margin-bottom: 10px;
    width: 100%;
    box-sizing: border-box;
}

#reportissue_content #file_upload_list li label,
#reportissue_content #file_upload_list li .filename,
#reportissue_content #file_upload_list li .filesize
{
    font-size: 0.9em;
}

#reportissue_content #file_upload_list li input
{
    font-size: 1em;
    padding: 2px;
}

#reportissue_container #file_upload_list .progress,
#reportissue_content #file_upload_list .progress
{
    float: left;
}

#reportissue_container #report_issue_report_another_button
{
    padding: 4px 10px;
}

#reportissue_container #report_issue_indicator,
#reportissue_content #report_issue_indicator
{
    margin-top: 6px;
    position: absolute;
    right: 100px;
}

#reportissue_content input#title,
#reportissue_content input#shortname
{
    width: 800px;
}

#reportissue_extrafields #priority_id_additional,
#reportissue_extrafields #status_id_additional,
#reportissue_extrafields #edition_id_additional,
#reportissue_extrafields #build_id_additional,
#reportissue_extrafields #component_id_additional,
#reportissue_extrafields #milestone_id_additional,
#reportissue_extrafields #category_id_additional,
#reportissue_extrafields #reproducability_id_additional,
#reportissue_extrafields #resolution_id_additional,
#reportissue_extrafields #severity_id_additional
{
    margin-top: -4px;
    height: 24px;
    font-size: 1em;
    width:255px;
}

#reportissue_extrafields #estimated_time_id_additional,
#reportissue_extrafields #spent_time_id_additional,
#reportissue_extrafields #percent_complete_id_additional
{
    margin-top: -13px;
}

#report_issue_add_extra
{
    padding: 10px !important;
}

#reportissue_container #report_issue_add_extra
{
    font-size: 1.1em;
    display: inherit;
}

#report_issue_more_options_indicator
{
    margin-left: 5px;
}

#reportissue_container #report_issue_more_options_indicator
{
    font-size: 1.1em;
}

#report_issue_add_extra #reportissue_extrafields_none
{
    color: #AAA;
    margin-top: 10px;
    margin-bottom: -5px;
}

#reportissue_content #description_toggle_syntax_button,
#reportissue_content #reproduction_steps_toggle_syntax_button
{
    margin-top: -2px;
}

#reportissue_content #description_syntax_picker,
#reportissue_content #reproduction_steps_syntax_picker
{
    margin-top: 22px;
}

#reportissue_content .reportissue_additional_information_container
{
    background-color: #F5F5F5;
    border-radius: 3px;
    -moz-border-radius: 3px;
    -webkit-border-radius: 3px;
}

#reportissue_content .reportissue_additional_information_container select
{
    font-size: 1em;
}

#reportissue_content .additional_information label
{
    font-size: 1em;
}

#reportissue_content .additional_information:last-child
{
    margin-bottom: -10px;
}

#reportissue_content .additional_information select
{
    height: 25px;
}

#reportissue_content .additional_information #spent_time_id,
#reportissue_content .additional_information #estimated_time_id,
#reportissue_content .additional_information #percent_complete_id
{
    padding: 2px;
}

.reportissue_additional_information_container table
{
    border-spacing: 0px 2px;
}

.reportissue_additional_information_container table select
{
    width: 977px !important;
}

.reportissue_additional_information_container table #spent_time_id,
.reportissue_additional_information_container table #estimated_time_id
{
    font-size: 1em !important;
}

.reportissue_additional_information_container table #percent_complete_id
{
    font-size: 0.8em !important;
}

#reportissue_container .reportissue_additional_information_container table:first-child
{
    margin-top: 3px;
}

#reportissue_content #report_form label
{
    font-size: 1em;
}

#reportissue_content #report_form table input[type=text]
{
    font-size: 1.1em;
    padding: 2px;
    width: 804px;
}

#reportissue_content #report_form table select
{
    width: auto;
    font-size: 1em;
}

#reportissue_content #file_upload_list li:last-of-type .progress,
#reportissue_container #file_upload_list li:last-of-type .progress
{
    margin-bottom: 20px;
}

#reportissue_container .reportissue_additional_information_container
{
    margin-top: 0px;
}

#report_issue_form #file_upload_list .progress
{
    width: 805px !important;
    margin-top: 20px;
}

#report_issue_form #file_upload_list li
{
    overflow: hidden;
}

#report_issue_form #file_upload_list li br
{
    display: block;
    content: "";
    margin-top: 15px;
}

#report_issue_form #file_upload_list li .filename
{
    width: 550px;
    display: inline-block;
    overflow: hidden;
    text-overflow: ellipsis;
}

#report_issue_form #file_upload_list li .filesize
{
    float: right;
    margin-right: 3px;
}


/* Issue */

#posted_by_input,
#assigned_to_input,
#issue_details #owned_by_input,
#estimated_time_1_input
{
    padding: 5px !important;
    width: 238px !important;
}

#posted_by_form > input[type="submit"],
#assigned_to_form > input[type="submit"],
#issue_details #owned_by_form > input[type="submit"],
#estimated_time_1_form > input[type="submit"],
#estimated_time_1_form > div.form_controls > input
{
    padding: 4px;
    margin-left: 4px;
}

#estimated_time_1_form > div.form_controls > input
{
    width: 60px;
}

#posted_by_change,
#assigned_to_change,
#issue_details #owned_by_change
{
    width: 328px !important;
}

#posted_by_change > li.disabled,
#assigned_to_change > li.disabled,
#issue_details #owned_by_change > li.disabled
{
    padding: 2px 7px;
    color: #AAA;
}

#issue_details #owned_by_form
{
    margin: 7px 0 -6px -2px;
}

#issue_details #owned_by_change li.nohover > label
{
    padding: 1px;
}

#issue_details #owned_by_results_container
{
    margin: 0;
}

#issue_details #owned_by_results_container .nohover > label
{
    margin: 4px;
}

#issue_details .tooltip
{
    transition-delay: 1s;
}

.more_actions_dropdown > li > label
{
    padding: 6px;
}

.more_actions_dropdown > li > ul > li > label
{
    padding: 5px;
    line-height: normal;
}

.more_actions_dropdown > li > ul > li.disabled
{
    margin-left: 6px;
    margin-right: 6px;
}

#posted_by_change > li.separator
{
    margin-top: 10px;
}

#title_form > input[type="submit"]
{
    line-height: 20px !important;
    font-size: 0.9em !important;
    margin: 0px 3px 0px 0 !important;
    padding: 2px 10px !important;
}

#issue_main > fieldset.comments > legend > div > ul
{
    left: -15px;
    right: auto;
}

#description_form > input,
#reproduction_steps_form > input
{
    padding: 5px 11px;
}

.user_popup > li > a,
.user_popup > li > a:hover
{
    font-size: 13px;
}

.user_popup > li.header
{
    margin-bottom: 3px;
    padding-bottom: 0;
}

li.header div.user_details
{
    font-size: 11px;
    line-height: 2em;
    margin-top: -2px;
}

li.header div.user_details b
{
    font-size: 12px;
}

li.header div.user_avatar
{
    float: left;
}

#build_form > table.padded_table input[type=submit].button-green
{
    padding: 5px 10px;
    float: right;
    font-size: 14px;
}

#build_form > table.padded_table
{
    width: 789px !important;
    padding-left: 0px !important;
}

#build_form > table.padded_table > tbody > tr > td
{
    padding: 10px 0 10px 0 !important;
    line-height: 14px !important;
}

#build_form > table.padded_table > tbody > tr > td > div
{
    line-height: 16px !important;
}

#issue_view #issue_details_container.collapsed img.expander
{
    display: inline;
}

.commentbody.article br
{
    display: block;
    content: "";
    margin-top: 5px;
}

#issue_view #issue_details_container.collapsed img.collapser
{
    display: none;
}

#issue_details .issue_detail_field dt
{
    min-height: 16px;
}

#issue_info_container .issue_info.error .header
{
    color: #D80000;
}

#issue_info_container .issue_info .header
{
    font-weight: normal;
}

#viewissue_header_container .title_area
{
    z-index: 1;
}

#issue_info_container
{
    margin-top: -1px;
}

#issue_info_container .issue_info
{
    border-top: 1px dotted rgb(219, 219, 219);
}

#issue_info_container #viewissue_unsaved,
#issue_info_container #viewissue_merge_errors
{
    padding-top: 6px;
}

#issue_info_container #viewissue_merge_errors
{
    padding-bottom: 9px;
}

#issue_info_container #viewissue_merge_errors .content
{
    color: #6E6E6E;
    margin-top: 5px;
    font-size: 1em;
}

#issue_info_container #viewissue_changed
{
    color: #6E6E6E;
}

#issue_info_container #blocking_div
{
    color: #D80000;
    font-size: 1.1em;
}

#issue_info_container #viewissue_archived
{
    color: #6E6E6E;
}

#issue_info_container #viewissue_archived img,
#issue_info_container #viewissue_closed img,
#issue_info_container #viewissue_duplicate img
{
    margin: 4px 5px 0 5px !important;
}

#issue_info_container #viewissue_being_worked_on
{
    color: #6E6E6E;
}

#issue_info_container #viewissue_being_worked_on button
{
    margin-top: -4px;
    padding: 2.5px 17px;
}

#viewissue_header_container .tooltip
{
    width: auto;
    white-space: nowrap;
    transition-delay: 1s;
}

#viewissue_header_container .tooltip.rightie:before,
#viewissue_header_container .tooltip.rightie:after
{
    right: 6px;
    left: auto;
}

#viewissue_header_container .title_left_images .tooltip
{
    white-space: normal;
    width: 350px;
}

#issue_details #shortname_change #shortname_form
{
    padding: 0 4px 4px 4px;
}

#issue_details #shortname_change #shortname_form input[type=text]
{
    padding: 3px;
    margin-right: 5px;
}

#issue_details #shortname_change #shortname_form input[type=submit]
{
    padding: 3.5px 10px;
    margin-right: 4px;
}

#issue_details #shortname_change #shortname_form a
{
    display: inline;
    color: #00a400;
    padding: 0;
}

#issue_details #shortname_change #shortname_form a:hover
{
    border-bottom: 1px dotted #AAA;
}

#issue_details img[id$='_undo_spinning']
{
    left: 118px;
    margin: -1px 5px 0 0 !important;
}

#title_field #title_form input[type=text]
{
    padding-left: 5px;
    padding-right: 5px;
}

#title_undo_spinning,
#title_change > img
{
    margin-top: 4px;
}

#title_field #issue_title img.undo
{
    margin-top: 5px;
}

#issue_details #status_table
{
    margin-top: -4px;
}

#issue_details #issue_percent_complete
{
    margin-top: -2px;
}

#issue_details #percent_complete_form #set_percent
{
    margin-top: -3px;
}

#issue_details .percent_unfilled
{
    margin-top: 1px;
}

#issue_details #issue_percent_complete .percent_filled
{
    height: 14px !important;
}

#issue_details #percent_complete_form
{
    margin-bottom: 5px;
}

#issue_details #percent_complete_form input[type=submit]
{
    padding: 2.5px 10px;
    margin-top: -3px;
    margin-left: 2px;
}

#issue_details_fieldslist_pain dl dd {
    line-height: 1.3em;
    padding-right: 23px;
    margin-bottom: 5px;
}

#issue_details .affected_item .affected_state img {
    width: 14px !important;
    height: 14px !important;
    margin: -3px 0 0 5px;
}

#issue_details form[id^='estimated_time_'][id$='_form'] > input[id^='estimated_time_'][id$='_input']
{
    width: 241px !important;
}

#issue_details form[id^='estimated_time_'][id$='_form'] > input[type=submit]
{
    margin-top: 0px;
}

#issue_details .upload_details .filename
{
    overflow: hidden;
    text-overflow: ellipsis;
}

#issue_details #viewissue_uploaded_files .embedlink,
#issue_details #viewissue_uploaded_files .removelink
{
    padding: 2px;
}

#issue_details #viewissue_uploaded_files > li.file_image > a
{
    height: 120px;
    overflow: hidden;
    padding: 0;
    border: 4px solid #FFF;
}

#issue_details #viewissue_uploaded_files > li > a.imagepreview > img,
.upload_file_listing li > span > img
{
    position: relative;
    top: 50%;
    -webkit-transform: translateY(-50%);
    -ms-transform: translateY(-50%);
    transform: translateY(-50%);
}

#issue_details #viewissue_uploaded_links > li > a > img,
#issue_details #viewissue_uploaded_files > li > a > img
{
    margin-top: -3px;
}

#issue_details #viewissue_uploaded_files > li.file_image > a > img
{
    margin-top: 0;
}

#issue_details #viewissue_uploaded_files .removelink
{
    padding: 0;
}

#issue_details #viewissue_uploaded_files .file_image .removelink
{
    padding: 2px;
}

#issue_details #viewissue_uploaded_links > li > .removelink img,
#issue_details #viewissue_uploaded_files > li > .removelink img
{
    margin-top: 9px;
}

#issue_details #viewissue_uploaded_files > li.file_image > .removelink img
{
    margin-top: 0;
}

#issue_details #viewissue_uploaded_files > li .upload_details
{
    padding-top: 0;
    line-height: 1.6;
}

#issue_details #viewissue_uploaded_files > li.file_image .upload_details
{
    padding-top: 5px;
}

#issue_details #viewissue_uploaded_files > li
{
    margin-right: 5px;
}

#issue_details #viewissue_uploaded_files
{
    margin-right: -8px;
}

#issue_details #viewissue_uploaded_links > li > a,
#issue_details #viewissue_uploaded_files > li > a
{
    white-space: nowrap;
}

#issue_details #viewissue_affected .affected_item > a > img
{
    margin-top: -5px;
}

#issue_details #related_child_issues_inline > li,
#issue_details #related_duplicate_issues_inline > li
{
    margin-top: 8px;
}

#related_child_issues_inline .user_popup li,
#related_duplicate_issues_inline .user_popup li
{
    width: initial !important;
}

#related_child_issues_inline .user_popup,
#related_duplicate_issues_inline .user_popup
{
    top: initial !important;
    left: 80px !important;
}

#issue_details #related_child_issues_inline li > a > img,
#issue_details #related_duplicate_issues_inline li > a > img
{
    margin-top: 4px;
}

#issue_details #related_issues_indicator
{
    margin-right: 5px;
}

li[id^='transition_popup_assignee_div_'] > a:first-of-type
{
    float: none !important;
}

li[id^='transition_popup_assignee_div_'] > a:first-of-type img
{
    margin: 0 !important;
    position: relative;
    top: 3px;
}

div[id^='issue_transition_container_'] ul[id^='popup_assigned_to_change_']
{
    top: 55px !important;
    left: 160px !important;
    width: 330px !important;
}

div[id^='issue_transition_container_'] ul[id^='popup_assigned_to_change_'] > li > a
{
    font-size: 1em;
}

div[id^='issue_transition_container_'] ul[id^='popup_assigned_to_change_'] > li.nohover > label
{
    padding-top: 0;
    padding-bottom: 0;
}

div[id^='issue_transition_container_'] ul[id^='popup_assigned_to_change_'] ul[id^='popup_assigned_to_'][id$='_results'] > li > a
{
    font-size: 1em;
}

div[id^='issue_transition_container_'] ul[id^='popup_assigned_to_change_'] input[id^='popup_assigned_to_'][id$='_input']
{
    padding: 5px !important;
}

div[id^='issue_transition_container_'] ul[id^='popup_assigned_to_change_'] input[type=submit]
{
    padding: 4.5px;
    margin-left: 4px;
}

li[id^='transition_popup_assignee_div_'] div[id^='popup_assigned_to_name_indicator_'] img
{
    float: none !important;
    margin-left: 130px !important;
    margin-top: -23px;
    position: absolute;
}

#issue_main #description_form_value_syntax_picker
{
    margin-top: 22px;
}

#issue_main #description_header,
#issue_main #description_content,
#issue_main #reproduction_steps_header,
#issue_main #reproduction_steps_content
{
    float: left;
}

#issue_main #description_header,
#issue_main #reproduction_steps_header
{
    padding-top: 0;
}

#issue_main #description_content,
#issue_main #reproduction_steps_content
{
    padding-top: 5px;
}

#issue_main #description_content hr,
#issue_main #reproduction_steps_content hr
{
    border: none;
    height: 1px;
    color: #DCDCDC; /* old IE */
    background-color: #DCDCDC; /* Modern Browsers */
    margin: 10px 0;
}

#issue_main .issue_inline_description > ul
{
    margin-top: 5px;
}

#issue_main .issue_inline_description ul,
#issue_main .issue_inline_description ol
{
    padding-left: 30px;
}

#issue_main #description_header img.undo,
#issue_main #reproduction_steps_header img.undo
{
    margin-top: 8px;
}

#issue_main #description_change,
#issue_main #reproduction_steps_change
{
    float: left;
    width: 100%;
    margin-top: 5px;
}

#issue_main #description_undo_spinning,
#issue_main #reproduction_steps_undo_spinning
{
    margin-top: 6px;
}

#issue_main #description_spinning,
#issue_main #reproduction_steps_spinning
{
    position: absolute;
    margin-top: -32px;
    margin-left: 10px;
}

#issue_main #reproduction_steps_field
{
    margin-top: 25px;
}

#issue_main #comment_bodybox_syntax_picker,
ul[id^='comment_edit_'][id$='_bodybox_syntax_picker'],
ul[id^='comment_reply_'][id$='_bodybox_syntax_picker']
{
    margin-top: 22px;
}

#issue_main .issue_inline_description,
#issue_main .commentcontent
{
    line-height: 1.8;
}

#issue_main .commentcontent .image_container.thumb
{
    width: 500px;
    padding: 6px;
    box-shadow: 0 0 5px rgba(0, 0, 0, 0.2);
    float: none !important;
    clear: none !important;
    margin: 10px 0 15px 0;
    background-color: #FFF;
}

#issue_main .commentcontent .image_container.thumb img
{
    vertical-align: text-top;
}

#issue_main .commentcontent .image_container.thumb img.image
 {
     width: 500px;
    vertical-align: inherit;
 }

#comment_add_indicator,
div[id^='comment_edit_indicator_'],
div[id^='comment_reply_indicator_']
{
    margin-top: 13px;
}

.typeahead.dropdown-menu
{
    font-family: 'Open Sans', sans-serif;
}

.typeahead.dropdown-menu a:hover
{
    border-bottom: none;
}

#issue_main .issue_inline_description p
{
    margin-bottom: 7px;
}

#issue_main .issue_inline_description p:last-of-type
{
    margin-bottom: 0;
}

#issue_main .issue_inline_description br
{
    display: block;
    content: "";
    margin-top: 7px;
}

.issue_inline_description h1 { font-size: 1.8em; }
.issue_inline_description h2 { font-size: 1.5em; }
.issue_inline_description h3 { font-size: 1.4em; }
.issue_inline_description h4 { font-size: 1.25em; }
.issue_inline_description h5 { font-size: 1.15em; }
.issue_inline_description h6 { font-size: 1.05em; }

.issue_inline_description h1, .issue_inline_description h2,
.issue_inline_description h3, .issue_inline_description h4,
.issue_inline_description h5, .issue_inline_description h6
{
    font-weight: normal;
    padding: 5px 0;
    margin: 20px 0 5px 0;
}

.issue_inline_description h1 a, .issue_inline_description h2 a,
.issue_inline_description h3 a, .issue_inline_description h4 a,
.issue_inline_description h5 a, .issue_inline_description h6 a
{
    font-size: 0.6em;
    opacity: 0.3;
    -webkit-transition: opacity 0.3s ease, margin-left 0.3s ease;
    -moz-transition: opacity 0.3s ease, margin-left 0.3s ease;
    -ms-transition: opacity 0.3s ease, margin-left 0.3s ease;
    -o-transition: opacity 0.3s ease, margin-left 0.3s ease;
    transition: opacity 0.3s ease, margin-left 0.3s ease;
}

.issue_inline_description h1:hover a, .issue_inline_description h2:hover a,
.issue_inline_description h3:hover a, .issue_inline_description h4:hover a,
.issue_inline_description h5:hover a, .issue_inline_description h6:hover a
{
    opacity: 1;
}


/* Your account */

#account_info_container #user_name_span
{
    font-weight: normal;
}

#account_info_container #account_user_info img
{
    margin-right: 10px !important;
}

#account_info_container input[type=radio]
{
    margin-top: -3px;
}

#account_info_container #submit_settings_button,
#account_info_container #submit_notificationsettings_button
{
    padding: 2.5px 20px !important;
}

#account_info_container #profile_save_indicator,
#account_info_container #profile_notificationsettings_save_indicator
{
    margin-right: 10px;
    margin-top: 2px;
}

#account_info_container #password_more_actions
{
    width: auto !important;
    margin-top: -2px !important;
}

#change_password_form #change_password_indicator
{
    position: absolute;
    margin-left: -32px;
    margin-top: 2px;
}

#openid_container
{
    float: none;
}

#openid_form h1
{
    margin: 0;
}

#openid_form div:first-child
{
    padding: 0 0 5px 0;
}

#openid_form .openid_large_btn
{
    margin-bottom: 8px;
    margin-right: 8px;
}

#openid_form .openid_small_btn
{
    margin-right: 8px;
}

#account_info_container #pending_scope_memberships
{
    line-height: 2.2;
}

#account_info_container #confirmed_scope_memberships
{
    line-height: 2.2;
}

#add_application_password_indicator
{
    position: absolute;
    margin-left: -30px;
    margin-top: 3px;
}


/* Agile */

#edit_agileboard_form input[id^='agileboard_description_']
{
    padding: 6px;
}

#agileboard_edit_indicator
{
    position: absolute;
    left: 10px;
    bottom: 10px;
}

.milestone_basic_container .milestone_name
{
    vertical-align: inherit;
}

#planning_container div[id^='milestone_'][id$='_header'] button > img
{
    width: 12px;
    height: 12px;
    margin-top: -3px;
}

#milestone_finish_container select[id^='reached_month_']
{
    width: 100px;
}

#milestone_finish_container select[id^='reached_day_']
{
    width: 50px;
}

.milestone_issue .issue_container img.avatar
{
    border-radius: 4px;
    width: 21px;
    height: 21px;
    margin: 1px 1px 0 0;
}

.milestone_issue .issue_container img.blocking
{
    border: none;
    margin-top: 2px;
}

.whiteboard-issue.blocking img.blocking
{
    border: none;
}

#selected_milestone_status_indicator
{
    margin-top: -6px !important;
}

.milestone_issue .status_badge
{
    opacity: 1;
}

.whiteboard-issue .issue_more_actions_link_container .dynamic_menu_link
{
    z-index: 1;
}

.whiteboard-issue .more_actions_dropdown li .tooltip
{
    min-width: 110px !important;
    max-width: 250px !important;
}

.whiteboard-issue img.avatar
{
    margin: 0;
    width: 21px;
    height: 21px;
    border-radius: 4px;
}

.whiteboard-issue .epic_badge,
.whiteboard-issue .issue_component,
.whiteboard-issue .issue_release
{
    margin: 1px 0 0 1px;
}

.transition .button.button-silver
{
    padding: 3px 10px;
    margin-top: -3px;
    margin-right: -3px;
}


/* Menu */

#searchfor_autocomplete_choices
{
    left: 7px !important;
    width: 331px !important;
    box-shadow: 0 1px 10px 1px rgba(0, 0, 0, 0.2);
}

#searchfor_autocomplete_choices li
{
    font-size: 1em;
}

#searchfor_autocomplete_choices li .informal
{
    font-size: 0.9em;
}

#searchfor_autocomplete_choices ul li
{
    padding: 5px 4px 5px 7px;
}

#searchfor_autocomplete_choices
{
    -webkit-border-bottom-right-radius: 5px;
    -webkit-border-bottom-left-radius: 5px;
    -moz-border-radius-bottomright: 5px;
    -moz-border-radius-bottomleft: 5px;
    border-bottom-right-radius: 5px;
    border-bottom-left-radius: 5px;
}

#searchfor_autocomplete_choices ul > li:last-child
{
    -webkit-border-bottom-right-radius: 5px;
    -webkit-border-bottom-left-radius: 5px;
    -moz-border-radius-bottomright: 5px;
    -moz-border-radius-bottomleft: 5px;
    border-bottom-right-radius: 5px;
    border-bottom-left-radius: 5px;
}

#searchfor_autocomplete_choices li > div:first-of-type
{
    margin-bottom: 2px;
}

#searchfor_autocomplete_choices li > div.informal
{
    margin-top: 2px;
}

#searchfor_autocomplete_choices li > div.informal.attached
{
    margin-top: 0px;
}

#searchfor_autocomplete_choices li > img:first-child
{
    width: 16px !important;
    height: 16px !important;
}

#topmenu-container .tab_menu li a
{
    margin-top: 2px;
}

#topmenu-container .header_menu li.selected, .header_menu li.selected:hover {
    padding-left: 10px;
    padding-right: 10px;
}

#topmenu-container .header_menu li.selected a
{
    color: rgb(74, 100, 121);
}

#topmenu-container.active .header_menu li:hover > div:first-child {
    background-color: white;
    height: 100%;
    z-index: 10001;
    margin-left: -5px;
    margin-right: -5px;
    padding-left: 5px;
    padding-right: 5px;
    box-sizing: border-box;
    position: relative;
}

#topmenu-container.active .header_menu li.selected .tab_menu_dropdown {
    margin-left: -10px;
}

#topmenu-container.active #user_notifications_container:hover #user_notifications_count {
    background-color: rgba(255, 255, 255, 0.7);
    margin: 7px 0 0 0;
    padding: 4px 5px 2px 5px;
    height: initial;
    box-sizing: initial;
    height: 16px;
}

#topmenu-container.active #user_notifications_container:hover
{
    box-shadow: none;
}

li#header_usermenu_link > div
{
    color: inherit;
}

#topmenu-container ul li .tab_menu_dropdown .header
{
    border-top: 1px dotted #CCC;
    margin-top: 8px;
}

#topmenu-container ul li .tab_menu_dropdown div:first-child
{
    border-top: none;
}

#topmenu-container #usermenu_changestate_toggler
{
    margin-top: -2px;
    color: rgb(85, 85, 85) !important;
}

#usermenu_changestate a
{
    margin-top: 0px;
}

#topmenu-container #change_userstate_dropdown
{
    margin-top: 1px;
}

#topmenu-container #user_notifications_count img
{
    margin: 0;
}

#header_usermenu_link
{
    margin-left: 5px !important;
}

#user_notifications_loading_indicator
{
    margin-left: 85px;
    margin-top: 5px;
}

#user_notifications_list > li > h1
{
    font-size: 1em;
    margin: 0 25px 0px 5px;
    line-height: 1.8;
}

#user_notifications_list .notification_status_toggler
{
    margin-top: 5px !important;
}

#user_notifications > h1
{
    position: relative;
    padding: 8px 5px;
    margin: 0;
}

#user_notifications > h1:after
{
    content: "";
    top: -3px;
    left: 0;
    right: 0;
    bottom: 0;
    content: "";
    position: absolute;
    z-index: 1;
    -webkit-box-shadow: 0 0 10px 0 rgba(0, 0, 0, 0.3);
    -moz-box-shadow: 0 0 10px 0 rgba(0, 0, 0, 0.3);
    box-shadow: 0 0 10px 0 rgba(0, 0, 0, 0.3);
}

/** nano scroller **/
.nano {

    position : relative;
    width    : 100%;
    height   : 100%;
    overflow : hidden;
    margin-bottom: -1px;
}
.nano > .nano-content {
    position      : relative;
    overflow      : scroll;
    overflow-x    : hidden;
    top           : 0;
    right         : 0;
    bottom        : 0;
    left          : 0;
}
.nano > .nano-content:focus {
    outline: thin dotted;
}
.nano > .nano-content::-webkit-scrollbar {
    display: none;
}
.has-scrollbar > .nano-content::-webkit-scrollbar {
    display: block;
}
.nano > .nano-pane {
    background : rgba(0,0,0,0);
    position   : absolute;
    width      : 7px;
    right      : 0;
    top        : 0;
    bottom     : 0;
    visibility : hidden\9; /* Target only IE7 and IE8 with this hack */
    opacity    : .01;
    -webkit-transition    : .2s;
    -moz-transition       : .2s;
    -o-transition         : .2s;
    transition            : .2s;
    -moz-border-radius    : 5px;
    -webkit-border-radius : 5px;
    border-radius         : 5px;
}
.nano > .nano-pane > .nano-slider {
    background: #444;
    background: rgba(0,0,0,.25);
    position              : relative;
    margin                : 0 1px;
    -moz-border-radius    : 3px;
    -webkit-border-radius : 3px;
    border-radius         : 3px;
}
.nano:hover > .nano-pane, .nano-pane.active, .nano-pane.flashed {
    visibility : visible\9; /* Target only IE7 and IE8 with this hack */
    opacity    : 0.99;
}
/** end nano scroller **/


/* Frontpage & Wiki */

#attach_link_main_menu_0_url,
#attach_link_wiki_1_url
{
    margin-bottom: 9px;
}

#attach_link_main_menu_0_form > div:last-child > br,
#attach_link_wiki_1_form > div:last-child > br
{
    display: block;
    content: "";
    margin-top: 5px;
}

#attach_link_main_menu_0_form,
#attach_link_wiki_1_form
{
    margin-bottom: -7px;
}

#attach_link_main_menu_0_form div:last-child input[type=submit],
#attach_link_wiki_1 div:last-child input[type=submit]
{
    padding: 4px 9px;
}


/* Wiki */

img[id^='article_favourite_indicator_']
{
    padding: 0px 1px;
}

#article-editor-main-container .article.syntax_mw
{
    margin-left: 5px;
}

#article-editor-main-container .article.syntax_mw .header.view
{
    margin: 10px 0 5px 0;
}

#article-editor-main-container .greybox.categories
{
    margin: 30px 5px 20px 10px;
}

#article-editor-main-container .rounded_box.yellow.borderless
{
    background-color: rgba(249, 239, 158, 0.5);
    margin: 0 5px 5px 10px !important;
    border: 1px solid #D9D9BB;
}

.page-publish_article_permissions .rounded_box.invisible.borderless
{
    margin-top: 10px;
}

.page-publish_article_permissions .rounded_box.verylightyellow button,
.page-publish_article_permissions .rounded_box.invisible.borderless button
{
    padding: 5px 7px;
}

.page-publish_article_permissions .rounded_box.verylightyellow div[id^='publish_'],
 .page-publish_article_permissions .rounded_box.invisible.borderless div[id^='publish_'][id$='_readarticle_permissions']
 {
     width: initial !important;
 }

.page-publish_article_permissions .rounded_box.verylightyellow table,
.page-publish_article_permissions .rounded_box.invisible.borderless table
{
    background-color: #FFF;
}

#article_attachments .attached_item.file_image > a.imagepreview
{
    height: 120px;
    overflow: hidden;
    padding: 0;
    border: 4px solid #FFF;
}

#article_attachments .attached_item.file_image > a.imagepreview > img
{
    position: relative;
    top: 50%;
    -webkit-transform: translateY(-50%);
    -ms-transform: translateY(-50%);
    transform: translateY(-50%);
}

#article_attachments .attached_item.file_image .upload_details .filename
{
    overflow: hidden;
    text-overflow: ellipsis;
}

#article_comments #comment_bodybox_syntax_picker
{
    font-size: 1em;
    margin-top: 10px;
}

div[id^='wiki_'][id$='_no_links']
{
    padding-left: 0px !important;
}

#parent_article_name_span
{
    margin-bottom: 10px;
    display: inline-block;
}

.article.syntax_mw .content br
{
    display: block;
    content: "";
    margin-top: 7px;
}

.article .content
{
    line-height: 1.65;
}

.wiki-find-articles-button
{
    padding: 5px 20px !important;
}

.wiki-find-articles-list li
{
    margin-bottom: 10px !important;
}

.main_area.article label[for=find_article_name]
{
    margin-top: 3px;
}

.main_area.article hr
{
    border: none;
    height: 1px;
    color: #DCDCDC; /* old IE */
    background-color: #DCDCDC; /* Modern Browsers */
    margin: 10px 0;
}

.main_area.article .content ul,
.main_area.article .content ol
{
    padding-left: 30px;
}<|MERGE_RESOLUTION|>--- conflicted
+++ resolved
@@ -950,12 +950,8 @@
 .project_stuff img.dropdown_activator.clickable:hover { background-color: #FFF; border: 1px dotted #CCC; }
 .project_stuff a.dropper:hover { border: none; text-decoration: none; }
 .project_stuff a.button-pressed img.dropdown_activator, .project_stuff a.button-pressed img.dropdown_activator:hover { background-color: #FFF; border: 1px dotted #CCC; }
-<<<<<<< HEAD
-.project_stuff .more_actions_dropdown { right: auto; left: 100%; top: -18px; margin-top: 0; font-size: 1.1em; }
-=======
 .project_stuff .more_actions_dropdown { right: auto; left: 22px; top: -18px; margin-top: 0; font-size: 1.1em; }
 .project_stuff .button-pressed + .more_actions_dropdown { display: inline-block; left: auto; }
->>>>>>> b47aa78e
 .project_stuff .more_actions_dropdown li a, .project_stuff .more_actions_dropdown li a:hover { padding: 5px 20px 5px 5px; }
 .project_stuff > li { height: 23px; float: none; display: inline-block; position: relative; margin: 0; padding-bottom: 0; }
 .project_stuff li.project_name { font-size: 1em; font-weight: bold; padding-top: 1px; }
