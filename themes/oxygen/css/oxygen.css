--- conflicted
+++ resolved
@@ -370,7 +370,7 @@
 .dismiss_me { position: absolute; top: 5px; right: 5px; color: rgb(200, 200, 200); text-align: right; font-size: 0.8em; line-height: 1; padding: 0; margin: 0; }
 .popup_message.failure { z-index: 200001; background-color: #FFF; }
 .popup_message.success { z-index: 200000; background-color: #FFF; }
-.popup_message .messagetitle { font-weight: normal; color: #555; display: block; }
+.popup_message .messagetitle { font-weight: 300; color: #555; }
 
 /* end slidedowns */
 
@@ -493,8 +493,8 @@
 #tab_forgot_pane { width: 600px; margin-left: auto; margin-right: auto; }
 .logindiv { border: 0px; padding: 10px; display: none; }
 .logindiv.active { display: block; }
-.logindiv.openid_container { width: 600px; float: right; }
-.logindiv.openid_container form { width: 590px; }
+.logindiv.openid_container { width: 600px; float: right; }
+.logindiv.openid_container form { width: 590px; }
 .login_popup h2.login_header {
     font-size: 1.2em;
     font-weight: 300;
@@ -1264,18 +1264,10 @@
 .config_badges li a span { color: #555; }
 .config_badges b { font-size: 1.1em; display: block; margin-bottom: 5px; }
 
-<<<<<<< HEAD
-#config_modules .header .module_shortname { font-weight: 300; font-size: 0.95em; }
-#config_modules .content { padding-top: 5px; text-align: left; }
-#config_modules .module_status { display: inline-block; border-radius: 4px; background-color: rgba(240, 255, 128, 0.8); padding: 2px 5px; font-weight: 300; }
-#config_modules .module_status img { float: left; margin: 2px 5px -2px 0; }
-#config_modules .module_status.core { background-color: rgba(150, 150, 150, 0.2); color: #888; }
-#config_modules .module_status.enabled { background-color: rgba(177, 210, 143, 0.6); }
-=======
 .config_plugins .header .plugin_shortname { font-weight: 300; font-size: 0.95em; }
 .config_plugins .content { padding-top: 5px; text-align: left; }
 .config_plugins .plugin_status img { float: left; margin: 2px 5px -2px 0; }
-.config_plugins .plugin_status.core { background-color: rgba(150, 150, 150, 0.2); color: #888; } 
+.config_plugins .plugin_status.core { background-color: rgba(150, 150, 150, 0.2); color: #888; }
 .config_plugins .plugin_status.enabled { background-color: rgba(177, 210, 143, 0.6); }
 .config_plugins .plugin_status.disabled { background-color: rgba(150, 150, 150, 0.1); }
 .config_plugins .plugin_status.outofdate { background-color: rgba(177, 143, 210, 0.1); display: none; }
@@ -1371,7 +1363,6 @@
     padding: 0;
     margin: 0;
 }
->>>>>>> 2158217f
 
 .projectbox .permission_list ul { width: 670px; }
 #tab_permissions_pane .permission_list ul { width: 780px; }
