The Bug Genie is distributed under the Mozilla Public License v2.0.
The license is included in the file LICENSE, and can also be read here:
http://opensource.org/licenses/MPL-2.0

The Bug Genie uses icons from the Oxygen icon set.
These icons may be freely distributed under the LGPLv3. The LGPLv3 license
can be read here:
<<<<<<< HEAD
http://www.opensource.org/licenses/lgpl-3.0.html

The Bug Genie includes the "Open Sans" font.
These fonts are distributed under the Apache License 2.0, which can be read
here:
http://www.opensource.org/licenses/Apache-2.0

The Bug Genie includes the GeSHi syntax highlighting library for code coloring.
This library is distributed under the GPL license, which can be read here:
http://www.gnu.org/copyleft/gpl.html

The Bug Genie includes the LightOpenID library for OpenID login functionality.
This library is distributed under the MIT license, which can be read here:
http://www.opensource.org/licenses/MIT
=======
http://www.opensource.org/licenses/lgpl-3.0.html
>>>>>>> b989674c
<|MERGE_RESOLUTION|>--- conflicted
+++ resolved
@@ -5,21 +5,4 @@
 The Bug Genie uses icons from the Oxygen icon set.
 These icons may be freely distributed under the LGPLv3. The LGPLv3 license
 can be read here:
-<<<<<<< HEAD
-http://www.opensource.org/licenses/lgpl-3.0.html
-
-The Bug Genie includes the "Open Sans" font.
-These fonts are distributed under the Apache License 2.0, which can be read
-here:
-http://www.opensource.org/licenses/Apache-2.0
-
-The Bug Genie includes the GeSHi syntax highlighting library for code coloring.
-This library is distributed under the GPL license, which can be read here:
-http://www.gnu.org/copyleft/gpl.html
-
-The Bug Genie includes the LightOpenID library for OpenID login functionality.
-This library is distributed under the MIT license, which can be read here:
-http://www.opensource.org/licenses/MIT
-=======
-http://www.opensource.org/licenses/lgpl-3.0.html
->>>>>>> b989674c
+http://www.opensource.org/licenses/lgpl-3.0.html