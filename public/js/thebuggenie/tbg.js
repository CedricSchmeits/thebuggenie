define(['prototype', 'effects', 'controls', 'scriptaculous', 'jquery', 'jquery-ui', 'jquery.markitup'],
    function (prototype, effects, controls, scriptaculous, jQuery) {

        var TBG = {
            Core: {
                AjaxCalls: [],
                Pollers: {
                    Callbacks: {},
                    Locks: {}
                }
            }, // The "Core" namespace is for functions used by thebuggenie core, not to be invoked outside the js class
            Tutorial: {
                Stories: {}
            },
            Main: {// The "Main" namespace contains regular functions in use across the site
                Helpers: {
                    Message: {},
                    Dialog: {},
                    Backdrop: {}
                },
                Profile: {},
                Notifications: {},
                Dashboard: {
                    views: [],
                    View: {}
                },
                Comment: {},
                Link: {},
                Menu: {},
                Login: {},
                parent_articles: []
            },
            Chart: {},
            Modules: {},
            Themes: {},
            Project: {
                Statistics: {},
                Milestone: {},
                Planning: {
                    Whiteboard: {}
                },
                Timeline: {},
                Scrum: {
                    Story: {},
                    Sprint: {}
                },
                Roles: {},
                Build: {},
                Component: {},
                Edition: {
                    Component: {}
                },
                Commits: {}
            },
            Config: {
                Permissions: {},
                Roles: {},
                User: {},
                Collection: {},
                Issuefields: {
                    Options: {},
                    Custom: {}
                },
                Issuetype: {
                    Choices: {}
                },
                IssuetypeScheme: {},
                Workflows: {
                    Workflow: {},
                    Transition: {
                        Actions: {},
                        Validations: {}
                    },
                    Scheme: {}
                },
                Group: {},
                Team: {},
                Client: {},
                Import: {}
            }, // The "Config" namespace contains functions used in the configuration section
            Issues: {
                Link: {},
                File: {},
                Field: {
                    Updaters: {}
                },
                ACL: {},
                Affected: {}
            }, // The "Issues" namespace contains functions used in direct relation to issues
            Search: {
                Filter: {},
                ResultViews: {}
            }, // The "Search" namespace contains functions related to searching
            effect_queues: {
                successmessage: 'TBG_successmessage',
                failedmessage: 'TBG_failedmessage'
            },
            debug: false,
            activated_popoutmenu: undefined,
            autocompleter_url: undefined,
            available_fields: ['shortname', 'description', 'user_pain', 'reproduction_steps', 'category', 'resolution', 'priority', 'reproducability', 'percent_complete', 'severity', 'edition', 'build', 'component', 'estimated_time', 'spent_time', 'milestone', 'owned_by']
        };

        /**
         * Initializes the autocompleter
         */
        TBG.Core._initializeAutocompleter = function () {
//            if (jQuery('#searchfor')) {
//                jQuery('#searchfor').autocomplete({
//                    source: TBG.autocompleter_url,
//                    minLength: 2,
//                    select: function( event, ui ) {
//                        log( ui.item ?
//                        "Selected: " + ui.item.value + " aka " + ui.item.id :
//                        "Nothing selected, input was " + this.value );
//                    }
//                })
//                .data('autocomplete')
//                ._renderItem = function (ul, item) {
//                    
//                };
            new Ajax.Autocompleter(
                "searchfor",
                "searchfor_autocomplete_choices",
                TBG.autocompleter_url,
                {
                    paramName: "fs[text][v]",
                    parameters: "fs[text][o]==",
                    minChars: 2,
                    indicator: 'quicksearch_indicator',
                    callback: function (element, entry) {
                        $('quicksearch_submit').disable();
                        $('quicksearch_submit').removeClassName('button-blue');
                        $('quicksearch_submit').addClassName('button-silver');
                        return entry;
                    },
                    afterUpdateChoices: function () {
                        $('quicksearch_submit').enable();
                        $('quicksearch_submit').removeClassName('button-silver');
                        $('quicksearch_submit').addClassName('button-blue');
                    },
                    afterUpdateElement: TBG.Core._extractAutocompleteValue
                }
            );
//            }
        };

        /**
         * Helper function to extract url from autocomplete response container
         */
        TBG.Core._extractAutocompleteValue = function (elem, value, event) {
            var elements = value.select('.url');
            if (elements.size() == 1) {
                window.location = elements[0].innerHTML.unescapeHTML();
                $('quicksearch_indicator').show();
                $('quicksearch_submit').disable();
                $('quicksearch_submit').removeClassName('button-blue');
                $('quicksearch_submit').addClassName('button-silver');
                $('searchfor').blur();
                $('searchfor').setValue('');
            } else {
                var cb_elements = value.select('.backdrop');
                if (cb_elements.size() == 1) {
                    var elm = cb_elements[0];
                    var backdrop_url = elm.down('.backdrop_url').innerHTML;
                    TBG.Main.Helpers.Backdrop.show(backdrop_url);
                    $('searchfor').blur();
                    $('searchfor').setValue('');
                    event.stopPropagation();
                    event.preventDefault();
                }
            }
        };

        /**
         * Monitors viewport resize to adapt backdrops
         */
        TBG.Core._resizeWatcher = function () {
            return;
            // TBG.Core._vp_width = document.viewport.getWidth();
            // TBG.Core._vp_height = document.viewport.getHeight();
            // if (($('attach_file') && $('attach_file').visible())) {
            //     var backdropheight = $('backdrop_detail_content').getHeight();
            //     if (backdropheight > (TBG.Core._vp_height - 100)) {
            //         $('backdrop_detail_content').setStyle({height: TBG.Core._vp_height - 100 + 'px', overflow: 'scroll'});
            //     } else {
            //         $('backdrop_detail_content').setStyle({height: 'auto', overflow: ''});
            //     }
            // }
            // TBG.Core.popupVisiblizer();
        };

        TBG.Core.popupVisiblizer = function () {
            return;
            // var visible_popups = $$('.dropdown_box').findAll(function (el) {
            //     return el.visible();
            // });
            // if (visible_popups.size()) {
            //     visible_popups.each(function (element) {
            //         if ($(element).hasClassName("user_popup"))
            //             return;
            //         var max_bottom = document.viewport.getHeight();
            //         var element_height = $(element).getHeight();
            //         var parent_offset = $(element).up().cumulativeOffset().top;
            //         var element_min_bottom = parent_offset + element_height + 35;
            //         if (max_bottom < element_min_bottom) {
            //             if ($(element).getStyle('position') != 'fixed') {
            //                 jQuery(element).data({'top': $(element).getStyle('top')});
            //             }
            //             $(element).setStyle({'position': 'fixed', 'bottom': '5px', 'top': 'auto'});
            //         } else {
            //             $(element).setStyle({'position': 'absolute', 'bottom': 'auto', 'top': jQuery(element).data('top')});
            //         }
            //     });
            // }
        };

        /**
         * Monitors viewport scrolling to adapt fixed positioners
         */
        TBG.Core._scrollWatcher = function () {
            var vhc = $('viewissue_header_container');
            if (vhc) {
                var iv = $('issue_view');
                var y = document.viewport.getScrollOffsets().top;
                var vihc = $('viewissue_header_container');
                var vihcl = vihc.getLayout();
                var compare_coord = (vihc.hasClassName('fixed')) ? iv.offsetTop : vihc.offsetTop;
                if (y >= compare_coord) {
                    $('issue_main_container').setStyle({marginTop: vihcl.get('height')+vihcl.get('margin-top')+vihcl.get('margin-bottom')+'px'});
                    $('issue_details_container').setStyle({marginTop: vihcl.get('height')+vihcl.get('margin-top')+vihcl.get('margin-bottom')+'px'});
                    vhc.addClassName('fixed');
                    $('workflow_actions').addClassName('fixed');
                    if ($('votes_additional').visible() && $('votes_additional').hasClassName('visible')) $('votes_additional').hide();
                    if ($('user_pain_additional').visible() && $('user_pain_additional').hasClassName('visible')) $('user_pain_additional').hide();
                    var vhc_layout = vhc.getLayout();
                    var vhc_height = vhc_layout.get('height') + vhc_layout.get('padding-top') + vhc_layout.get('padding-bottom');
                    if (y >= $('viewissue_comment_count').offsetTop) {
                        if ($('comment_add_button') != undefined) {
                            var button = $('comment_add_button').remove();
                            $('workflow_actions').down('ul').insert(button);
                        }
                    } else if ($('comment_add_button') != undefined) {
                        var button = $('comment_add_button').remove();
                        $('add_comment_button_container').update(button);
                    }
                } else {
                    $('issue_main_container').setStyle({marginTop: 0});
                    $('issue_details_container').setStyle({marginTop: 0});
                    vhc.removeClassName('fixed');
                    $('workflow_actions').removeClassName('fixed');
                    if (! $('votes_additional').visible() && $('votes_additional').hasClassName('visible')) $('votes_additional').show();
                    if (! $('user_pain_additional').visible() && $('user_pain_additional').hasClassName('visible')) $('user_pain_additional').show();
                    if ($('comment_add_button') != undefined) {
                        var button = $('comment_add_button').remove();
                        $('add_comment_button_container').update(button);
                    }
                }
            }
            if ($('bulk_action_form_top')) {
                var y = document.viewport.getScrollOffsets().top;
                var co = $('bulk_action_form_top').up('.bulk_action_container').cumulativeOffset();
                if (y >= co.top) {
                    $('bulk_action_form_top').addClassName('fixed');
                } else {
                    $('bulk_action_form_top').removeClassName('fixed');
                }
            }
            if ($('whiteboard')) {
                var y = document.viewport.getScrollOffsets().top;
                var co = $('whiteboard').cumulativeOffset();
                if (y >= co.top) {
                    $('whiteboard').addClassName('fixedheader');
                } else {
                    $('whiteboard').removeClassName('fixedheader');
                }
            }
            if ($('issues_paginator')) {
                var ip = $('issues_paginator');
                var ipl = ip.getLayout();
                var ip_height = ipl.get('height') + ipl.get('padding-top') + ipl.get('padding-bottom');

                var y = document.viewport.getScrollOffsets().top + document.viewport.getHeight();
                var y2 = $('body').scrollHeight;
                if (y >= y2 - ip_height) {
                    ip.removeClassName('fixed');
                } else {
                    ip.addClassName('fixed');
                }
            }
        };

        /**
         * Toggles one breadcrumb item in the breadcrumb bar
         */
        TBG.Core._toggleBreadcrumbItem = function (item) {
            item.up('li').next().toggleClassName('popped_out');
            item.toggleClassName('activated');
        };

        /**
         * Toggles one breadcrumb item in the breadcrumb bar
         */
        TBG.Core._hideBreadcrumbItem = function () {
            if ($('submenu')) {
                $('submenu').select('.popped_out').each(function (element) {
                    element.removeClassName('popped_out');
                    element.previous().down('.activated').removeClassName('activated');
                });
            }
        };

        TBG.Core._detachFile = function (url, file_id, base_id, loading_indicator) {
            TBG.Main.Helpers.ajax(url, {
                loading: {
                    indicator: typeof(loading_indicator) != 'undefined' ? loading_indicator : base_id + file_id + '_remove_indicator',
                    hide: [base_id + file_id + '_remove_link', 'uploaded_files_' + file_id + '_remove_link'],
                    show: 'uploaded_files_' + file_id + '_remove_indicator'
                },
                success: {
                    remove: [base_id + file_id, 'uploaded_files_' + file_id, base_id + file_id + '_remove_confirm', 'uploaded_files_' + file_id + '_remove_confirm'],
                    callback: function (json) {
                        if (json.attachmentcount == 0 && $('viewissue_no_uploaded_files'))
                            $('viewissue_no_uploaded_files').show();
                        if ($('viewissue_uploaded_attachments_count'))
                            $('viewissue_uploaded_attachments_count').update(json.attachmentcount);
                        TBG.Main.Helpers.Dialog.dismiss();
                    }
                },
                failure: {
                    show: [base_id + file_id + '_remove_link', 'uploaded_files_' + file_id + '_remove_link'],
                    hide: 'uploaded_files_' + file_id + '_remove_indicator'
                }
            });
        };

        TBG.Core._processCommonAjaxPostEvents = function (options) {
            if (options.remove) {
                if (is_string(options.remove)) {
                    if ($(options.remove))
                        $(options.remove).remove();
                } else {
                    options.remove.each(function (s) {
                        if (is_string(s) && $(s))
                            $(s).remove();
                        else if ($(s))
                            s.remove();
                    });
                }
            }
            if (options.hide) {
                if (is_string(options.hide)) {
                    if ($(options.hide))
                        $(options.hide).hide();
                } else {
                    options.hide.each(function (s) {
                        if (is_string(s) && $(s))
                            $(s).hide();
                        else if ($(s))
                            s.hide();
                    });
                }
            }
            if (options.show) {
                if (is_string(options.show)) {
                    if ($(options.show))
                        $(options.show).show();
                } else {
                    options.show.each(function (s) {
                        if ($(s))
                            $(s).show();
                    });
                }
            }
            if (options.enable) {
                if (is_string(options.enable)) {
                    if ($(options.enable))
                        $(options.enable).enable();
                } else {
                    options.enable.each(function (s) {
                        if ($(s))
                            $(s).enable();
                    });
                }
            }
            if (options.disable) {
                if (is_string(options.disable)) {
                    if ($(options.disable))
                        $(options.disable).disable();
                } else {
                    options.disable.each(function (s) {
                        if ($(s))
                            $(s).disable();
                    });
                }
            }
            if (options.reset) {
                if (is_string(options.reset)) {
                    if ($(options.reset))
                        $(options.reset).reset();
                } else {
                    options.reset.each(function (s) {
                        if ($(s))
                            $(s).reset();
                    });
                }
            }
            if (options.clear) {
                if (is_string(options.clear)) {
                    if ($(options.clear))
                        $(options.clear).clear();
                } else {
                    options.clear.each(function (s) {
                        if ($(s))
                            $(s).clear();
                    });
                }
            }
        };

        TBG.Core._escapeWatcher = function (event) {
            if (Event.KEY_ESC != event.keyCode)
                return;
            TBG.Main.Helpers.Backdrop.reset();
        };

        /**
         * Main initializer function
         * Sets up and initializes autocompleters, watchers, etc
         *
         * @param {Object} options A {key: value} store with options to set
         */
        TBG.initialize = function (options) {
            for (var key in options) {
                TBG[key] = options[key];
            }
            TBG.Core._initializeAutocompleter();
            Event.observe(window, 'resize', TBG.Core._resizeWatcher);
            Event.observe(window, 'scroll', TBG.Core._scrollWatcher);
            TBG.Core._resizeWatcher();
            TBG.Core._scrollWatcher();
            if ($$('.dashboard_view_container').size() > 0) {
                $$('.dashboard_view_container').each(function (view) {
                    TBG.Main.Dashboard.View.init(parseInt(view.dataset.viewId));
                });
            } else {
                $$('html')[0].setStyle({'cursor': 'default'});
            }
            $('fullpage_backdrop_content').observe('click', TBG.Core._resizeWatcher);
            document.observe('keydown', TBG.Core._escapeWatcher);

            TBG.Core.Pollers.datapoller = new PeriodicalExecuter(TBG.Core.Pollers.Callbacks.dataPoller, 10);
            TBG.Core.Pollers.Callbacks.dataPoller();
            TBG.OpenID.init();
            // Mimick browser scroll to element with id as hash once header get 'fixed' class
            // from _scrollWatcher method.
            setTimeout(function () {
                var hash = window.location.hash;
                if (hash != undefined && hash.indexOf('comment_') == 1 && typeof(window.location.href) == 'string') {
                    window.location.href = window.location.href;
                }
            }, 1000);
        };

        TBG.Core.Pollers.Callbacks.dataPoller = function () {
            if (!TBG.Core.Pollers.Locks.datapoller) {
                TBG.Core.Pollers.Locks.datapoller = true;
                TBG.Main.Helpers.ajax(TBG.data_url, {
                    url_method: 'get',
                    success: {
                        callback: function (json) {
                            var unc = $('user_notifications_count');
                            if (unc) {
                                if (parseInt(json.unread_notifications) != parseInt(unc.innerHTML)) {
                                    unc.update(json.unread_notifications);
                                    if (parseInt(json.unread_notifications) > 0) {
                                        unc.addClassName('unread');
                                    } else {
                                        unc.removeClassName('unread');
                                    }
                                }
                            }
                            TBG.Core.Pollers.Locks.datapoller = false;
                        }
                    }
                });
            }
        };

        TBG.Main.Profile.toggleNotifications = function () {
            var un = $('user_notifications');
            var unc = $('user_notifications_container');
            unc.toggleClassName('active');
            if (un.hasClassName('active')) {
                un.removeClassName('active');
            } else {
                un.style.right = (jQuery(window).width() - (jQuery('#user_notifications_container').offset().left + jQuery('#user_notifications_container').outerWidth()) - parseInt(jQuery('#user_notifications').css('border-right-width'), 10)) + 'px';
                un.addClassName('active');
                if ($('user_notifications_list').childElements().size() == 0) {
                    TBG.Main.Helpers.ajax($('user_notifications_list').dataset.notificationsUrl, {
                        url_method: 'get',
                        loading: {
                            indicator: 'user_notifications_loading_indicator'
                        },
                        success: {
                            update: 'user_notifications_list',
                            callback: function () {
<<<<<<< HEAD
                                jQuery("#user_notifications_list_wrapper").mCustomScrollbar({
                                    scrollInertia: 1300,
                                    autoHideScrollbar: true,
                                    autoExpandScrollbar: true,
                                    callbacks: {
                                        updateOnSelectorChange: "ul li",
                                    },
                                    callbacks: {
                                        onTotalScroll: TBG.Main.Notifications.loadMore
                                    }
=======
                                jQuery("#user_notifications_list_wrapper_nano").nanoScroller();
                                jQuery("#user_notifications_list_wrapper_nano").bind("scrollend", function (e) {
                                    TBG.Main.Notifications.loadMore();
>>>>>>> d24ced32
                                });
                            }
                        }
                    });
                }
            }
        };

        TBG.loadDebugInfo = function (debug_id, cb) {
            var url = TBG.debugUrl.replace('___debugid___', debug_id);
            TBG.Main.Helpers.ajax(url, {
                url_method: 'get',
                loading: {indicator: 'tbg___DEBUGINFO___indicator'},
                success: {update: 'tbg___DEBUGINFO___'},
                complete: {
                    callback: cb,
                    show: 'tbg___DEBUGINFO___'
                },
                debug: false
            });
        };

        /**
         * Clears all popup messages from the effect queue
         */
        TBG.Main.Helpers.Message.clear = function () {
            Effect.Queues.get(TBG.effect_queues.successmessage).each(function (effect) {
                effect.cancel();
            });
            Effect.Queues.get(TBG.effect_queues.failedmessage).each(function (effect) {
                effect.cancel();
            });
            if ($('thebuggenie_successmessage').visible()) {
                $('thebuggenie_successmessage').fade({duration: 0.2});
            }
            if ($('thebuggenie_failuremessage').visible()) {
                $('thebuggenie_failuremessage').fade({duration: 0.2});
            }
        };

        /**
         * Shows an error popup message
         *
         * @param title string The title to show
         * @param content string Error details
         */
        TBG.Main.Helpers.Message.error = function (title, content) {
            $('thebuggenie_failuremessage_title').update(title);
            $('thebuggenie_failuremessage_content').update(content);
            if ($('thebuggenie_successmessage').visible()) {
                Effect.Queues.get(TBG.effect_queues.successmessage).each(function (effect) {
                    effect.cancel();
                });
                new Effect.Fade('thebuggenie_successmessage', {queue: {position: 'end', scope: TBG.effect_queues.successmessage, limit: 2}, duration: 0.2});
            }
            if ($('thebuggenie_failuremessage').visible()) {
                Effect.Queues.get(TBG.effect_queues.failedmessage).each(function (effect) {
                    effect.cancel();
                });
                new Effect.Pulsate('thebuggenie_failuremessage', {duration: 1, pulses: 4});
            } else {
                new Effect.Appear('thebuggenie_failuremessage', {queue: {position: 'end', scope: TBG.effect_queues.failedmessage, limit: 2}, duration: 0.2});
            }
            new Effect.Fade('thebuggenie_failuremessage', {queue: {position: 'end', scope: TBG.effect_queues.failedmessage, limit: 2}, delay: 30, duration: 0.2});
        };

        /**
         * Shows a "success"-style popup message
         *
         * @param title string The title to show
         * @param content string Message details
         */
        TBG.Main.Helpers.Message.success = function (title, content) {
            $('thebuggenie_successmessage_title').update(title);
            $('thebuggenie_successmessage_content').update(content);
            if (title || content) {
                if ($('thebuggenie_failuremessage').visible()) {
                    Effect.Queues.get(TBG.effect_queues.failedmessage).each(function (effect) {
                        effect.cancel();
                    });
                    new Effect.Fade('thebuggenie_failuremessage', {queue: {position: 'end', scope: TBG.effect_queues.failedmessage, limit: 2}, duration: 0.2});
                }
                if ($('thebuggenie_successmessage').visible()) {
                    Effect.Queues.get(TBG.effect_queues.successmessage).each(function (effect) {
                        effect.cancel();
                    });
                    new Effect.Pulsate('thebuggenie_successmessage', {duration: 1, pulses: 4});
                } else {
                    new Effect.Appear('thebuggenie_successmessage', {queue: {position: 'end', scope: TBG.effect_queues.successmessage, limit: 2}, duration: 0.2});
                }
                new Effect.Fade('thebuggenie_successmessage', {queue: {position: 'end', scope: TBG.effect_queues.successmessage, limit: 2}, delay: 10, duration: 0.2});
            } else if ($('thebuggenie_successmessage').visible()) {
                Effect.Queues.get(TBG.effect_queues.successmessage).each(function (effect) {
                    effect.cancel();
                });
                new Effect.Fade('thebuggenie_successmessage', {queue: {position: 'end', scope: TBG.effect_queues.successmessage, limit: 2}, duration: 0.2});
            }
        };

        TBG.Main.Helpers.Dialog.show = function (title, content, options) {
            TBG.Main.Helpers.Message.clear();
            $('dialog_title').update(title);
            $('dialog_content').update(content);
            $('dialog_yes').setAttribute('href', 'javascript:void(0)');
            $('dialog_no').setAttribute('href', 'javascript:void(0)');
            $('dialog_yes').stopObserving('click');
            $('dialog_no').stopObserving('click');
            $('dialog_yes').removeClassName('disabled');
            $('dialog_no').removeClassName('disabled');
            if (options.yes.click) {
                $('dialog_yes').observe('click', options.yes.click);
            }
            if (options.yes.href) {
                $('dialog_yes').setAttribute('href', options.yes.href);
            }
            if (options.no.click) {
                $('dialog_no').observe('click', options.no.click);
            }
            if (options.no.href) {
                $('dialog_no').setAttribute('href', options.no.href);
            }
            $('dialog_backdrop_content').show();
            $('dialog_backdrop').appear({duration: 0.2});
        };
        TBG.Main.Helpers.Dialog.showModal = function (title, content) {
            TBG.Main.Helpers.Message.clear();
            $('dialog_modal_title').update(title);
            $('dialog_modal_content').update(content);
            $('dialog_backdrop_modal_content').show();
            $('dialog_backdrop_modal').appear({duration: 0.2});
        };

        TBG.Main.Helpers.Dialog.dismiss = function () {
            $('dialog_backdrop_content').fade({duration: 0.2});
            $('dialog_backdrop').fade({duration: 0.2});
        };
        TBG.Main.Helpers.Dialog.dismissModal = function () {
            $('dialog_backdrop_modal_content').fade({duration: 0.2});
            $('dialog_backdrop_modal').fade({duration: 0.2});
        };

        /**
         * Convenience function for running an AJAX call and updating / showing / hiding
         * divs on json feedback
         *
         * Available options:
         *   loading: {} Instructions for the onLoading event
         *   success: {} Instructions for the onSuccess event
         *   failure: {} Instructions for the onComplete event
         *   complete: {} Instructions for the onComplete event
         *
         *   Common options for all on* events:
         *     hide: string/array A list of / element id(s) to hide
         *     reset: string/array A list of / element id(s) to reset
         *     show: string/array A list of / element id(s) to show
         *     clear: string/array A list of / element id(s) to clear
         *     remove: string/array A list of / element id(s) to remove
         *     enable: string/array A list of / element id(s) to enable
         *     disable: string/array A list of / element id(s) to disable
         *     callback: a function to call at the end of the event. For
         *		         success/failure/complete events, the callback
         *		         function retrieves the json object
         *
         *   The loading.indicator element will be toggled off in the onComplete event
         *
         *   Options for the onSuccess event instruction set:
         *     update: either an element id which will receive the value of the
         *             json.content property or an object with instructions:
         *     replace: either an element id which will be replace with the value of the
         *             json.content property or an object with instructions:
         *
         *     Available instructions for the success "update" object:
         *       element: the id of the element to update
         *       insertion: true / false / ommitted. If "true" the element will get the
         *                  content inserted after the existing content, instead of
         *                  the content replacing the existing content
         *       from: if the json return value does not contain a "content" key,
         *			   specify which json key should be used
         *
         * @param url The URL to call
         * @param options An associated array of options
         */
        TBG.Main.Helpers.ajax = function (url, options) {
            var params = (options.params) ? options.params : '';
            if (options.form && options.form != undefined)
                params = Form.serialize(options.form);
            if (options.additional_params)
                params += options.additional_params;
            var url_method = (options.url_method) ? options.url_method : 'post';

            new Ajax.Request(url, {
                asynchronous: true,
                method: url_method,
                parameters: params,
                evalScripts: true,
                onLoading: function () {
                    if (options.loading) {
                        if (TBG.debug) {
                            $('tbg___DEBUGINFO___indicator').show();
                        }
                        if ($(options.loading.indicator)) {
                            $(options.loading.indicator).show();
                        }
                        TBG.Core._processCommonAjaxPostEvents(options.loading);
                        if (options.loading.callback) {
                            options.loading.callback();
                        }
                    }
                },
                onSuccess: function (response) {
                    var json = response.responseJSON;
                    if (json || (options.success && options.success.update)) {
                        if (json && json.forward != undefined) {
                            document.location = json.forward;
                        } else {
                            if (options.success && options.success.update) {
                                var json_content_element = (is_string(options.success.update) || options.success.update.from == undefined) ? 'content' : options.success.update.from;
                                var content = (json) ? json[json_content_element] : response.responseText;
                                var update_element = (is_string(options.success.update)) ? options.success.update : options.success.update.element;
                                if ($(update_element)) {
                                    var insertion = (is_string(options.success.update)) ? false : (options.success.update.insertion) ? options.success.update.insertion : false;
                                    if (insertion) {
                                        $(update_element).insert(content, 'after');
                                    } else {
                                        $(update_element).update(content);
                                    }
                                }
                                if (json && json.message) {
                                    TBG.Main.Helpers.Message.success(json.message);
                                }
                            } else if (options.success && options.success.replace) {
                                var json_content_element = (is_string(options.success.replace) || options.success.replace.from == undefined) ? 'content' : options.success.replace.from;
                                var content = (json) ? json[json_content_element] : response.responseText;
                                var replace_element = (is_string(options.success.replace)) ? options.success.replace : options.success.replace.element;
                                if ($(replace_element)) {
                                    Element.replace(replace_element, content);
                                }
                                if (json && json.message) {
                                    TBG.Main.Helpers.Message.success(json.message);
                                }
                            } else if (json && (json.title || json.content)) {
                                TBG.Main.Helpers.Message.success(json.title, json.content);
                            } else if (json && (json.message)) {
                                TBG.Main.Helpers.Message.success(json.message);
                            }
                            if (options.success) {
                                TBG.Core._processCommonAjaxPostEvents(options.success);
                                if (options.success.callback) {
                                    options.success.callback(json);
                                }
                            }
                        }
                    }
                },
                onFailure: function (response) {
                    var json = (response.responseJSON) ? response.responseJSON : undefined;
                    if (response.responseJSON && (json.error || json.message)) {
                        TBG.Main.Helpers.Message.error(json.error, json.message);
                    } else if (response.responseText) {
                        TBG.Main.Helpers.Message.error(response.responseText);
                    }
                    if (options.failure) {
                        TBG.Core._processCommonAjaxPostEvents(options.failure);
                        if (options.failure.callback) {
                            options.failure.callback(json);
                        }
                    }
                },
                onComplete: function (response) {
                    if (TBG.debug) {
                        $('tbg___DEBUGINFO___indicator').hide();
                        var d = new Date(),
                            d_id = response.getHeader('x-tbg-debugid'),
                            d_time = response.getHeader('x-tbg-loadtime');

                        TBG.Core.AjaxCalls.push({location: url, time: d, debug_id: d_id, loadtime: d_time});
                        TBG.updateDebugInfo();
                    }
                    $(options.loading.indicator).hide();
                    if (options.complete) {
                        TBG.Core._processCommonAjaxPostEvents(options.complete);
                        if (options.complete.callback) {
                            var json = (response.responseJSON) ? response.responseJSON : undefined;
                            options.complete.callback(json);
                        }
                    }
                }
            });
        };

        TBG.updateDebugInfo = function () {
            var lai = $('log_ajax_items');
            if (lai) {
                $('log_ajax_items').update('');
                if ($('debug_ajax_count'))
                    $('debug_ajax_count').update(TBG.Core.AjaxCalls.size());
                var ct = function (time) {
                    return (time < 10) ? '0' + time : time;
                };
                TBG.Core.AjaxCalls.each(function (info) {
                    var content = '<li><span class="badge timestamp">' + ct(info.time.getHours()) + ':' + ct(info.time.getMinutes()) + ':' + ct(info.time.getSeconds()) + '.' + ct(info.time.getMilliseconds()) + '</span><span class="badge timing">' + info.loadtime + '</span><span class="partial">' + info.location + '</span> <a class="button button-silver" style="float: right;" href="javascript:void(0);" onclick="TBG.loadDebugInfo(\'' + info.debug_id + '\');">Debug</a></li>';
                    lai.insert(content, 'top');
                });
            }
        };

        TBG.Main.Helpers.formSubmit = function (url, form_id) {
            TBG.Main.Helpers.ajax(url, {
                form: form_id,
                loading: {indicator: form_id + '_indicator', disable: form_id + '_button'},
                success: {enable: form_id + '_button'},
                failure: {enable: form_id + '_button'}
            });
        };

        TBG.Main.Helpers.Backdrop.show = function (url, callback) {
            $('fullpage_backdrop_content').fade({duration: 0});
            $('fullpage_backdrop').appear({duration: 0.2});
            $$('body')[0].setStyle({'overflow': 'hidden'});
            $('fullpage_backdrop_indicator').show();

            if (url != undefined) {
                TBG.Main.Helpers.ajax(url, {
                    url_method: 'get',
                    loading: {indicator: 'fullpage_backdrop_indicator'},
                    success: {
                        update: 'fullpage_backdrop_content',
                        callback: function () {
                            $('fullpage_backdrop_content').appear({duration: 0.2});
                            $('fullpage_backdrop_indicator').fade({duration: 0.2});
                            TBG.Main.Helpers.MarkitUp($$('textarea.markuppable'));
                            setTimeout(TBG.Main.Helpers.initializeFancyFilters, 300);
                            if (callback)
                                setTimeout((callback)(), 300);
                        }},
                    failure: {hide: 'fullpage_backdrop'}
                });
            }
        };

        TBG.Main.Helpers.Backdrop.reset = function (callback) {
            $$('body')[0].setStyle({'overflow': 'auto'});
            $('fullpage_backdrop').fade({duration: 0.2});
            TBG.Core._resizeWatcher();
            if (callback) callback();
        };

        TBG.Main.Helpers.tabSwitcher = function (visibletab, menu) {
            if ($(menu)) {
                $(menu).childElements().each(function (item) {
                    item.removeClassName('selected');
                });
                $(visibletab).addClassName('selected');
                $(menu + '_panes').childElements().each(function (item) {
                    item.hide();
                });
                $(visibletab + '_pane').show();
            }
        };

        TBG.Main.Helpers.MarkitUp = function (element) {
            var elements = (element.hasClassName) ? [element] : element;

            elements.each(function (elm) {
                if ($(elm).hasClassName('syntax_mw')) {
                    var ms = [
                        {name: 'Heading 1', key: '1', openWith: '== ', closeWith: ' ==', placeHolder: 'Your title here...'},
                        {name: 'Heading 2', key: '2', openWith: '=== ', closeWith: ' ===', placeHolder: 'Your title here...'},
                        {name: 'Heading 3', key: '3', openWith: '==== ', closeWith: ' ====', placeHolder: 'Your title here...'},
                        {name: 'Heading 4', key: '4', openWith: '===== ', closeWith: ' =====', placeHolder: 'Your title here...'},
                        {name: 'Heading 5', key: '5', openWith: '====== ', closeWith: ' ======', placeHolder: 'Your title here...'},
                        {separator: '---------------'},
                        {name: 'Bold', key: 'B', openWith: "'''", closeWith: "'''"},
                        {name: 'Italic', key: 'I', openWith: "''", closeWith: "''"},
                        {name: 'Stroke through', key: 'S', openWith: '<strike>', closeWith: '</strike>'},
                        {separator: '---------------'},
                        {name: 'Bulleted list', openWith: '(!(* |!|*)!)'},
                        {name: 'Numeric list', openWith: '(!(# |!|#)!)'},
                        {separator: '---------------'},
                        {name: 'Picture', key: "P", replaceWith: '[[Image:[![Url:!:http://]!]|[![name]!]]]'},
                        {name: 'Link', key: "L", openWith: "[[[![Url:!:http://]!]|", closeWith: ']]', placeHolder: 'Your text to link here...'},
                        {name: 'Url', openWith: "[[![Url:!:http://]!] ", closeWith: ']', placeHolder: 'Your text to link here...'},
                        {separator: '---------------'},
                        {name: 'Quotes', openWith: '(!(> |!|>)!)', placeHolder: ''},
                        {name: 'Code', openWith: '(!(<source lang="[![Language:!:php]!]">|!|<pre>)!)', closeWith: '(!(</source>|!|</pre>)!)'}
                    ];
                } else {
                    var ms = [
                        {name: 'First Level Heading', key: '1', placeHolder: 'Your title here...', closeWith: function (markItUp) {
                            return TBG.Main.Helpers.miu.markdownTitle(markItUp, '=')
                        }},
                        {name: 'Second Level Heading', key: '2', placeHolder: 'Your title here...', closeWith: function (markItUp) {
                            return TBG.Main.Helpers.miu.markdownTitle(markItUp, '-')
                        }},
                        {name: 'Heading 3', key: '3', openWith: '### ', placeHolder: 'Your title here...'},
                        {name: 'Heading 4', key: '4', openWith: '#### ', placeHolder: 'Your title here...'},
                        {name: 'Heading 5', key: '5', openWith: '##### ', placeHolder: 'Your title here...'},
                        {separator: '---------------'},
                        {name: 'Bold', key: 'B', openWith: '**', closeWith: '**'},
                        {name: 'Italic', key: 'I', openWith: '_', closeWith: '_'},
                        {name: 'Stroke through', key: 'S', openWith: '~~', closeWith: '~~'},
                        {separator: '---------------'},
                        {name: 'Bulleted List', openWith: '- '},
                        {name: 'Numeric List', openWith: function (markItUp) {
                            return markItUp.line + '. ';
                        }},
                        {separator: '---------------'},
                        {name: 'Picture', key: 'P', replaceWith: '![[![Alternative text]!]]([![Url:!:http://]!] "[![Title]!]")'},
                        {name: 'Link', key: 'L', openWith: '[', closeWith: ']([![Url:!:http://]!] "[![Title]!]")', placeHolder: 'Your text to link here...'},
                        {name: 'Url', openWith: '[', closeWith: ']([![Url:!:http://]!])', placeHolder: 'Your text to link here...'},
                        {separator: '---------------'},
                        {name: 'Quotes', openWith: '> '},
                        {name: 'Code', openWith: '(!(\t|!|`)!)', closeWith: '(!(`)!)'}
                    ];
                }
                jQuery(elm).markItUpRemove();
                jQuery(elm).markItUp({
                    previewParserPath: '', // path to your Wiki parser
                    onShiftEnter: {keepDefault: false, replaceWith: '\n\n'},
                    markupSet: ms
                });
            });
        };

    // mIu nameSpace to avoid conflict.
        TBG.Main.Helpers.miu = {
            markdownTitle: function (markItUp, char) {
                heading = '';
                n = jQuery.trim(markItUp.selection || markItUp.placeHolder).length;
                for (i = 0; i < n; i++) {
                    heading += char;
                }
                return '\n' + heading + '\n';
            }
        };

        TBG.Main.Helpers.setSyntax = function (base_id, syntax) {
            var ce = $(base_id);
            var cec = $(base_id).up('.textarea_container');

            ['mw', 'md', 'pt'].each(function (sntx) {
                ce.removeClassName('syntax_' + sntx);
                cec.removeClassName('syntax_' + sntx);
            });

            ce.addClassName('syntax_' + syntax);
            cec.addClassName('syntax_' + syntax);

            $(base_id + '_syntax').setValue(syntax);

            $(base_id + '_syntax_picker').childElements().each(function (elm) {
                if (elm.hasClassName(syntax)) {
                    elm.addClassName('selected');
                    $(base_id + '_selected_syntax').update(elm.dataset.syntaxName);
                } else {
                    elm.removeClassName('selected');
                }
            });

            TBG.Main.Helpers.MarkitUp(ce);
        };

        TBG.Main.toggleBreadcrumbMenuPopout = function (event) {
            var item = event.findElement('a');
            if (TBG.activated_popoutmenu != undefined && TBG.activated_popoutmenu != item && item != undefined) {
                TBG.Core._toggleBreadcrumbItem(TBG.activated_popoutmenu);
                TBG.activated_popoutmenu = undefined;
            }
            if (item != undefined && item.hasClassName('submenu_activator')) {
                TBG.Core._toggleBreadcrumbItem(item);
                TBG.activated_popoutmenu = item;
            } else {
                TBG.activated_popoutmenu = undefined;
            }

            if (item == undefined) {
                TBG.Core._hideBreadcrumbItem();
            }
        };

        TBG.Main.findIdentifiable = function (url, field) {
            TBG.Main.Helpers.ajax(url, {
                form: field + '_form',
                loading: {indicator: field + '_spinning'},
                success: {
                    update: field + '_results',
                    show: field + '_results_container'
                }
            });
        };

        TBG.Main.updatePercentageLayout = function (arg1, arg2) {
            if (isNaN(arg1))
            {
                $(arg1).style.width = arg2 + "%";
            } else {
                $('percent_complete_content').select('.percent_filled').first().style.width = arg1 + '%';
            }
        };

        TBG.Main.showUploader = function (url) {
            if (window.File && window.FileList && window.FileReader) {
                url += '&uploader=dynamic';
            } else {
                url += '&uploader=legacy';
            }
            TBG.Main.Helpers.Backdrop.show(url);
        };

        TBG.Main.updateAttachments = function (form) {
            var url = form.action;
            TBG.Main.Helpers.ajax(url, {
                form: form,
                url_method: 'post',
                loading: {
                    indicator: 'attachments_indicator',
                    callback: function () {
                        $('dynamic_uploader_submit').addClassName('disabled');
                        $('dynamic_uploader_submit').disable();
                    }
                },
                success: {
                    callback: function (json) {
                        TBG.Main.Helpers.Backdrop.reset();
                        var base = $(json.container_id);
                        if (base !== undefined) {
                            base.update('');
                            json.files.each(function (file_elm) {
                                base.insert(file_elm);
                            });
                            if (json.files.length) {
                                if ($('viewissue_uploaded_attachments_count')) $('viewissue_uploaded_attachments_count').update(json.files.length);
                                $('viewissue_no_uploaded_files').hide();
                            }
                        }
                    }
                },
                complete: {
                    callback: function () {
                        $('dynamic_uploader_submit').addClassName('disabled');
                        $('dynamic_uploader_submit').enable();
                    }
                }
            });

        };

        TBG.Main.uploadFile = function (url, file, is_last) {
            var is_last = is_last != undefined ? is_last : true;
            var fileSize = 0;
            if (file.size > 1024 * 1024) {
                fileSize = (Math.round(file.size * 100 / (1024 * 1024)) / 100).toString() + 'MB';
            } else {
                fileSize = (Math.round(file.size * 100 / 1024) / 100).toString() + 'KB';
            }
            var ful = $('file_upload_list');
            var elm = '<li><span class="imagepreview"><img src="' + ful.dataset.previewSrc + '"></span>';
            var isimage = false;
            if (file.type.indexOf("image") == 0) {
                isimage = true;
            }
            elm += '<label>' + ful.dataset.filenameLabel + '</label><span class="filename">' + file.name + '</span> <span class="filesize">' + fileSize + '</span><br><label>' + ful.dataset.descriptionLabel + '</label><input type="text" class="file_description" value="" placeholder="' + ful.dataset.descriptionPlaceholder + '"> <span class="progress"></span></li>';
            ful.insert(elm);
            var inserted_elm = $('file_upload_list').childElements().last();
            if (isimage) {
                var image_elm = inserted_elm.down('img');
                var reader = new FileReader();
                reader.onload = function (e) {
                    image_elm.src = e.target.result;
                };
                reader.readAsDataURL(file);
            }
            var progress_elm = inserted_elm.down('.progress');
            var formData = new FormData();
            formData.append(file.name, file);

            var xhr = new XMLHttpRequest();
            xhr.open('POST', url, true);
            xhr.onload = function (e) {
                var data = JSON.parse(this.response);
                if (data.file_id != undefined) {
                    inserted_elm.insert('<input type="hidden" name="files[' + data.file_id + ']" value="' + data.file_id + '">');
                    inserted_elm.down('.file_description').name = "file_description[" + data.file_id + ']';
                } else {
                    inserted_elm.remove();
                    TBG.Main.Helpers.Message.error(json.error);
                }
                if (is_last && $('dynamic_uploader_submit').disabled) $('dynamic_uploader_submit').enable();
            };

            xhr.upload.onprogress = function (e) {
                if (e.lengthComputable) {
                    var percent = (e.loaded / e.total) * 100;
                    progress_elm.setStyle({width: percent + '%'});
                    if (percent == 100) {
                        progress_elm.addClassName('completed');
    //					progressBar.textContent = progressBar.value; // Fallback for unsupported browsers.
                        $('file_upload_dummy').value = null;
                    }
                }
            };

            if (!$('dynamic_uploader_submit').disabled) $('dynamic_uploader_submit').disable();
            xhr.send(formData);
        };

        TBG.Main.selectFiles = function (elm) {
            var files = $(elm).files;
            var url = elm.dataset.uploadUrl;
            if (files.length > 0) {
                for (var i = 0, file; file = files[i]; i++) {
                    TBG.Main.uploadFile(url, file, i == files.length - 1);
                }
            }
        };

        TBG.Main.dragOverFiles = function (evt) {
            evt.stopPropagation();
            evt.preventDefault();
            if (evt.type == "dragover") {
                $(evt.target).addClassName("file_hover");
            } else {
                $(evt.target).removeClassName("file_hover");
            }
            evt.dataTransfer.dropEffect = 'copy'; // Explicitly show this is a copy.
        };

        TBG.Main.dropFiles = function (evt) {
            var elm = $('file_upload_dummy');
            var url = elm.dataset.uploadUrl;
            var files = evt.target.files || evt.dataTransfer.files;
            TBG.Main.dragOverFiles(evt);
            if (files.length > 0) {
                for (var i = 0, file; file = files[i]; i++) {
                    TBG.Main.uploadFile(url, file, i == files.length - 1);
                }
            }
        };

        TBG.Main.submitIssue = function (url) {
            if ($('report_issue_submit_button').hasClassName('disabled'))
                return;

            TBG.Main.Helpers.ajax(url, {
                form: 'report_issue_form',
                url_method: 'post',
                loading: {
                    indicator: 'report_issue_indicator',
                    callback: function () {
                        $('report_issue_submit_button').addClassName('disabled');
                    }
                },
                success: {
                    update: 'fullpage_backdrop_content'
                },
                complete: {
                    callback: function () {
                        $('report_issue_submit_button').removeClassName('disabled');
                    }
                }
            });
        };

        TBG.Main.Link.add = function (url, target_type, target_id) {
            TBG.Main.Helpers.ajax(url, {
                form: 'attach_link_' + target_type + '_' + target_id + '_form',
                loading: {
                    indicator: 'attach_link_' + target_type + '_' + target_id + '_indicator',
                    callback: function () {
                        $('attach_link_' + target_type + '_' + target_id + '_submit').disable();
                    }
                },
                success: {
                    reset: 'attach_link_' + target_type + '_' + target_id + '_form',
                    hide: ['attach_link_' + target_type + '_' + target_id, target_type + '_' + target_id + '_no_links'],
                    update: {element: target_type + '_' + target_id + '_links', insertion: true},
                    callback: function () {
                        if ($(target_type + '_' + target_id + '_container').hasClassName('menu_editing')) {
                            jQuery('#toggle_' + target_type + '_' + target_id +'_edit_mode').trigger('click');
                            jQuery('#toggle_' + target_type + '_' + target_id +'_edit_mode').trigger('click');
                        }
                    }
                },
                complete: {
                    callback: function () {
                        $('attach_link_' + target_type + '_' + target_id + '_submit').enable();
                    }
                }
            });
        };

        TBG.Main.Link.remove = function (url, target_type, target_id, link_id) {
            TBG.Main.Helpers.ajax(url, {
                loading: {
                    hide: target_type + '_' + target_id + '_links_' + link_id + '_remove_link',
                    indicator: 'dialog_indicator'
                },
                success: {
                    remove: [target_type + '_' + target_id + '_links_' + link_id, target_type + '_' + target_id + '_links_' + link_id + '_remove_confirm'],
                    callback: function (json) {
                        TBG.Main.Helpers.Dialog.dismiss();
                        if ($(json.target_type + '_' + json.target_id + '_links').childElements().size() == 0) {
                            $(json.target_type + '_' + json.target_id + '_no_links').show();
                        }
                    }
                },
                failure: {
                    show: target_type + '_' + target_id + '_links_' + link_id + '_remove_link'
                }
            });
        };

        TBG.Main.Menu.toggleEditMode = function (target_type, target_id, url) {
            if ($(target_type + '_' + target_id + '_container').hasClassName('menu_editing')) {
                Sortable.destroy(target_type + '_' + target_id + '_links');
            } else {
                Sortable.create(target_type + '_' + target_id + '_links', {constraint: '', onUpdate: function (container) {
                    TBG.Main.Menu.saveOrder(container, target_type, target_id, url);
                }});
            }
            $(target_type + '_' + target_id + '_container').toggleClassName('menu_editing');
        };

        TBG.Main.Menu.saveOrder = function (container, target_type, target_id, url) {
            TBG.Main.Helpers.ajax(url, {
                additional_params: Sortable.serialize(container),
                loading: {
                    indicator: target_type + '_' + target_id + '_indicator'
                }
            });
        };

        TBG.Main.detachFileFromArticle = function (url, file_id, article_id) {
            TBG.Core._detachFile(url, file_id, 'article_' + article_id + '_files_', 'dialog_indicator');
        };

        TBG.Main.toggleFavouriteArticle = function (url, article_id)
        {
            TBG.Main.Helpers.ajax(url, {
                loading: {
                    indicator: 'article_favourite_indicator_' + article_id,
                    hide: ['article_favourite_normal_' + article_id, 'article_favourite_faded_' + article_id]
                },
                success: {
                    callback: function (json) {
                        if ($('article_favourite_faded_' + article_id)) {
                            if (json.starred) {
                                $('article_favourite_faded_' + article_id).hide();
                                $('article_favourite_indicator_' + article_id).hide();
                                $('article_favourite_normal_' + article_id).show();
                            } else {
                                $('article_favourite_normal_' + article_id).hide();
                                $('article_favourite_indicator_' + article_id).hide();
                                $('article_favourite_faded_' + article_id).show();
                            }
                        } else if (json.subscriber != '') {
                            $('subscribers_list').insert(json.subscriber);
                        }
                    }
                }
            });
        };

        TBG.Main.deleteArticle = function (url) {
            TBG.Main.Helpers.ajax(url, {
                method: 'post',
                loading: {
                    indicator: 'fullpage_backdrop',
                    show: 'fullpage_backdrop_indicator',
                    hide: ['fullpage_backdrop_content', 'dialog_backdrop']
                },
                success: {
                    callback: function () {
                        location.reload();
                    }
                }
            });
        };

        TBG.Main.reloadImage = function (id) {
            var src = $(id).src;
            var date = new Date();

            src = (src.indexOf('?') != -1) ? src.substr(0, pos) : src;
            $(id).src = src + '?v=' + date.getTime();

            return false;
        };

        TBG.Main.Profile.updateInformation = function (url) {
            TBG.Main.Helpers.ajax(url, {
                form: 'profile_information_form',
                loading: {indicator: 'profile_save_indicator'}
            });
        };

        TBG.Main.Profile.updateModuleSettings = function (url, module_name) {
            TBG.Main.Helpers.ajax(url, {
                form: 'profile_' + module_name + '_form',
                loading: {indicator: 'profile_' + module_name + '_save_indicator'}
            });
        };

        TBG.Main.Profile.updateSettings = function (url) {
            TBG.Main.Helpers.ajax(url, {
                form: 'profile_settings_form',
                loading: {indicator: 'profile_notificationsettings_save_indicator'},
                success: {callback: function () {
                    ($('profile_use_gravatar_yes').checked) ? $('gravatar_change').show() : $('gravatar_change').hide();
                }}
            });
        };

        TBG.Main.Profile.updateNotificationSettings = function (url) {
            TBG.Main.Helpers.ajax(url, {
                form: 'profile_notificationsettings_form',
                loading: {indicator: 'profile_notificationsettings_save_indicator'}
            });
        };

        TBG.Main.Profile.changePassword = function (url) {
            TBG.Main.Helpers.ajax(url, {
                form: 'change_password_form',
                loading: {indicator: 'change_password_indicator'},
                success: {reset: 'change_password_form', hide: 'change_password_div'}
            });
        };

        TBG.Main.Profile.addApplicationPassword = function (url) {
            TBG.Main.Helpers.ajax(url, {
                form: 'add_application_password_form',
                loading: {indicator: 'add_application_password_indicator'},
                success: {
                    hide: 'add_application_password_container',
                    update: {element: 'application_password_preview', from: 'password'},
                    show: 'add_application_password_response'
                }
            });
        };

        TBG.Main.Profile.removeApplicationPassword = function (url, p_id) {
            TBG.Main.Helpers.ajax(url, {
                method: 'post',
                loading: {
                    callback: function () {
                        $('application_password_' + p_id).down('button').disable();
                    }
                },
                success: {
                    remove: 'application_password_' + p_id,
                    callback: function () {
                        TBG.Main.Helpers.Dialog.dismiss();
                    }
                },
                failure: {
                    callback: function () {
                        $('application_password_' + p_id).down('button').enable();
                    }
                }
            });
        };

        TBG.Main.Profile.checkUsernameAvailability = function (url) {
            TBG.Main.Helpers.ajax(url, {
                form: 'check_username_form',
                loading: {
                    indicator: 'pick_username_indicator',
                    hide: 'username_unavailable'
                },
                complete: {
                    callback: function (json) {
                        if (json.available) {
                            TBG.Main.Helpers.Backdrop.show(json.url);
                        } else {
                            $('username_unavailable').show();
                            $('username_unavailable').pulsate({pulses: 3, duration: 1});
                        }
                    }
                }
            });
        };

        TBG.Main.Profile.toggleNotificationSettings = function (preset) {
            if (preset == 'custom') {
                $('notification_settings_selectors').show();
            } else {
                $('notification_settings_selectors').hide();
            }
        };

        TBG.Main.Profile.removeOpenIDIdentity = function (url, oid) {
            TBG.Main.Helpers.ajax(url, {
                loading: {indicator: 'dialog_indicator'},
                success: {
                    remove: 'openid_account_' + oid,
                    callback: function () {
                        if ($('openid_accounts_list').childElements().size() == 0)
                            $('no_openid_accounts').show();
                        if ($('openid_accounts_list').childElements().size() == 1 && $('pick_username_button'))
                            $('openid_accounts_list').down('.button').remove();
                        TBG.Main.Helpers.Dialog.dismiss();
                    }
                }
            });
        };

        TBG.Main.Profile.cancelScopeMembership = function (url, sid) {
            TBG.Main.Helpers.ajax(url, {
                loading: {indicator: 'dialog_indicator'},
                success: {
                    remove: 'account_scope_' + sid,
                    callback: function () {
                        if ($('pending_scope_memberships').childElements().size() == 0)
                            $('no_pending_scope_memberships').show();
                        TBG.Main.Helpers.Dialog.dismiss();
                    }
                }
            });
        };

        TBG.Main.Profile.confirmScopeMembership = function (url, sid) {
            TBG.Main.Helpers.ajax(url, {
                loading: {indicator: 'dialog_indicator'},
                success: {
                    callback: function () {
                        $('confirmed_scope_memberships').insert({'bottom': $('account_scope_' + sid).remove()});
                        $('account_scope_' + sid).down('.button-green').remove();
                        $('account_scope_' + sid).down('.button-red').show();
                        if ($('pending_scope_memberships').childElements().size() == 0)
                            $('no_pending_scope_memberships').show();
                        TBG.Main.Helpers.Dialog.dismiss();
                    }
                }
            });
        };

        TBG.Main.Profile.clearPopupsAndButtons = function (event) {
            $$('.popup_box').each(function (element) {
                var prev = $(element).previous('.button-pressed');
                if (prev) {
                    prev.removeClassName('button-pressed');
                } else if (element.id != '' && jQuery('.dropper[data-target='+element.id+']')) {
                    jQuery('.dropper[data-target='+element.id+']').removeClass('button-pressed');
                }
                $(element).hide();
            });
        };

        TBG.Main.Dashboard.View.init = function (view_id) {
            var dashboard_element = $('dashboard_container_' + view_id),
                dashboard_container = dashboard_element.up('.dashboard'),
                url = dashboard_container.dataset.url.replace('{view_id}', view_id);

            if (dashboard_element.dataset.preloaded == "0") {
                TBG.Main.Helpers.ajax(url, {
                    url_method: 'get',
                    loading: {indicator: 'dashboard_view_' + view_id + '_indicator'},
                    success: {update: 'dashboard_view_' + view_id},
                    complete: {
                        callback: function () {
                            TBG.Core._resizeWatcher();
                            TBG.Main.Dashboard.views.splice(0, 1);
                            if (TBG.Main.Dashboard.views.size() == 0) {
                                $$('html')[0].setStyle({'cursor': 'default'});
                            }
                        }
                    }
                });
            }
        };

        TBG.Main.Dashboard.sort = function (event) {
            var list = $(event.target);
            var url = list.up('.dashboard').dataset.sortUrl;
            var items = '&column=' + list.dataset.column;
            list.childElements().each(function (view) {
                if (view.dataset.viewId !== undefined) {
                    items += '&view_ids[]=' + view.dataset.viewId;
                }
            });
            TBG.Main.Helpers.ajax(url, {
                additional_params: items,
                loading: {indicator: list.down('.dashboard_indicator')}
            });
        };

        TBG.Main.Dashboard.initializeSorting = function ($) {
            $('.dashboard_column.jsortable').sortable({
                handle: '.dashboardhandle',
                connectWith: '.dashboard_column'
            }).bind('sortupdate', TBG.Main.Dashboard.sort);
        };

        TBG.Main.Dashboard.addView = function (element) {
            var dashboard_element = element.up('.dashboard_view');
            element.disable();
            var dashboard_views_container = dashboard_element.up('.available_views_container');
            var dashboard_container = $('dashboard_' + dashboard_views_container.dataset.dashboardId);
            var url = dashboard_container.dataset.postUrl;
            var column = dashboard_views_container.dataset.column;
            TBG.Main.Helpers.ajax(url, {
                url_method: 'post',
                params: 'mode=add_view&view_type=' + dashboard_element.dataset.viewType + '&view_subtype=' + dashboard_element.dataset.viewSubtype + '&column=' + column,
                loading: {
                    indicator: dashboard_element.down('.view_indicator'),
                },
                success: {
                    callback: function (json) {
                        var column_container = dashboard_container.down('.dashboard_column.column_' + column);
                        column_container.insert({bottom: json.view_content});
                        TBG.Main.Dashboard.views.push(json.view_id);
                        TBG.Main.Dashboard.View.init(json.view_id);
                        element.enable();
                        TBG.Main.Dashboard.initializeSorting(jQuery);
                    }
                }
            });
        };

        TBG.Main.Dashboard.removeView = function (event, element) {
            var view_id = element.up('.dashboard_view_container').dataset.viewId;
            var column = element.up('.dashboard_column');
            var dashboard_container = element.up('.dashboard');
            var url = dashboard_container.dataset.postUrl;
            TBG.Main.Helpers.ajax(url, {
                params: '&mode=remove_view&view_id=' + view_id,
                loading: {indicator: element.up('.dashboard_view_container').down('.dashboard_indicator')},
                success: {
                    remove: 'dashboard_container_' + view_id
                }
            });
        };

        TBG.Main.Dashboard.addViewPopup = function (event, element) {
            event.stopPropagation();
            var backdrop_url = element.up('.dashboard').dataset.addViewUrl;
            backdrop_url += '&column=' + element.up('.dashboard_column').dataset.column;
            TBG.Main.Helpers.Backdrop.show(backdrop_url);
        };

        TBG.Main.Dashboard.toggleMenu = function (link) {
            var section = $(link).dataset.section;
            $(link).up('ul').childElements().each(function (menu_elm) {
                menu_elm.removeClassName('selected');
            })
            $(link).up('li').addClassName('selected');
            $(link).up('.backdrop_detail_content').down('.available_views_container').childElements().each(function (view_list) {
                ($(view_list).dataset.section == section) ? $(view_list).show() : $(view_list).hide();
            });

        };

        TBG.Main.Dashboard.sidebar = function (url, id)
        {
            TBG.Main.setToggleState(url, !$(id).hasClassName('collapsed'));
            $(id).toggleClassName('collapsed');
            TBG.Core._resizeWatcher();
            TBG.Core._scrollWatcher();
        }

        TBG.Main.Profile.setState = function (url, ind) {
            TBG.Main.Helpers.ajax(url, {
                loading: {indicator: ind},
                success: {
                    callback: function (json) {
                        $$('.current_userstate').each(function (element) {
                            $(element).update(json.userstate);
                        });
                    }
                }
            });
        }

        TBG.Main.Profile.addFriend = function (url, user_id, rnd_no) {
            TBG.Main.Helpers.ajax(url, {
                loading: {
                    indicator: 'toggle_friend_' + user_id + '_' + rnd_no + '_indicator',
                    hide: ['add_friend_' + user_id + '_' + rnd_no, 'user_' + user_id + '_more_actions']
                },
                success: {
                    show: ['remove_friend_' + user_id + '_' + rnd_no, 'user_' + user_id + '_more_actions']
                },
                failure: {
                    show: ['add_friend_' + user_id + '_' + rnd_no, 'user_' + user_id + '_more_actions']
                }
            });
        }

        TBG.Main.Profile.removeFriend = function (url, user_id, rnd_no) {
            TBG.Main.Helpers.ajax(url, {
                loading: {
                    indicator: 'toggle_friend_' + user_id + '_' + rnd_no + '_indicator',
                    hide: ['remove_friend_' + user_id + '_' + rnd_no, 'user_' + user_id + '_more_actions']
                },
                success: {
                    show: ['add_friend_' + user_id + '_' + rnd_no, 'user_' + user_id + '_more_actions']
                },
                failure: {
                    show: ['remove_friend_' + user_id + '_' + rnd_no, 'user_' + user_id + '_more_actions']
                }
            });
        }

        TBG.Main.hideInfobox = function (url, boxkey) {
            if ($('close_me_' + boxkey).checked) {
                TBG.Main.Helpers.ajax(url, {
                    loading: {indicator: 'infobox_' + boxkey + '_indicator'}
                });
            }
            $('infobox_' + boxkey).fade({duration: 0.3});
        };

        TBG.Main.setToggleState = function (url, state) {
            url += '/' + (state ? '1' : 0);
            TBG.Main.Helpers.ajax(url, {});
        }

        TBG.Main.Comment.showPost = function () {
            $$('.comment_editor').each(Element.hide);
            $('comment_add_button').hide();
            $('comment_add').show();
            $('comment_bodybox').focus();
        }

        TBG.Main.Comment.remove = function (url, comment_id) {
            TBG.Main.Helpers.ajax(url, {
                loading: {
                    indicator: 'dialog_indicator'
                },
                success: {
                    remove: 'comment_' + comment_id,
                    callback: function () {
                        TBG.Main.Helpers.Dialog.dismiss();
                        if ($('comments_box').childElements().size() == 0) $('comments_none').show();
                    }
                }
            });
        };

        TBG.Main.Comment.update = function (url, cid) {
            TBG.Main.Helpers.ajax(url, {
                form: 'comment_edit_form_' + cid,
                loading: {
                    indicator: 'comment_edit_indicator_' + cid,
                    hide: 'comment_edit_controls_' + cid
                },
                success: {
                    hide: ['comment_edit_indicator_' + cid, 'comment_edit_' + cid],
                    show: ['comment_view_' + cid, 'comment_edit_controls_' + cid, 'comment_add_button'],
                    update: {element: 'comment_' + cid + '_content', from: 'comment_body'}
                },
                failure: {
                    show: ['comment_edit_controls_' + cid]
                }
            });
        };

        TBG.Main.Comment.add = function (url, commentcount_span) {
            TBG.Main.Helpers.ajax(url, {
                form: 'comment_form',
                loading: {
                    indicator: 'comment_add_indicator',
                    hide: 'comment_add_controls'
                },
                success: {
                    hide: ['comment_add_indicator', 'comment_add'],
                    show: ['comment_add_button', 'comment_add_controls'],
                    clear: 'comment_bodybox',
                    update: {element: 'comments_box', insertion: true, from: 'comment_data'},
                    callback: function (json) {
                        if ($('comment_form').serialize(true).comment_save_changes == '1') {
                            window.location = json.continue_url;
                        } else if ($('comments_box').childElements().size() != 0) {
                            $('comments_none').hide();
                        }
                        $('comment_visibility').setValue(1);
                        $(commentcount_span).update(json.commentcount);
                    }
                },
                failure: {
                    show: 'comment_add_controls'
                }
            });
        };

        TBG.Main.Comment.reply = function (url, reply_comment_id) {
            TBG.Main.Helpers.ajax(url, {
                form: 'comment_reply_form_' + reply_comment_id,
                loading: {
                    indicator: 'comment_reply_indicator_' + reply_comment_id,
                    hide: 'comment_reply_controls_' + reply_comment_id
                },
                success: {
                    hide: ['comment_reply_' + reply_comment_id],
                    clear: 'comment_reply_bodybox_' + reply_comment_id,
                    update: {element: 'comments_box', insertion: true, from: 'comment_data'},
                    show: ['comment_reply_controls_' + reply_comment_id, 'comment_add_button'],
                    callback: function (json) {
                        $('comment_reply_visibility_' + reply_comment_id).setValue(1);
                    }
                },
                failure: {
                    show: 'comment_reply_controls_' + reply_comment_id
                }
            });
        };

        TBG.Main.Login.register = function (url)
        {
            TBG.Main.Helpers.ajax(url, {
                form: 'register_form',
                loading: {
                    indicator: 'register_indicator',
                    hide: 'register_button',
                    callback: function () {
                        $$('input.required').each(function (field) {
                            $(field).setStyle({backgroundColor: ''});
                        });
                    }
                },
                success: {
                    hide: 'register_form',
                    update: {element: 'register_message', from: 'loginmessage'},
                    callback: function (json) {
                        if (json.activated) {
                            $('register_username_hidden').setValue($('fieldusername').getValue());
                            $('register_password_hidden').setValue(json.one_time_password);
                            $('register_auto_form').show();
                        } else {
                            $('register_confirm_back').show();
                        }
                        $('register_confirmation').show();
                    }
                },
                failure: {
                    show: 'register_button',
                    callback: function (json) {
                        json.fields.each(function (field) {
                            $(field).setStyle({backgroundColor: '#FBB'});
                        });
                    }
                }
            });
        };

        TBG.Main.Login.checkUsernameAvailability = function (url)
        {
            TBG.Main.Helpers.ajax(url, {
                form: 'register_form',
                loading: {
                    indicator: 'username_check_indicator',
                    callback: function () {
                        $('register_button').disable();
                        $('username_check_indicator').show();
                    }
                },
                complete: {
                    callback: function (json) {
                        $('username_check_indicator').hide();
                        if (json.available) {
                            $('fieldusername').removeClassName('invalid');
                            $('fieldusername').addClassName('valid');
                            $('register_button').enable();
                        } else {
                            $('fieldusername').removeClassName('valid');
                            $('fieldusername').addClassName('invalid');
                        }
                    }
                }
            });
        };

        TBG.Main.Login.registerAutologin = function (url)
        {
            TBG.Main.Helpers.ajax(url, {
                form: 'register_auto_form',
                loading: {
                    indicator: 'register_autologin_indicator',
                    callback: function () {
                        $('register_autologin_button').disable();
                        $('register_autologin_indicator').show();
                    }
                },
                complete: {
                    callback: function () {
                        $('register_autologin_indicator').hide();
                        $('register_autologin_button').enable();
                    }
                }
            });
        };

        TBG.Main.Login.login = function (url)
        {
            TBG.Main.Helpers.ajax(url, {
                form: 'login_form',
                loading: {
                    indicator: 'login_indicator',
                    callback: function () {
                        $('login_button').disable();
                        $('login_indicator').show();
                    }
                },
                complete: {
                    callback: function () {
                        $('login_indicator').hide();
                        $('login_button').enable();
                    }
                }
            });
        };

        TBG.Main.Login.elevatedLogin = function (url)
        {
            TBG.Main.Helpers.ajax(url, {
                form: 'login_form',
                loading: {
                    indicator: 'elevated_login_indicator',
                    callback: function () {
                        $('login_button').disable();
                        $('elevated_login_indicator').show();
                    }
                },
                complete: {
                    callback: function (json) {
                        $('elevated_login_indicator').hide();
                        if (json.elevated) {
                            window.location.reload(true);
                        } else {
                            TBG.Main.Helpers.Message.error(json.error);
                            $('login_button').enable();
                        }
                    }
                }
            });
        };

        TBG.Main.Login.resetForgotPassword = function (url) {
            TBG.Main.Helpers.ajax(url, {
                form: 'forgot_password_form',
                loading: {
                    indicator: 'forgot_password_indicator',
                    hide: 'forgot_password_button'
                },
                failure: {
                    reset: 'forgot_password_form'
                },
                complete: {
                    show: 'forgot_password_button',
                    callback: function () {
                        $('regular_login_container').up().select('.logindiv').each(function (elm) {
                            elm.removeClassName('active');
                        });
                        $('regular_login_container').addClassName('active');
                    }
                }
            });
        };

        TBG.Main.Login.showLogin = function (section) {
            $('login_backdrop').select('.logindiv').each(function (elm) {
                elm.removeClassName('active');
            });
            $(section).addClassName('active');
            if (section != 'register' && $('registration-button-container')) {
                $('registration-button-container').addClassName('active');
            }
            $('login_backdrop').show();
            setTimeout(function () {
                if (section == 'register') {
                    $('fieldusername').focus();
                } else if (section == 'regular_login_container') {
                    $('tbg3_username').focus();
                }
            }, 250);
        };

        TBG.Main.Login.forgotToggle = function () {
            $('regular_login_container').up().select('.logindiv').each(function (elm) {
                elm.removeClassName('active');
            });
            $('forgot_password_container').addClassName('active');
        };

        TBG.Project.Statistics.get = function (url, section) {
            $('statistics_selector').childElements().each(function (elm) {
                elm.removeClassName('selected');
            });
            $('statistics_per_' + section + '_selector').addClassName('selected');
            TBG.Main.Helpers.ajax(url, {
                loading: {
                    show: 'statistics_main',
                    hide: 'statistics_help',
                    callback: function () {
                        $('statistics_main_image').src = '';
                        for (var cc = 1; cc <= 3; cc++) {
                            $('statistics_mini_image_' + cc).src = '';
                        }
                    }
                },
                success: {
                    callback: function (json) {
                        $('statistics_main_image').src = json.images.main;
                        ecc = 1;
                        for (var cc = 1; cc <= 3; cc++) {
                            var small_name = 'mini_' + cc + '_small';
                            var large_name = 'mini_' + cc + '_large';
                            if (json.images[small_name]) {
                                $('statistics_mini_image_' + cc).show();
                                $('statistics_mini_image_' + cc).src = json.images[small_name];
                                $('statistics_mini_' + cc + '_main').setValue(json.images[large_name]);
                            } else {
                                $('statistics_mini_image_' + cc).hide();
                                $('statistics_mini_' + cc + '_main').setValue('');
                                ecc++;
                            }
                        }
                        if (ecc == cc) {
                            $('statistics_main_image_div').next().hide();
                            $('statistics_main_image_div').next().next().hide();
                        }
                        else {
                            $('statistics_main_image_div').next().show();
                            $('statistics_main_image_div').next().next().show();
                        }
                    }
                },
                failure: {show: 'statistics_help'}
            });
        };

        TBG.Project.Statistics.toggleImage = function (image) {
            $('statistics_main_image').src = '';
            $('statistics_main_image').src = $('statistics_mini_' + image + '_main').getValue();
        };

        TBG.Project.Milestone.refresh = function (url, milestone_id) {
            var m_id = milestone_id;
            TBG.Main.Helpers.ajax(url, {
                loading: {
                    indicator: 'milestone_' + milestone_id + '_indicator'
                },
                success: {
                    callback: function (json) {
                        var must_reload_issue_list = false;
                        if (json.percent) {
                            TBG.Main.updatePercentageLayout('milestone_' + m_id + '_percent', json.percent);
                            delete json.percent;
                        }
                        for (var item in json)
                        {
                            var existing = $('milestone_' + m_id + '_' + item);
                            if (existing)
                            {
                                if (existing.innerHTML != json[item])
                                {
                                    existing.update(json[item]);
                                    must_reload_issue_list = true;
                                }
                            }
                        }
                        if (must_reload_issue_list) {
                            $('milestone_' + m_id + '_changed').show();
                            $('milestone_' + m_id + '_issues').update('');
                        }

                    }
                }
            });
        };

        TBG.Project.Timeline.update = function (url) {
            TBG.Main.Helpers.ajax(url, {
                url_method: 'get',
                additional_params: "offset=" + $('timeline_offset').getValue(),
                loading: {
                    indicator: 'timeline_indicator',
                    hide: 'timeline_more_link'
                },
                success: {
                    update: {element: 'timeline', insertion: true},
                    show: 'timeline_more_link',
                    callback: function (json) {
                        $('timeline_offset').setValue(json.offset)
                    }
                }
            });
        };

        TBG.Project.Commits.update = function (url) {
            TBG.Main.Helpers.ajax(url, {
                url_method: 'get',
                additional_params: "offset=" + $('commits_offset').getValue(),
                loading: {
                    indicator: 'commits_indicator',
                    hide: 'commits_more_link'
                },
                success: {
                    update: {element: 'commits', insertion: true},
                    show: 'commits_more_link',
                    callback: function (json) {
                        $('commits_offset').setValue(json.offset)
                    }
                }
            });
        };

        TBG.Project.Scrum.Sprint.add = function (url, assign_url)
        {
            TBG.Main.Helpers.ajax(url, {
                form: 'add_sprint_form',
                loading: {indicator: 'sprint_add_indicator'},
                success: {
                    reset: 'add_sprint_form',
                    hide: 'no_sprints',
                    update: {element: 'scrum_sprints', insertion: true}
                }
            });
        }

        TBG.Project.Scrum.Story.setColor = function (url, story_id, color, event)
        {
            event.stopPropagation();
            TBG.Main.Helpers.ajax(url, {
                params: {color: color},
                loading: {indicator: 'color_selector_' + story_id + '_indicator'},
                success: {
                    callback: function (json) {
                        $('story_color_' + story_id).style.backgroundColor = color;
                        $('story_color_' + story_id).style.color = json.text_color;
                        $$('.epic_badge').each(function (badge) {
                            if (badge.dataset.parentEpicId == story_id) {
                                badge.style.backgroundColor = color;
                                badge.style.color = json.text_color;
                            }
                        });
                    }
                },
                complete: {
                    callback: function () {
                        TBG.Main.Profile.clearPopupsAndButtons();
                    }
                }
            });
        }

        TBG.Project.updateLinks = function (json) {
            if ($('current_project_num_count'))
                $('current_project_num_count').update(json.total_count);
            (json.more_available) ? $('add_project_div').show() : $('add_project_div').hide();
        }

        TBG.Project.resetIcons = function (url) {
            TBG.Main.Helpers.ajax(url, {
                url_method: 'post',
                additional_params: '&clear_icons=1'
            });
        };

        TBG.Project.add = function (url) {
            TBG.Main.Helpers.ajax(url, {
                form: 'add_project_form',
                loading: {indicator: 'project_add_indicator'},
                success: {
                    reset: 'add_project_form',
                    update: {element: 'project_table', insertion: true},
                    hide: 'noprojects_tr',
                    callback: TBG.Project.updateLinks
                }
            });
        }

        TBG.Project.remove = function (url, pid) {
            TBG.Main.Helpers.ajax(url, {
                loading: {
                    indicator: 'fullpage_backdrop',
                    show: 'fullpage_backdrop_indicator',
                    hide: ['fullpage_backdrop_content', 'dialog_backdrop', 'project_delete_controls_' + pid]
                },
                success: {
                    remove: 'project_box_' + pid,
                    callback: function (json) {
                        if ($('project_table').childElements().size() == 0)
                            $('noprojects_tr').show();
                        if ($('project_table_archived').childElements().size() == 0)
                            $('noprojects_tr_archived').show();
                        TBG.Project.updateLinks(json);
                        TBG.Main.Helpers.Dialog.dismiss();
                    }
                },
                failure: {
                    show: 'project_delete_error_' + pid
                },
                complete: {
                    show: 'project_delete_controls_' + pid
                }
            });
        }

        TBG.Project.archive = function (url, pid) {
            TBG.Main.Helpers.ajax(url, {
                loading: {
                    indicator: 'project_' + pid + '_archive_indicator'
                },
                success: {
                    remove: 'project_box_' + pid,
                    hide: 'noprojects_tr_archived',
                    callback: function (json) {
                        if ($('project_table').childElements().size() == 0)
                            $('noprojects_tr').show();
                        $('project_table_archived').insert({top: json.box});
                        TBG.Main.Helpers.Dialog.dismiss();
                    }
                }
            });
        }

        TBG.Project.unarchive = function (url, pid) {
            TBG.Main.Helpers.ajax(url, {
                loading: {
                    indicator: 'project_' + pid + '_archive_indicator'
                },
                success: {
                    remove: 'project_box_' + pid,
                    hide: 'noprojects_tr',
                    callback: function (json) {
                        if ($('project_table_archived').childElements().size() == 0)
                            $('noprojects_tr_archived').show();
                        if (json.parent_id != 0) {
                            $('project_' + json.parent_id + '_children').insert({bottom: json.box});
                        } else {
                            $('project_table').insert({bottom: json.box});
                        }
                    }
                },
                failure: {
                    show: 'project_' + pid + '_unarchive'
                }
            });
        };

        TBG.Project.Planning.initializeMilestoneDragDropSorting = function (milestone) {
            var milestone_issues = jQuery(milestone).find('.milestone_issues.jsortable');
            if (milestone_issues.hasClass('ui-sortable')) {
                milestone_issues.sortable('destroy');
            }
            milestone_issues.sortable({
                handle: '.draggable',
                connectWith: '.jsortable.intersortable',
                update: TBG.Project.Planning.sortMilestoneIssues,
                receive: TBG.Project.Planning.moveIssue,
                sort: TBG.Project.Planning.calculateNewBacklogMilestoneDetails,
                tolerance: 'pointer'
            });
        };

        TBG.Project.Planning.initializeReleaseDroptargets = function () {
            jQuery('#builds_list .release').not('ui-droppable').droppable({
                drop: TBG.Project.Planning.assignRelease,
                accept: '.milestone_issue',
                tolerance: 'pointer',
                hoverClass: 'drop-hover'
            });
        };

        TBG.Project.Planning.initializeEpicDroptargets = function () {
            jQuery('#epics_list .epic').not('.ui-droppable').droppable({
                drop: TBG.Project.Planning.assignEpic,
                accept: '.milestone_issue',
                tolerance: 'pointer',
                hoverClass: 'drop-hover'
            });
        };

        TBG.Project.Planning.toggleReleaseFilter = function (release) {
            if (release !== 'auto' && $('epics_list') && $('epics_list').hasClassName('filtered'))
                TBG.Project.Planning.toggleEpicFilter('auto');
            if ($('builds_list').hasClassName('filtered') && (release == 'auto' || ($(release) && $(release).hasClassName('selected')))) {
                $('builds_list').removeClassName('filtered');
                $('builds_list').childElements().each(function (rel) {
                    rel.removeClassName('selected');
                });
                $$('.milestone_issue').each(function (issue) {
                    issue.removeClassName('filtered');
                });
            } else if ($(release)) {
                $('builds_list').addClassName('filtered');
                $('builds_list').childElements().each(function (rel) {
                    rel.removeClassName('selected');
                });
                $(release).addClassName('selected');
                var release_id = $(release).dataset.releaseId;
                $$('.milestone_issue').each(function (issue) {
                    (issue.dataset['release-' + release_id] === undefined) ? issue.addClassName('filtered') : issue.removeClassName('filtered');
                });
            }

            TBG.Project.Planning.calculateAllMilestonesVisibilityDetails();
        };

        TBG.Project.Planning.toggleEpicFilter = function (epic) {
            if (epic !== 'auto' && $('builds_list') && $('builds_list').hasClassName('filtered'))
                TBG.Project.Planning.toggleReleaseFilter('auto');
            if ($('epics_list').hasClassName('filtered') && (epic == 'auto' || ($(epic) && $(epic).hasClassName('selected')))) {
                $('epics_list').removeClassName('filtered');
                $('epics_list').childElements().each(function (ep) {
                    ep.removeClassName('selected');
                });
                $$('.milestone_issue').each(function (issue) {
                    issue.removeClassName('filtered');
                });
            } else if ($(epic)) {
                $('epics_list').addClassName('filtered');
                $('epics_list').childElements().each(function (ep) {
                    ep.removeClassName('selected');
                });
                $(epic).addClassName('selected');
                var epic_id = $(epic).dataset.issueId;
                $$('.milestone_issue').each(function (issue) {
                    (issue.dataset['parent-' + epic_id] === undefined) ? issue.addClassName('filtered') : issue.removeClassName('filtered');
                });
            }

            TBG.Project.Planning.calculateAllMilestonesVisibilityDetails();
        };

        TBG.Project.Planning.toggleClosedIssues = function (button) {
            $('milestone_list').toggleClassName('show_closed');
            TBG.Project.Planning.calculateAllMilestonesVisibilityDetails();
            TBG.Project.Planning.calculateNewBacklogMilestoneDetails();
            TBG.Main.Profile.clearPopupsAndButtons();
        };

        TBG.Project.Planning.assignRelease = function (event, ui) {
            var issue = $(ui.draggable[0]);
            issue.dataset.sortCancel = true;
            if (issue.hasClassName('milestone_issue')) {
                var release = $(event.target);
                var release_id = $(event.target).dataset.releaseId;
                var url = release.dataset.assignIssueUrl;
                TBG.Main.Helpers.ajax(url, {
                    additional_params: 'issue_id=' + issue.dataset.issueId,
                    loading: {indicator: release.down('.planning_indicator')},
                    complete: {
                        callback: function (json) {
                            $('release_' + release_id + '_percentage_filler').setStyle({width: json.closed_pct + '%'});
                            TBG.Core.Pollers.Callbacks.planningPoller();
                            issue.dataset['release-' + release_id] = true;
                        }
                    }
                });
            }
        };

        TBG.Project.Planning.updateNewMilestoneIssues = function () {
            var num_issues = jQuery('.milestone_issue.included').size();
            $('milestone_include_num_issues').update(num_issues);
            $('milestone_include_issues').show();
            $('include_selected_issues').setValue(1);
        };

        TBG.Project.Planning.addEpic = function (form) {
            var url = form.action;
            TBG.Main.Helpers.ajax(url, {
                form: form,
                loading: {indicator: 'new_epic_indicator'},
                success: {
                    callback: function (json) {
                        TBG.Core.Pollers.Callbacks.planningPoller();
                        $(form).up('li').removeClassName('selected');
                    }
                }
            });
        };

        TBG.Project.Planning.assignEpic = function (event, ui) {
            var issue = $(ui.draggable[0]);
            issue.dataset.sortCancel = true;
            if (issue.hasClassName('milestone_issue')) {
                var epic = $(event.target);
                var epic_id = $(event.target).dataset.issueId;
                var url = epic.dataset.assignIssueUrl;
                TBG.Main.Helpers.ajax(url, {
                    additional_params: 'issue_id=' + issue.dataset.issueId,
                    loading: {indicator: epic.down('.planning_indicator')},
                    complete: {
                        callback: function (json) {
                            $('epic_' + epic_id + '_percentage_filler').setStyle({width: json.closed_pct + '%'});
                            $('epic_' + epic_id + '_estimate').update(json.estimate);
                            $('epic_' + epic_id + '_child_issues_count').update(json.num_child_issues);
                            issue.dataset['parent-' + epic_id] = true;
                            TBG.Core.Pollers.Callbacks.planningPoller();
                        }
                    }
                });
            }
        };

        TBG.Project.Planning.destroyMilestoneDropSorting = function (milestone) {
            if (milestone === undefined) {
                jQuery('.milestone_issues.ui-sortable').sortable('destroy');
            } else {
                jQuery(milestone).select('.milestone_issues.ui-sortable').sortable('destroy');
            }
        };

        TBG.Project.Planning.getMilestoneIssues = function (milestone) {
            if (!milestone.hasClassName('initialized')) {
                var milestone_id = milestone.dataset.milestoneId;
                TBG.Main.Helpers.ajax(milestone.dataset.issuesUrl, {
                    url_method: 'get',
                    success: {
                        update: 'milestone_' + milestone_id + '_issues',
                        callback: function (json) {
                            milestone.addClassName('initialized');

                            var ti_button = milestone.down('.toggle-issues');
                            if (ti_button) ti_button.enable();
                            if (TBG.Project.Planning.options.dragdrop) {
                                TBG.Project.Planning.initializeMilestoneDragDropSorting(milestone);
                            }

                            if (milestone.hasClassName('backlog_milestone')) {
                                $('project_planning').removeClassName('left_toggled');
                            }

                            if (milestone.hasClassName('available')) {
                                var completed_milestones = $$('.milestone_box.available.initialized');
                                var multiplier = 100 / TBG.Project.Planning.options.milestone_count;
                                var pct = Math.floor(completed_milestones.size() * multiplier);
                                $('planning_percentage_filler').setStyle({width: pct + '%'});

                                if (completed_milestones.size() == (TBG.Project.Planning.options.milestone_count - 1)) {
                                    $('planning_loading_progress_indicator').hide();
                                    if (!TBG.Core.Pollers.planningpoller)
                                        TBG.Core.Pollers.planningpoller = new PeriodicalExecuter(TBG.Core.Pollers.Callbacks.planningPoller, 6);

                                    TBG.Project.Planning.calculateAllMilestonesVisibilityDetails();

                                    $('planning_indicator').hide();
                                    $('planning_filter_title_input').enable();
                                }
                            }

                            if (! milestone.down('.planning_indicator').hidden) milestone.down('.planning_indicator').hide();
                        }
                    },
                    failure: {
                        callback: function () {
                            milestone.addClassName('initialized');
                            milestone.down('.milestone_error_issues').show();
                        }
                    }
                });
            }
        };

        TBG.Project.Planning.Whiteboard.addColumn = function(button) {
            TBG.Main.Helpers.ajax(button.dataset.url, {
                loading: {
                    indicator: 'planning_indicator'
                },
                url_method: 'get',
                success: {
                    callback: function(json) {
                        $('planning_whiteboard_columns_form_row').insert({bottom: json.component});
                        if (json.status_element_id != undefined) {
                            TBG.Main.Helpers.initializeFancyFilters($(json.status_element_id));
                            TBG.Main.Helpers.recalculateFancyFilters($(json.status_element_id));
                        }
                        else {
                            TBG.Main.Helpers.initializeFancyFilters();
                            TBG.Main.Helpers.recalculateFancyFilters();
                        }
                        TBG.Project.Planning.Whiteboard.setSortOrder();
                    }
                }
            });
        };

        TBG.Project.Planning.Whiteboard.toggleEditMode = function() {
            $('project_planning').toggleClassName('edit-mode');
            TBG.Main.Profile.clearPopupsAndButtons();
        };

        TBG.Project.Planning.Whiteboard.saveColumns = function(form) {
            $('planning_indicator').show();
            TBG.Main.Helpers.ajax(form.action, {
                url_method: 'post',
                form: form,
                failure: {
                    hide: 'planning_indicator'
                }
            });
        };

        TBG.Project.Planning.Whiteboard.calculateColumnCounts = function() {
            $$('#whiteboard-headers .td').each(function (column, index) {
                var counts = 0;
                var status_counts = [];
                column.select('.status_badge').each(function (status) {
                    status_counts[parseInt(status.dataset.statusId)] = 0;
                });
                $$('#whiteboard .tbody .tr').each(function (row) {
                    row.childElements().each(function (subcolumn, subindex) {
                        if (subindex == index) {
                            var issues = subcolumn.select('.whiteboard-issue');
                            issues.each(function (issue) {
                                status_counts[parseInt(issue.dataset.statusId)]++;
                            });
                            counts += issues.size();
                        }
                    });
                });
                if (column.down('.column_count.primary')) column.down('.column_count.primary').update(counts);
                if (column.down('.column_count .count')) column.down('.column_count .count').update(counts);
                column.select('.status_badge').each(function (status) {
                    status.update(status_counts[parseInt(status.dataset.statusId)]);
                });
                if ($('project_planning').hasClassName('type-kanban')) {
                    var min_wi = parseInt(column.dataset.minWorkitems);
                    var max_wi = parseInt(column.dataset.maxWorkitems);
                    if (min_wi !== 0 && counts < min_wi) {
                        column.down('.under_count').update(counts);
                        column.removeClassName('over-workitems');
                        column.addClassName('under-workitems');
                        $$('#whiteboard .tbody .tr').each(function (row) {
                            row.childElements().each(function (subcolumn, subindex) {
                                if (!subcolumn.hasClassName('swimlane-header') && subindex == index) {
                                    subcolumn.removeClassName('over-workitems');
                                    subcolumn.addClassName('under-workitems');
                                }
                            });
                        });
                    }
                    if (max_wi !== 0 && counts > max_wi) {
                        column.down('.over_count').update(counts);
                        column.removeClassName('under-workitems');
                        column.addClassName('over-workitems');
                        $$('#whiteboard .tbody .tr').each(function (row) {
                            row.childElements().each(function (subcolumn, subindex) {
                                if (!subcolumn.hasClassName('swimlane-header') && subindex == index) {
                                    subcolumn.removeClassName('under-workitems');
                                    subcolumn.addClassName('over-workitems');
                                }
                            });
                        });
                    }
                }
            });
        }

        TBG.Project.Planning.Whiteboard.retrieveWhiteboard = function() {
            var wb = $('whiteboard');
            wb.removeClassName('initialized');
            var mi = $('selected_milestone_input');
            var milestone_id = parseInt(mi.dataset.selectedValue);

            TBG.Main.Helpers.ajax(wb.dataset.whiteboardUrl, {
                additional_params: '&milestone_id=' + milestone_id,
                url_method: 'get',
                loading: {
                    indicator: 'whiteboard_indicator',
                    callback: function() {
                        $('whiteboard').select('.thead .column_count.primary').each(function (cc) {
                            cc.update('-');
                        });
                        wb.dataset.milestoneId = milestone_id;
                    }
                },
                success: {
                    callback: function(json) {
                        if (json.swimlanes) {
                            wb.removeClassName('no-swimlanes');
                            wb.addClassName('swimlanes');
                        }
                        else {
                            wb.removeClassName('swimlanes');
                            wb.addClassName('no-swimlanes');
                        }
                        wb.addClassName('initialized');
                        wb.select('.tbody').each(Element.remove);
                        $('whiteboard-headers').insert({after: json.component});
                        setTimeout(function () {
                            TBG.Project.Planning.Whiteboard.calculateColumnCounts();
                            TBG.Project.Planning.Whiteboard.initializeDragDrop();
                        }, 250);
                    }
                }
            });
        };

        TBG.Project.Planning.Whiteboard.retrieveMilestoneStatus = function(event, item) {
            var mi = $('selected_milestone_input');
            var milestone_id = (event) ? $(item).dataset.inputValue : mi.dataset.selectedValue;
            TBG.Main.Helpers.ajax(mi.dataset.statusUrl, {
                additional_params: '&milestone_id=' + parseInt(milestone_id),
                url_method: 'get',
                loading: {
                    hide: 'selected_milestone_status_details',
                    indicator: 'selected_milestone_status_indicator'
                },
                success: {
                    update: 'selected_milestone_status_details',
                    show: 'selected_milestone_status_details',
                    callback: function () {
                        $('reportissue_button').dataset.milestoneId = milestone_id;
                    }
                }
            });
        };

        TBG.Project.Planning.Whiteboard.setSortOrder = function() {
            $('planning_whiteboard_columns_form_row').childElements().each(function(column, index) {
                column.down('input.sortorder').setValue(index + 1);
            });
        };

        TBG.Project.Planning.Whiteboard.setViewMode = function(button, mode) {
            $(button).up('.button-group').childElements().each(function (elm) {
                elm.removeClassName('button-pressed');
            });
            $(button).addClassName('button-pressed');
            var wb = $('whiteboard');
            ['simple', 'detailed'].each(function (viewmode) {
                wb.removeClassName('viewmode-'+viewmode);
            });
            wb.addClassName('viewmode-'+mode);
        };

        TBG.Project.Planning.Whiteboard.updateIssueColumn = function(event, ui) {
            var issue = jQuery(ui.draggable);
            var column = jQuery(event.target);

            TBG.Project.Planning.Whiteboard.moveIssueColumn(issue, column)
        };

        TBG.Project.Planning.Whiteboard.moveIssueColumn = function(issue, column, transition_id, original_column, issue_index) {
            if (transition_id == undefined & issue.data('column-id') == column.data('column-id')) {
                issue.css({left: '0', top: '0'});
                return;
            }

            if (! original_column) var original_column = issue.parents('.column');
            if (! issue_index) var issue_index = issue.index();

            if (issue) {
                issue.detach().css({left: '0', top: '0'}).prependTo(column);
            }

            var wb = jQuery('#whiteboard');
            var parameters = '&issue_id=' + parseInt(issue.data('issue-id')) + '&column_id=' + parseInt(column.data('column-id')) + '&milestone_id=' + parseInt(jQuery('#selected_milestone_input').data('selected-value')) + '&swimlane_identifier=' + issue.parents('.tbody').data('swimlane-identifier');
            var revertIssuePosition = function () {
                issue.css({left: '0', top: '0'});

                if (issue_index <= 0) {
                    issue.prependTo(original_column);
                }
                else {
                    issue.insertAfter(original_column.children().eq(issue_index - 1));
                }
            };
            var customEscapeWatcher = function (event) {
                if (event.keyCode != undefined && event.keyCode != 0 && Event.KEY_ESC != event.keyCode) return;
                TBG.Main.Helpers.Backdrop.reset(revertIssuePosition);
                $('workflow_transition_fullpage').hide();
                setTimeout(function() {
                    document.stopObserving('keydown', customEscapeWatcher);
                    document.observe('keydown', TBG.Core._escapeWatcher);
                }, 350);
            };

            if (transition_id) parameters += '&transition_id=' + transition_id;

            TBG.Main.Helpers.ajax(wb.data('whiteboard-url'), {
                additional_params: parameters,
                url_method: 'post',
                loading: {
                    indicator: 'fullpage_backdrop',
                    show: 'fullpage_backdrop_indicator',
                    hide: ['fullpage_backdrop_content', 'dialog_backdrop']
                },
                success: {
                    callback: function(json) {
                        if (json.transition_id && json.component) {
                            document.stopObserving('keydown', TBG.Core._escapeWatcher);
                            document.observe('keydown', customEscapeWatcher);
                            $('moving_issue_workflow_transition').update(json.component);
                            TBG.Issues.showWorkflowTransition(json.transition_id);
                            $('transition_working_' + json.transition_id + '_cancel').observe('click', function (event) {
                                Event.stop(event);
                                customEscapeWatcher(event);
                            });
                            $('transition_working_' + json.transition_id + '_submit').observe('click', function (event) {
                                Event.stop(event);
                                TBG.Issues.submitWorkflowTransition($('workflow_transition_' + json.transition_id + '_form'), function () {
                                    issue.draggable('destroy');
                                    TBG.Core.Pollers.Callbacks.whiteboardPlanningPoller();
                                });
                            });
                        } else if (json.component) {
                            document.stopObserving('keydown', TBG.Core._escapeWatcher);
                            document.observe('keydown', customEscapeWatcher);
                            $('fullpage_backdrop').appear({duration: 0.2});
                            $('fullpage_backdrop_content').update(json.component);
                            $('fullpage_backdrop_content').appear({duration: 0.2});
                            $('fullpage_backdrop_indicator').fade({duration: 0.2});
                            $('transition-selector-close-link').observe('click', customEscapeWatcher);
                            $$('.transition-selector-button').each(function (elem) {
                                elem.observe('click', function (event) {
                                    TBG.Project.Planning.Whiteboard.moveIssueColumn(jQuery('#whiteboard_issue_' + elem.dataset.issueId), jQuery('#swimlane_' + elem.dataset.swimlaneIdentifier + '_column_' + elem.dataset.columnId), elem.dataset.transitionId, original_column, issue_index);
                                });
                            });
                        } else {
                            $('fullpage_backdrop_content').update('');
                            $('fullpage_backdrop').fade({duration: 0.2});
                            if (!issue) {
                                jQuery(json.issue).prependTo(column);
                            }
                            else {
                                issue.draggable('destroy');
                            }
                            TBG.Core.Pollers.Callbacks.whiteboardPlanningPoller();
                        }
                    }
                },
                failure: {
                    show: issue,
                    callback: function(json) {
                        if (json.error != undefined && typeof(json.error) == 'string' && json.error.length) {
                            revertIssuePosition();
                        }
                    }
                }
            });

        };

        TBG.Project.Planning.Whiteboard.resetAvailableDropColumns = function(event, ui) {
            jQuery('.column.ui-droppable-disabled').each(function (index) {
                jQuery(this).droppable("enable");
            });
            jQuery('.column.drop-valid').each(function (index) {
                jQuery(this).removeClass('drop-valid');
            });
        };

        TBG.Project.Planning.Whiteboard.detectAvailableDropColumns = function(event, ui) {
            var issue = $(event.target);
            var issue_statuses = issue.dataset.validStatusIds.split(',');
            issue.up('.tr').childElements().each(function (column) {
                var column_statuses = column.dataset.statusIds.split(',');
                var has_status = false;
                issue_statuses.each(function (status) {
                    if (column_statuses.indexOf(status) != -1) {
                        has_status = true;
                    }
                });

                if (!has_status) {
                    jQuery(column).droppable("disable");
                } else {
                    column.addClassName('drop-valid');
                }
            });
        };

        TBG.Project.Planning.Whiteboard.initializeDragDrop = function () {
            $('whiteboard').select('.tbody .td.column').each(function (column) {
                var swimlane_identifier = column.up('.tbody').dataset.swimlaneIdentifier;
                jQuery(column).not('ui-droppable').droppable({
                    drop: TBG.Project.Planning.Whiteboard.updateIssueColumn,
                    scope: swimlane_identifier,
                    accept: '.whiteboard-issue',
                    tolerance: 'intersect',
                    hoverClass: 'drop-hover'
                });
                jQuery(column).find('.whiteboard-issue').not('ui-draggable').draggable({
                    scope: swimlane_identifier,
                    start: TBG.Project.Planning.Whiteboard.detectAvailableDropColumns,
                    stop: TBG.Project.Planning.Whiteboard.resetAvailableDropColumns,
                    axis: 'x',
                    revert: 'invalid',
                    containment: '#whiteboard'
                });
            });

            if (!TBG.Core.Pollers.planningpoller)
                TBG.Core.Pollers.planningpoller = new PeriodicalExecuter(TBG.Core.Pollers.Callbacks.whiteboardPlanningPoller, 6);
        };

        TBG.Project.Planning.Whiteboard.retrieveIssue = function (issue_id, url, existing_element) {
            var milestone_id = $('whiteboard').dataset.milestoneId;
            var swimlane_type = $('whiteboard').dataset.swimlaneType;
            var column_id = ($(existing_element) != null && $(existing_element).dataset.columnId != undefined) ? $(existing_element).dataset.columnId : '';

            if ($(existing_element) != null) {
                if ($(existing_element).hasClassName('tbody')) {
                    var swimlane_identifier = $(existing_element).dataset.swimlaneIdentifier;
                }
                else {
                    var swimlane_identifier = $(existing_element).up('.tbody').dataset.swimlaneIdentifier;
                }
            }
            else {
                var swimlane_identifier = $('whiteboard').down('.tbody').dataset.swimlaneIdentifier;
            }

            TBG.Main.Helpers.ajax(url, {
                params: 'issue_id=' + issue_id + '&milestone_id=' + milestone_id + '&swimlane_type=' + swimlane_type + '&column_id=' + column_id + '&swimlane_identifier=' + swimlane_identifier,
                url_method: 'get',
                loading: {indicator: (!$(existing_element)) ? 'retrieve_indicator' : 'issue_' + issue_id + '_indicator'},
                success: {
                    callback: function (json) {
                        if (swimlane_type != json.swimlane_type) {
                            TBG.Project.Planning.Whiteboard.retrieveMilestoneStatus();
                            TBG.Project.Planning.Whiteboard.retrieveWhiteboard();
                            return;
                        }
                        if (!$(existing_element)) {
                            if (json.issue_details.milestone && json.issue_details.milestone.id == milestone_id && json.component != '') {
                                if ($('whiteboard').hasClassName('initialized')) {
                                    if ($('swimlane_'+json.swimlane_identifier+'_column_'+json.column_id)) {
                                        $('swimlane_'+json.swimlane_identifier+'_column_'+json.column_id).insert({top: json.component});
                                    } else {
                                        if (json.child_issue == '0') {
                                            $('whiteboard-headers').insert({after: json.component});
                                        }
                                    }
                                    TBG.Project.Planning.Whiteboard.initializeDragDrop();
                                    TBG.Project.Planning.Whiteboard.calculateColumnCounts();
                                    TBG.Project.Planning.Whiteboard.retrieveMilestoneStatus();
                                }
                            }
                        } else {
                            var json_milestone_id = (json.issue_details.milestone && json.issue_details.milestone.id != undefined) ? parseInt(json.issue_details.milestone.id) : 0;
                            if (json_milestone_id == 0 || json.component == '') {
                                $(existing_element).remove();
                                TBG.Project.Planning.Whiteboard.calculateColumnCounts();
                                TBG.Project.Planning.Whiteboard.retrieveMilestoneStatus();
                            } else if (json_milestone_id != milestone_id || json.swimlane_identifier != swimlane_identifier || json.column_id != column_id) {
                                $(existing_element).remove();
                                if ($('whiteboard').hasClassName('initialized')) {
                                    if ($('swimlane_'+json.swimlane_identifier+'_column_'+json.column_id)) {
                                        $('swimlane_'+json.swimlane_identifier+'_column_'+json.column_id).insert({top: json.component});
                                    } else {
                                        if (json.child_issue == '0') {
                                            $('whiteboard-headers').insert({after: json.component});
                                        }
                                    }
                                    TBG.Project.Planning.Whiteboard.initializeDragDrop();
                                }
                                TBG.Project.Planning.Whiteboard.calculateColumnCounts();
                                TBG.Project.Planning.Whiteboard.retrieveMilestoneStatus();
                            } else {
                                $(existing_element).replace(json.component);
                                TBG.Project.Planning.Whiteboard.initializeDragDrop();
                                TBG.Project.Planning.Whiteboard.calculateColumnCounts();
                                TBG.Project.Planning.Whiteboard.retrieveMilestoneStatus();
                            }
                        }
                    }
                }
            });
        };

        TBG.Core.Pollers.Callbacks.whiteboardPlanningPoller = function () {
            if (!TBG.Core.Pollers.Locks.planningpoller && $('whiteboard').hasClassName('initialized')) {
                TBG.Core.Pollers.Locks.planningpoller = true;
                var pc = $('project_planning');
                var wb = $('whiteboard');
                var data_url = pc.dataset.pollUrl;
                var retrieve_url = pc.dataset.retrieveIssueUrl;
                var last_refreshed = pc.dataset.lastRefreshed;
                TBG.Main.Helpers.ajax(data_url, {
                    url_method: 'get',
                    params: 'last_refreshed=' + last_refreshed + '&milestone_id=' + wb.dataset.milestoneId,
                    success: {
                        callback: function (json) {
                            if (parseInt(json.milestone_id) == parseInt(wb.dataset.milestoneId)) {
                                for (var i in json.ids) {
                                    if (json.ids.hasOwnProperty(i)) {
                                        var issue_details = json.ids[i];
                                        var issue_element = $('whiteboard_issue_' + issue_details.issue_id);
                                        if (!issue_element || parseInt(issue_element.dataset.lastUpdated) < parseInt(issue_details.last_updated)) {
                                            TBG.Project.Planning.Whiteboard.retrieveIssue(issue_details.issue_id, retrieve_url, 'whiteboard_issue_' + issue_details.issue_id);
                                        }
                                    }
                                }
                                for (var i in json.backlog_ids) {
                                    if (json.backlog_ids.hasOwnProperty(i)) {
                                        var issue_details = json.backlog_ids[i];
                                        var issue_element = $('whiteboard_issue_' + issue_details.issue_id);
                                        if (!issue_element || parseInt(issue_element.dataset.lastUpdated) < parseInt(issue_details.last_updated)) {
                                            TBG.Project.Planning.Whiteboard.retrieveIssue(issue_details.issue_id, retrieve_url, 'whiteboard_issue_' + issue_details.issue_id);
                                        }
                                    }
                                }
                            }

                            pc.dataset.lastRefreshed = get_current_timestamp();
                            TBG.Core.Pollers.Locks.planningpoller = false;
                        }
                    }
                });
            }
        };

        TBG.Project.Planning.Whiteboard.checkNav = function() {
            if (window.location.hash) {
                if (parseInt($('selected_milestone_input').dataset.selectedValue) != parseInt(window.location.hash)) {
                    var hasharray = window.location.hash.substr(1).split('/');
                    var milestone_id = parseInt(hasharray[0]);
                    $('selected_milestone_input').childElements().each(function(milestone_li) {
                        if (parseInt(milestone_li.dataset.inputValue) == milestone_id) {
                            TBG.Main.setFancyDropdownValue(milestone_li);
                            setTimeout(function () {
                                TBG.Project.Planning.Whiteboard.retrieveMilestoneStatus();
                                TBG.Project.Planning.Whiteboard.retrieveWhiteboard();
                            }, 150);
                        }
                    });
                }
            }
        }

        TBG.Project.Planning.Whiteboard.initialize = function (options) {
            $('body').on('click', '#selected_milestone_input li', TBG.Project.Planning.Whiteboard.retrieveMilestoneStatus);
            Event.observe(window, 'hashchange', TBG.Project.Planning.Whiteboard.checkNav);
            TBG.Project.Planning._initializeFilterSearch(true);
            if (window.location.hash) {
                TBG.Project.Planning.Whiteboard.checkNav();
            } else {
                TBG.Project.Planning.Whiteboard.retrieveMilestoneStatus();
                TBG.Project.Planning.Whiteboard.retrieveWhiteboard();
            }
            TBG.Main.Helpers.initializeFancyFilters();

            jQuery('#planning_whiteboard_columns_form_row').sortable({
                handle: '.draggable',
                tolerance: 'intersect',
                update: TBG.Project.Planning.Whiteboard.setSortOrder
            });

            $('planning_indicator').hide();
            $('planning_filter_title_input').enable();
        };

        TBG.Project.Planning._initializeFilterSearch = function(whiteboard) {
            TBG.ift_observers = {};
            var pfti = $('planning_filter_title_input');
            pfti.dataset.previousValue = '';
            var fk = 'pfti';
            if (whiteboard == undefined) whiteboard = false;
            pfti.on('keyup', function (event, element) {
                if (TBG.ift_observers[fk])
                    clearTimeout(TBG.ift_observers[fk]);
                if ((pfti.getValue().length >= 3 || pfti.getValue().length == 0) && pfti.getValue() != pfti.dataset.lastValue) {
                    TBG.ift_observers[fk] = setTimeout(function () {
                        TBG.Project.Planning.filterTitles(pfti.getValue(), whiteboard);
                        pfti.dataset.lastValue = pfti.getValue();
                    }, 500);
                }
            });
        };

        TBG.Project.Planning.toggleMilestoneIssues = function(milestone_id) {
            var mi_issues = $('milestone_'+milestone_id+'_issues');
            var mi = $('milestone_'+milestone_id);
            mi.down('.toggle-issues').toggleClassName('button-pressed');
            if (!mi.hasClassName('initialized')) {
                mi.down('.toggle-issues').disable();
                mi_issues.removeClassName('collapsed');
                TBG.Project.Planning.getMilestoneIssues(mi);
            } else {
                $('milestone_'+milestone_id+'_issues').toggleClassName('collapsed');
            }
        };

        TBG.Project.Planning.toggleMilestoneSorting = function() {
            if ($('project_planning').hasClassName('milestone-sort')) {
                $('project_planning').removeClassName('milestone-sort left_toggled');
                jQuery('#milestone_list').sortable("destroy");
                jQuery('.milestone_issues.ui-sortable').sortable('enable');
            } else {
                $('project_planning').addClassName('milestone-sort left_toggled');

                jQuery('.milestone_issues.ui-sortable').sortable('disable');

                jQuery('#milestone_list').sortable({
                    update: TBG.Project.Planning.sortMilestones,
                    axis: 'y',
                    items: '> .milestone_box',
                    helper: 'original',
                    tolerance: 'intersect'
                });
            }
        };

        TBG.Project.Planning.initialize = function (options) {
            TBG.Project.Planning.options = options;

            $$('.milestone_box.unavailable').each(TBG.Project.Planning.initializeMilestoneDragDropSorting);
            var milestone_boxes = $$('.milestone_box.available');
            TBG.Project.Planning.options.milestone_count = milestone_boxes.size() + 1;
            milestone_boxes.each(TBG.Project.Planning.getMilestoneIssues);

            TBG.Project.Planning._initializeFilterSearch();

            if ($('epics_list')) {
                TBG.Main.Helpers.ajax($('epics_list').dataset.epicsUrl, {
                    url_method: 'get',
                    success: {
                        update: 'epics_list',
                        callback: function (json) {
                            var completed_milestones = $$('.milestone_box.available.initialized');
                            var multiplier = 100 / TBG.Project.Planning.options.milestone_count;
                            var pct = Math.floor((completed_milestones.size() + 1) * multiplier);
                            $('planning_percentage_filler').setStyle({width: pct + '%'});

                            $('epics_toggler_button').enable();
                            TBG.Project.Planning.initializeEpicDroptargets();
                            jQuery('body').on('click', '.epic', function (e) {
                                TBG.Project.Planning.toggleEpicFilter(this);
                            });
                        }
                    }
                });
            }

            if ($('builds_list')) {
                TBG.Main.Helpers.ajax($('builds_list').dataset.releasesUrl, {
                    url_method: 'get',
                    success: {
                        update: 'builds_list',
                        callback: function (json) {
                            TBG.Project.Planning.initializeReleaseDroptargets();
                            jQuery('body').on('click', '.release', function (e) {
                                TBG.Project.Planning.toggleReleaseFilter(this);
                            });
                        }
                    }
                });
            }
        };

        TBG.Project.Planning.filterTitles = function (title, whiteboard) {
            $('planning_indicator').show();
            if (title !== '') {
                var matching = new RegExp(title, "i");
                $('project_planning').addClassName('issue_title_filtered');
                $$(whiteboard ? '.whiteboard-issue' : '.milestone_issue').each(function (issue) {
                    if (whiteboard) {
                        if (issue.down('.issue_header').innerHTML.search(matching) !== -1) {
                            issue.addClassName('title_unfiltered');
                        } else {
                            issue.removeClassName('title_unfiltered');
                        }
                    }
                    else {
                        if (issue.down('.issue_link').down('a').innerHTML.search(matching) !== -1) {
                            issue.addClassName('title_unfiltered');
                        } else {
                            issue.removeClassName('title_unfiltered');
                        }
                    }
                });
            } else {
                $('project_planning').removeClassName('issue_title_filtered');
                $$(whiteboard ? '.whiteboard-issue' : '.milestone_issue').each(function (issue) {
                    issue.removeClassName('title_unfiltered');
                });
            }
            $('planning_indicator').hide();
        };

        TBG.Project.Planning.insertIntoMilestone = function (milestone_id, content, recalculate) {
            var milestone_list = $('milestone_' + milestone_id + '_issues');
            milestone_list.removeClassName('empty');
            $('milestone_' + milestone_id + '_unassigned').hide();
            if (milestone_id == 0) {
                milestone_list.insert({bottom: content});
            } else {
                milestone_list.insert({top: content});
                setTimeout(TBG.Project.Planning.sortMilestoneIssues({target: 'milestone_' + milestone_id + '_issues'}), 250);
            }
            if (recalculate == 'all') {
                TBG.Project.Planning.calculateAllMilestonesVisibilityDetails();
            } else {
                TBG.Project.Planning.calculateMilestoneIssueVisibilityDetails(milestone_list);
            }
            TBG.Project.Planning.calculateNewBacklogMilestoneDetails();
        };

        TBG.Project.Planning.retrieveIssue = function (issue_id, url, existing_element) {
            TBG.Main.Helpers.ajax(url, {
                params: 'issue_id=' + issue_id,
                url_method: 'get',
                loading: {indicator: (!$(existing_element)) ? 'retrieve_indicator' : 'issue_' + issue_id + '_indicator'},
                success: {
                    callback: function (json) {
                        if (json.epic) {
                            if (!$(existing_element)) {
                                $('add_epic_container').insert({before: json.component});
                                setTimeout(TBG.Project.Planning.initializeEpicDroptargets, 250);
                            } else {
                                $(existing_element).up('.milestone_issue').replace(json.component);
                            }
                        } else {
                            if (!$(existing_element)) {
                                if (json.issue_details.milestone && json.issue_details.milestone.id) {
                                    if ($('milestone_'+json.issue_details.milestone.id).hasClassName('initialized')) {
                                        TBG.Project.Planning.insertIntoMilestone(json.issue_details.milestone.id, json.component);
                                    }
                                } else {
                                    TBG.Project.Planning.insertIntoMilestone(0, json.component);
                                }
                            } else {
                                var json_milestone_id = (json.issue_details.milestone && json.issue_details.milestone.id != undefined) ? parseInt(json.issue_details.milestone.id) : 0;
                                if (parseInt($(existing_element).up('.milestone_box').dataset.milestoneId) == json_milestone_id) {
                                    $(existing_element).up('.milestone_issue').replace(json.component);
                                    TBG.Project.Planning.calculateMilestoneIssueVisibilityDetails($('milestone_' + json_milestone_id + '_issues'));
                                    TBG.Project.Planning.calculateNewBacklogMilestoneDetails();
                                } else {
                                    $(existing_element).up('.milestone_issue').remove();
                                    TBG.Project.Planning.insertIntoMilestone(json_milestone_id, json.component, 'all');
                                }
                            }
                        }
                    }
                }
            });
        };

        TBG.Core.Pollers.Callbacks.planningPoller = function () {
            var pc = $('project_planning');
            if (!TBG.Core.Pollers.Locks.planningpoller && pc) {
                TBG.Core.Pollers.Locks.planningpoller = true;
                var data_url = pc.dataset.pollUrl;
                var retrieve_url = pc.dataset.retrieveIssueUrl;
                var last_refreshed = pc.dataset.lastRefreshed;
                TBG.Main.Helpers.ajax(data_url, {
                    url_method: 'get',
                    params: 'last_refreshed=' + last_refreshed,
                    success: {
                        callback: function (json) {
                            pc.dataset.lastRefreshed = get_current_timestamp();
                            for (var i in json.ids) {
                                if (json.ids.hasOwnProperty(i)) {
                                    var issue_details = json.ids[i];
                                    var issue_element = $('issue_' + issue_details.issue_id);
                                    if (!issue_element || parseInt(issue_element.dataset.lastUpdated) < parseInt(issue_details.last_updated)) {
                                        TBG.Project.Planning.retrieveIssue(issue_details.issue_id, retrieve_url, 'issue_' + issue_details.issue_id);
                                    }
                                }
                            }
                            for (var i in json.backlog_ids) {
                                if (json.backlog_ids.hasOwnProperty(i)) {
                                    var issue_details = json.backlog_ids[i];
                                    var issue_element = $('issue_' + issue_details.issue_id);
                                    if (!issue_element || parseInt(issue_element.dataset.lastUpdated) < parseInt(issue_details.last_updated)) {
                                        TBG.Project.Planning.retrieveIssue(issue_details.issue_id, retrieve_url, 'issue_' + issue_details.issue_id);
                                    }
                                }
                            }
                            for (var i in json.epic_ids) {
                                if (json.epic_ids.hasOwnProperty(i)) {
                                    var issue_details = json.epic_ids[i];
                                    var issue_element = $('epic_' + issue_details.issue_id);
                                    if (!issue_element || parseInt(issue_element.dataset.lastUpdated) < parseInt(issue_details.last_updated)) {
                                        TBG.Project.Planning.retrieveIssue(issue_details.issue_id, retrieve_url, 'epic_' + issue_details.issue_id);
                                    }
                                }
                            }
                            TBG.Core.Pollers.Locks.planningpoller = false;
                        }
                    }
                });
            }
        };

        TBG.Project.Planning.calculateMilestoneIssueVisibilityDetails = function (list) {
            var list_issues = jQuery(list).find('.issue_container').not('.child_issue');
            var closed_issues = jQuery(list).find('.issue_container.issue_closed').not('.child_issue');
            var visible_issues = list_issues.filter(':visible');
            var sum_points = 0;
            var sum_hours = 0;
            visible_issues.each(function (index) {
                var elm = $(this);
                if (!elm.hasClassName('child_issue')) {
                    if (elm.dataset.estimatedPoints !== undefined)
                        sum_points += parseInt(elm.dataset.estimatedPoints);
                    if (elm.dataset.estimatedHours !== undefined)
                        sum_hours += parseInt(elm.dataset.estimatedHours);
                }
            });
            var num_visible_issues = visible_issues.size();
            var milestone_id = $(list).up('.milestone_box').dataset.milestoneId;

            if (milestone_id != 0) {
                var multiplier = 100 / list_issues.size();
                var pct = Math.floor(closed_issues.size() * multiplier);
                $('milestone_' + milestone_id + '_percentage_filler').setStyle({width: pct + '%'});
            }

            if (num_visible_issues === 0 && !$(list).hasClassName('collapsed')) {
                if (list_issues.size() > 0) {
                    $('milestone_' + milestone_id + '_unassigned').hide();
                    $('milestone_' + milestone_id + '_unassigned_filtered').show();
                } else {
                    $('milestone_' + milestone_id + '_unassigned').show();
                    $('milestone_' + milestone_id + '_unassigned_filtered').hide();
                }
                $(list).addClassName('empty');
            } else {
                $('milestone_' + milestone_id + '_unassigned').hide();
                $('milestone_' + milestone_id + '_unassigned_filtered').hide();
                $(list).removeClassName('empty');
            }
            if (num_visible_issues !== list_issues.size() && milestone_id != '0') {
                $('milestone_' + milestone_id + '_issues_count').update(num_visible_issues + ' (' + list_issues.size() + ')');
            } else {
                $('milestone_' + milestone_id + '_issues_count').update(num_visible_issues);
            }
            $('milestone_' + milestone_id + '_points_count').update(sum_points);
            $('milestone_' + milestone_id + '_hours_count').update(sum_hours);
        };

        TBG.Project.Planning.calculateAllMilestonesVisibilityDetails = function () {
            jQuery('.milestone_box.initialized').find('.milestone_issues').each(function (index) {
                var was_collapsed = $(this).hasClassName('collapsed');
                $(this).removeClassName('collapsed');
                TBG.Project.Planning.calculateMilestoneIssueVisibilityDetails(this);
                if (was_collapsed && parseInt($(this).up('.milestone_box').dataset.milestoneId) !== 0) $(this).addClassName('collapsed');
            });
        };

        TBG.Project.Planning.calculateNewBacklogMilestoneDetails = function (event, ui) {
            if (event === undefined || jQuery(ui.item).hasClass('new_milestone_marker')) {
                var nbmm = (event === undefined) ? $('new_backlog_milestone_marker') : $(ui.placeholder[0]);
                var num_issues = 0;
                var sum_points = 0;
                var sum_hours = 0;
                var include_closed = $('milestone_list').hasClassName('show_closed');
                jQuery('.milestone_issue').removeClass('included');
                nbmm.up('.milestone_issues').childElements().each(function (elm) {
                    elm.addClassName('included');
                    if (!(elm.hasClassName('new_milestone_marker') && !elm.hasClassName('ui-sortable-helper')) && !elm.hasClassName('ui-element-placeholder')) {
                        if (!elm.hasClassName('new_milestone_marker')) {
                            if (include_closed || !elm.hasClassName('issue_closed'))
                                num_issues++;
                            if (!elm.hasClassName('child_issue')) {
                                if (elm.down('.issue_container').dataset.estimatedPoints !== undefined)
                                    sum_points += parseInt(elm.down('.issue_container').dataset.estimatedPoints);
                                if (elm.down('.issue_container').dataset.estimatedHours !== undefined)
                                    sum_hours += parseInt(elm.down('.issue_container').dataset.estimatedHours);
                            }
                        }
                    } else {
                        throw $break;
                    }
                });
                $('new_backlog_milestone_issues_count').update(num_issues);
                $('new_backlog_milestone_points_count').update(sum_points);
                $('new_backlog_milestone_hours_count').update(sum_hours);
            }
        };

        TBG.Project.Planning.sortMilestones = function (event, ui) {
            var list = $(event.target);
            var url = list.dataset.sortUrl;
            var items = '';
            list.childElements().each(function (milestone, index) {
                if (milestone.dataset.milestoneId !== undefined) {
                    items += '&milestone_ids['+index+']=' + milestone.dataset.milestoneId;
                }
            });
            TBG.Main.Helpers.ajax(url, {
                url_method: 'post',
                additional_params: items,
                loading: {indicator: 'planning_indicator'}
            });
        };

        TBG.Project.Planning.doSortMilestoneIssues = function (list) {
            var url = list.up('.milestone_box').dataset.issuesUrl;
            var items = '';
            list.childElements().each(function (issue) {
                if (issue.dataset.issueId !== undefined) {
                    items += '&issue_ids[]=' + issue.dataset.issueId;
                }
            });
            TBG.Main.Helpers.ajax(url, {
                url_method: 'post',
                additional_params: items,
                loading: {indicator: list.up('.milestone_box').down('.planning_indicator')}
            });
        };

        TBG.Project.Planning.sortMilestoneIssues = function (event, ui) {
            var list = $(event.target);
            var issue = $(ui.item[0]);
            if (issue.dataset.sortCancel) {
                issue.dataset.sortCancel = null;
                jQuery(this).sortable("cancel");
            } else {
                if (ui !== undefined && ui.item.hasClass('new_milestone_marker')) {
                    TBG.Project.Planning.calculateNewBacklogMilestoneDetails();
                } else {
                    TBG.Project.Planning.doSortMilestoneIssues(list);
                }
            }
        };

        TBG.Project.Planning.moveIssue = function (event, ui) {
            var issue = $(ui.item[0]);
            if (issue.dataset.sortCancel) {
                issue.dataset.sortCancel = null;
                jQuery(this).sortable("cancel");
            } else {
                if (issue.hasClassName('milestone_issue')) {
                    var list = $(event.target);
                    var url = list.up('.milestone_box').dataset.assignIssueUrl;
                    var original_list = $(ui.sender[0]);
                    TBG.Main.Helpers.ajax(url, {
                        additional_params: 'issue_id=' + issue.dataset.issueId,
                        loading: {indicator: list.up('.milestone_box').down('.planning_indicator')},
                        complete: {
                            callback: function (json) {
                                if (list.up('.milestone_box').hasClassName('initialized')) {
                                    issue.down('.issue_container').dataset.lastUpdated = get_current_timestamp();
                                    TBG.Project.Planning.doSortMilestoneIssues(list);
                                    TBG.Core.Pollers.Callbacks.planningPoller();
                                    TBG.Project.Planning.calculateMilestoneIssueVisibilityDetails(list);
                                    TBG.Project.Planning.calculateMilestoneIssueVisibilityDetails(original_list);
                                } else {
                                    issue.remove();
                                    var milestone_id = list.up('.milestone_box').dataset.milestoneId;
                                    $('milestone_' + milestone_id + '_issues_count').update(json.issues);
                                    $('milestone_' + milestone_id + '_points_count').update(json.points);
                                    $('milestone_' + milestone_id + '_hours_count').update(json.hours);
                                }
                            }
                        }
                    });
                }
            }
        };

        TBG.Project.Planning.toggleSwimlaneDetails = function (selected_item) {
            $('swimlane_details_container').childElements().each(Element.hide);
            $('swimlane_' + $(selected_item).dataset.swimlaneType + '_container').show();
            $('swimlane_input').setValue($(selected_item).dataset.swimlaneType);
        };

        TBG.Project.Planning.toggleSwimlaneExpediteDetails = function(selected_item) {
            $('swimlane_expedite_container_details').childElements().each(Element.hide);
            $('swimlane_expedite_identifier_' + $(selected_item).dataset.value + '_values').show();
        };

        TBG.Project.Planning.removeAgileBoard = function (url) {
            TBG.Main.Helpers.ajax(url, {
                url_method: 'delete',
                loading: {
                    indicator: 'dialog_indicator',
                    callback: function () {
                        ['dialog_yes', 'dialog_no'].each(function (elm) {
                            elm.addClassName('disabled');
                        });
                    }
                },
                success: {
                    callback: function (json) {
                        $('agileboard_' + json.board_id).remove();
                        TBG.Main.Helpers.Dialog.dismiss();
                    }
                }
            });
        };

        TBG.Project.Planning.saveAgileBoard = function (item) {
            var url = item.action;
            TBG.Main.Helpers.ajax(url, {
                form: item,
                loading: {
                    indicator: 'agileboard_edit_indicator',
                    disable: 'agileboard_save_button'
                },
                success: {
                    enable: 'agileboard_save_button',
                    callback: function (json) {
                        if ($('boards_list_container')) {
                            if ($('agileboard_' + json.id)) {
                                $('agileboard_' + json.id).replace(json.component);
                            } else {
                                var container = (json.private == 1) ? $('add_board_user_link') : $('add_board_project_link');
                                container.insert({before: json.component});
                            }
                            TBG.Main.Helpers.Backdrop.reset();
                        } else if ($('project_planning') && parseInt($('project_planning').dataset.boardId) == parseInt(json.id) && $('project_planning').hasClassName('whiteboard')) {
                            TBG.Main.Helpers.Backdrop.reset();
                            TBG.Project.Planning.Whiteboard.retrieveMilestoneStatus();
                            TBG.Project.Planning.Whiteboard.retrieveWhiteboard();
                        } else if ($('project_planning') && parseInt($('project_planning').dataset.boardId) == parseInt(json.id)) {
                            var backlog = $('milestone_0');
                            TBG.Main.Helpers.Backdrop.reset();
                            if (backlog.dataset.backlogSearch != json.backlog_search) {
                                $('planning_indicator').show();
                                window.location.reload(true);
                            } else {
                                backlog.removeClassName('initialized');
                                $('milestone_0_issues').update('');
                                $('milestone_0_issues').removeClassName('ui-sortable');
                                backlog.down('.planning_indicator').show();
                                TBG.Project.Planning.initialize(TBG.Project.Planning.options);
                            }
                        }
                    }
                }
            });
        };

        TBG.Main.setFancyDropdownValue = function (item) {
            var dropdown = $(item).up('ul');
            if ($(dropdown.dataset.input)) $(dropdown.dataset.input).setValue($(item).dataset.inputValue);
            dropdown.dataset.selectedValue = $(item).dataset.inputValue;
            dropdown.childElements().each(function (elm) {
                elm.removeClassName('selected');
            });
            $(item).addClassName('selected');
            var dropdownfancylabel = $(item).up('ul').previous();
            dropdownfancylabel.removeClassName('selected');
            if (!dropdownfancylabel.hasClassName('self-updateable')) dropdownfancylabel.update($(item).dataset.displayName);
        };

        TBG.Project.Milestone.markFinished = function (form) {
            var url = form.action;
            var milestone_id = form.dataset.milestoneId;
            TBG.Main.Helpers.ajax(url, {
                form: form,
                loading: {
                    indicator: 'milestone_edit_indicator',
                    callback: function () {
                        $('mark_milestone_finished_form').select('input.button').each(Element.disable);
                    }
                },
                success: {
                    remove: 'milestone_' + milestone_id,
                    callback: function (json) {
                        TBG.Main.Helpers.Backdrop.reset();
                        if (json.component) {
                            $('milestone_list').insert(json.component);
                            setTimeout(function () {
                                TBG.Project.Planning.getMilestoneIssues($('milestone_' + json.new_milestone_id), TBG.Project.Planning.initializeDragDropSorting);
                            }, 250);
                        } else {
                            TBG.Core.Pollers.Callbacks.planningPoller();
                        }
                    }
                },
                failure: {
                    callback: function () {
                        $('mark_milestone_finished_form').select('input.button').each(Element.enable);
                    }
                }
            });
        };

        TBG.Project.Milestone.save = function (form) {
            var url = form.action;
            var issues = "";
            var include_selected_issues = $('include_selected_issues').getValue() == 1;
            var on_board = $('project_roadmap_page') == null;
            if (include_selected_issues) {
                $$('.milestone_issue.included').each(function (issue) {
                    issues += '&issues[]=' + issue.dataset.issueId;
                });
            }
            TBG.Main.Helpers.ajax(url, {
                form: form,
                additional_params: issues,
                loading: {indicator: 'milestone_edit_indicator'},
                success: {
                    reset: 'edit_milestone_form',
                    hide: 'no_milestones',
                    callback: function (json) {
                        $$('.milestone_issue.included').each(function (issue) { issue.remove(); });
                        TBG.Main.Helpers.Backdrop.reset();
                        if ($('milestone_' + json.milestone_id)) {
                            $('milestone_' + json.milestone_id).replace(json.component);
                        } else {
                            $('milestone_list').insert(json.component);
                        }
                        if (on_board) {
                            if (!include_selected_issues) {
                                setTimeout(function () {
                                    TBG.Project.Planning.getMilestoneIssues($('milestone_' + json.milestone_id), TBG.Project.Planning.initializeDragDropSorting);
                                }, 250);
                            } else {
                                TBG.Project.Planning.calculateMilestoneIssueVisibilityDetails($('milestone_0_issues'));
                                TBG.Project.Planning.initializeDragDropSorting();
                            }
                        }
                    }
                }
            });
        }

        TBG.Project.Milestone.remove = function (url, milestone_id) {
            TBG.Main.Helpers.ajax(url, {
                url_method: 'delete',
                loading: {
                    indicator: 'dialog_indicator',
                },
                success: {
                    callback: function (json) {
                        $('milestone_' + milestone_id).remove();
                        TBG.Main.Helpers.Dialog.dismiss();
                        TBG.Main.Helpers.Backdrop.reset();
                        if ($('milestone_list').childElements().size() == 0)
                            $('no_milestones').show();
                        TBG.Core.Pollers.Callbacks.planningPoller();
                    }
                }
            });
        }

        TBG.Project.Build.doAction = function (url, bid, action, update) {
            var update_elm = (update == 'all') ? 'build_table' : 'build_list_' + bid;
            TBG.Main.Helpers.ajax(url, {
                loading: {
                    indicator: 'build_' + bid + '_indicator',
                    hide: 'build_' + bid + '_info'
                },
                success: {
                    update: update_elm
                },
                complete: {
                    show: 'build_' + bid + '_info'
                }
            });
        }

        TBG.Project.Build.update = function (url, bid) {
            TBG.Main.Helpers.ajax(url, {
                form: 'edit_build_' + bid,
                loading: {
                    indicator: 'build_' + bid + '_indicator',
                    hide: 'build_' + bid + '_info'
                },
                success: {
                    update: 'build_list_' + bid
                },
                complete: {
                    show: 'build_' + bid + '_info'
                }
            });
        }

        TBG.Project.Build.addToOpenIssues = function (url, bid) {
            TBG.Main.Helpers.ajax(url, {
                form: 'addtoopen_build_' + bid,
                loading: {
                    indicator: 'build_' + bid + '_indicator',
                    hide: 'build_' + bid + '_info'
                },
                success: {
                    hide: 'addtoopen_build_' + bid
                },
                complete: {
                    show: 'build_' + bid + '_info'
                }
            });
        }

        TBG.Project.Build.remove = function (url, bid, b_type, edition_id) {
            TBG.Main.Helpers.ajax(url, {
                loading: {
                    show: 'fullpage_backdrop_indicator',
                    indicator: 'fullpage_backdrop',
                    hide: ['fullpage_backdrop_content', 'dialog_backdrop', 'build_' + bid + '_info'],
                    callback: function () {
                        $('build_' + bid + '_indicator').addClassName('selected_red');
                    }
                },
                success: {
                    remove: ['show_build_' + bid],
                    callback: function () {
                        TBG.Main.Helpers.Dialog.dismiss();
                        if ($(b_type + '_builds_' + edition_id).childElements().size() == 0) {
                            $('no_' + b_type + '_builds_' + edition_id).show();
                        }
                    }
                },
                failure: {
                    show: 'build_' + bid + '_info',
                    hide: 'del_build_' + bid,
                    callback: function () {
                        $('build_' + bid + '_indicator').removeClassName('selected_red');
                    }
                }
            });
        }

        TBG.Project.Build.add = function (url, edition_id) {
            TBG.Main.Helpers.ajax(url, {
                form: 'add_build_form',
                loading: {indicator: 'build_add_indicator'},
                success: {
                    reset: 'add_build_form',
                    hide: 'no_builds_' + edition_id,
                    update: {element: 'builds_' + edition_id, insertion: true, from: 'html'}
                }
            });
        }

        TBG.Project.saveOther = function (url) {
            TBG.Main.Helpers.ajax(url, {
                form: 'project_other',
                loading: {indicator: 'settings_save_indicator'}
            });
        }

        TBG.Project.Edition.edit = function (url, edition_id)
        {
            TBG.Main.Helpers.Backdrop.show(url);
        }

        TBG.Project.Edition.remove = function (url, eid) {
            TBG.Main.Helpers.ajax(url, {
                loading: {indicator: 'edition_' + eid + '_delete_indicator'},
                success: {
                    remove: ['edition_' + eid + '_box', 'edition_' + eid + '_permissions'],
                    callback: function (json) {
                        if (json.itemcount == 0)
                            $('no_editions').show();
                        TBG.Main.Helpers.Dialog.dismiss();
                    }
                },
                failure: {
                    hide: 'del_edition_' + eid
                }
            });
        }

        TBG.Project.Edition.add = function (url) {
            TBG.Main.Helpers.ajax(url, {
                form: 'add_edition_form',
                loading: {indicator: 'edition_add_indicator'},
                success: {
                    reset: 'add_edition_form',
                    hide: ['no_editions', 'add_edition_form'],
                    update: {element: 'edition_table', insertion: true, from: 'html'}
                }
            });
        }

        TBG.Project.Edition.submitSettings = function (url, edition_id) {
            TBG.Main.Helpers.ajax(url, {
                form: 'edition_settings_form',
                loading: {indicator: 'edition_save_indicator'},
                success: {
                    update: {element: 'edition_' + edition_id + '_name', from: 'edition_name'}
                }
            });
        }

        TBG.Project.Edition.Component.add = function (url, cid) {
            TBG.Main.Helpers.ajax(url, {
                loading: {
                    callback: function () {
                        $('project_component_' + cid).fade();
                    }
                },
                success: {
                    callback: function () {
                        $('edition_component_count').value++;
                        $('edition_component_' + cid).appear();
                    },
                    hide: 'edition_no_components'
                },
                failure: {
                    callback: function () {
                        $('project_component_' + cid).appear();
                    }
                }
            });
        }

        TBG.Project.Edition.Component.remove = function (url, cid) {
            TBG.Main.Helpers.ajax(url, {
                loading: {
                    callback: function () {
                        $('edition_component_' + cid).fade();
                    }
                },
                success: {
                    callback: function () {
                        $('edition_component_count').value--;
                        if ($('edition_component_count').value == 0)
                            $('edition_no_components').appear();
                        $('project_component_' + cid).show();
                    }
                },
                failure: {
                    callback: function () {
                        $('edition_component_' + cid).appear();
                    }
                }
            });
        }

        TBG.Project.Component.update = function (url, cid) {
            TBG.Main.Helpers.ajax(url, {
                form: 'edit_component_' + cid + '_form',
                loading: {
                    indicator: 'component_' + cid + '_indicator'
                },
                success: {
                    update: {element: 'component_' + cid + '_name', from: 'newname'},
                    hide: 'edit_component_' + cid,
                    show: 'show_component_' + cid
                }
            });
        }

        TBG.Project.Component.add = function (url) {
            TBG.Main.Helpers.ajax(url, {
                form: 'add_component_form',
                loading: {indicator: 'component_add_indicator'},
                success: {
                    reset: 'add_component_form',
                    hide: ['no_components', 'add_component_form'],
                    update: {element: 'component_table', insertion: true, from: 'html'}
                }
            });
        }

        TBG.Project.Component.remove = function (url, cid) {
            TBG.Main.Helpers.ajax(url, {
                loading: {indicator: 'component_' + cid + '_delete_indicator'},
                success: {
                    remove: ['show_component_' + cid, 'edit_component_' + cid, 'component_' + cid + '_permissions'],
                    callback: function (json) {
                        if (json.itemcount == 0)
                            $('no_components').show();
                        TBG.Main.Helpers.Dialog.dismiss();
                    }
                },
                failure: {
                    hide: 'del_component_' + cid
                }
            });
        }

        TBG.Project.Component.edit = function (url, component_id)
        {
            TBG.Main.Helpers.Backdrop.show(url);
        }

        TBG.Project.submitAdvancedSettings = function (url) {
            TBG.Project._submitDetails(url, 'project_settings');
        }

        TBG.Project.submitDisplaySettings = function (url) {
            TBG.Project._submitDetails(url, 'project_other');
        }

        TBG.Project.submitInfo = function (url, pid) {
            TBG.Project._submitDetails(url, 'project_info', pid);
        }

        TBG.Project._submitDetails = function (url, form_id, pid) {
            TBG.Main.Helpers.ajax(url, {
                form: form_id,
                loading: {indicator: form_id + '_indicator'},
                success: {
                    callback: function (json) {
                        if ($('project_name_span'))
                            $('project_name_span').update($('project_name_input').getValue());
                        if ($('project_description_span')) {
                            if ($('project_description_input').getValue()) {
                                $('project_description_span').update(json.project_description);
                                $('project_no_description').hide();
                            } else {
                                $('project_description_span').update('');
                                $('project_no_description').show();
                            }
                        }
                        if ($('project_key_span'))
                            $('project_key_span').update(json.project_key);
                        if ($('sidebar_link_scrum') && $('use_scrum').getValue() == 1)
                            $('sidebar_link_scrum').show();
                        else if ($('sidebar_link_scrum'))
                            $('sidebar_link_scrum').hide();

                        ['edition', 'component'].each(function (element) {
                            if ($('enable_' + element + 's').getValue() == 1) {
                                $('add_' + element + '_button').show();
                                $('project_' + element + 's').show();
                                $('project_' + element + 's_disabled').hide();
                            } else {
                                $('add_' + element + '_button').hide();
                                $('project_' + element + 's').hide();
                                $('project_' + element + 's_disabled').show();
                            }
                        });

                        if (pid != undefined && $('project_box_' + pid) != undefined)
                            $('project_box_' + pid).update(json.content);
                    }
                }
            });
        }

        TBG.Project.findDevelopers = function (url) {
            TBG.Main.Helpers.ajax(url, {
                form: 'find_dev_form',
                loading: {indicator: 'find_dev_indicator'},
                success: {update: 'find_dev_results'}
            });
        }

        TBG.Project._updateUserFromJSON = function (object, field) {
            if (object.id == 0) {
                $(field + '_name').hide();
                $('no_' + field).show();
            } else {
                $(field + '_name').update(object.name);
                $('no_' + field).hide();
                $(field + '_name').show();
            }
        }

        TBG.Project.setUser = function (url, field) {
            TBG.Main.Helpers.ajax(url, {
                loading: {indicator: field + '_spinning'},
                success: {
                    hide: field + '_change',
                    callback: function (json) {
                        TBG.Project._updateUserFromJSON(json.field, field);
                    }
                }
            });
        }

        TBG.Project.assign = function (url, container_id) {
            var role_id = $(container_id).down('select').getValue();
            var parameters = "&role_id=" + role_id;
            TBG.Main.Helpers.ajax(url, {
                params: parameters,
                loading: {indicator: 'assign_dev_indicator'},
                success: {update: 'assignees_list'}
            });
        }

        TBG.Project.removeAssignee = function (url, type, id) {
            TBG.Main.Helpers.ajax(url, {
                loading: {
                    indicator: 'remove_assignee_' + type + '_' + id + '_indicator',
                    hide: 'assignee_' + type + '_' + id + '_link'
                },
                success: {
                    remove: 'assignee_' + type + '_' + id + '_row',
                    callback: function () {
                        if ($('project_team_' + type + 's').childElements().size() == 0) {
                            $('project_team_' + type + 's').hide();
                            $('no_project_team_' + type + 's').show();
                        }
                    }
                }
            });
        }

        TBG.Project.edit = function (url) {
            TBG.Main.Helpers.ajax(url, {
                loading: {indicator: 'backdrop_detail_indicator'},
                success: {update: 'backdrop_detail_content'}
            });
        }

        TBG.Project.workflow = function (url) {
            TBG.Main.Helpers.ajax(url, {
                form: 'workflow_form2',
                loading: {indicator: 'update_workflow_indicator'},
                success: {callback: function () {
                    TBG.Main.Helpers.Backdrop.reset();
                }}
            });
        }

        TBG.Project.workflowtable = function (url) {
            TBG.Main.Helpers.ajax(url, {
                form: 'workflow_form',
                loading: {
                    indicator: 'change_workflow_spinner',
                    hide: 'change_workflow_box'
                },
                success: {
                    update: 'change_workflow_table',
                    show: 'change_workflow_table'
                },
                failure: {
                    show: 'change_workflow_box'
                }
            });
        }

        TBG.Project.updatePrefix = function (url, project_id) {
            TBG.Main.Helpers.ajax(url, {
                form: 'project_info',
                loading: {indicator: 'project_key_indicator'},
                success: {update: 'project_key_input'}
            });
        }

        TBG.Project.clearReleaseCenterFilters = function () {
            var prcc = $('project_release_center_container');
            ['only_archived', 'only_active', 'only_downloads'].each(function (cn) {
                prcc.removeClassName(cn);
            });
        };

        TBG.Project.checkAndToggleNoBuildsMessage = function () {
            $$('.simple_list').each(function (elem) {
                // If this list does not contain builds continue.
                if (elem.id.indexOf('active_builds_') !== 0) return;

                // We assume no build is visible.
                var one_build_visible = false;

                $(elem).childElements().each(function (elem) {
                    // If this child - build is not visible continue.
                    if (! jQuery('#' + elem.id).is(':visible')) return;

                    // Once we find visible build set flag and break this loop.
                    one_build_visible = true;
                    return false;
                });

                // Hide or show no builds message based on one build visible flag.
                if (one_build_visible) {
                    $('no_' + elem.id).hide();
                }
                else {
                    $('no_' + elem.id).show();
                }
            });
        };

        TBG.Project.clearRoadmapFilters = function () {
            var prp = $('project_roadmap_page');
            ['upcoming', 'past'].each(function (cn) {
                prp.removeClassName(cn);
            });
        };

        TBG.Project.showRoadmap = function () {
            $('milestone_details_overview').hide();
            $('project_roadmap').show();
        }

        TBG.Project.showMilestoneDetails = function (url, milestone_id, force) {
            $$('body')[0].setStyle({'overflow': 'auto'});

            var force = force || false;

            if (force && $('milestone_details_' + milestone_id)) {
                $('milestone_details_' + milestone_id).remove();
            }

            if (!$('milestone_details_' + milestone_id)) {
                window.location.hash = 'roadmap_milestone_' + milestone_id;

                TBG.Main.Helpers.ajax(url, {
                    url_method: 'get',
                    loading: {
                        indicator: 'fullpage_backdrop',
                        show: 'fullpage_backdrop_indicator',
                        hide: ['fullpage_backdrop_content', 'project_roadmap']
                    },
                    success: {
                        show: 'milestone_details_overview',
                        update: 'milestone_details_overview'
                    }
                });
            } else {
                $('project_roadmap').hide();
                $('milestone_details_overview').show();
            }
        }

        TBG.Project.toggleLeftSelection = function (item) {
            $(item).up('ul').childElements().each(function (elm) {
                elm.removeClassName('selected');
            });
            $(item).up('li').addClassName('selected');
        };

        TBG.Config.Import.importCSV = function (url) {
            TBG.Main.Helpers.ajax(url, {
                form: 'import_csv_form',
                loading: {
                    indicator: 'csv_import_indicator',
                    hide: 'csv_import_error'
                },
                failure: {
                    show: 'csv_import_error',
                    callback: function (json) {
                        $('csv_import_error_detail').update(json.errordetail);
                    }
                }
            });
        }

        TBG.Config.Import.getImportCsvIds = function (url) {
            TBG.Main.Helpers.ajax(url, {
                loading: {
                    indicator: 'id_zone_indicator',
                    hide: 'id_zone_content'
                },
                success: {
                    update: 'id_zone_content',
                    show: 'id_zone_content'
                }
            });
        }

        TBG.Config.updateCheck = function (url) {
            TBG.Main.Helpers.ajax(url, {
                loading: {
                    indicator: 'update_spinner',
                    hide: 'update_button'
                },
                success: {
                    callback: function (json) {
                        (json.uptodate) ?
                            TBG.Main.Helpers.Message.success(json.title, json.message) :
                            TBG.Main.Helpers.Message.error(json.title, json.message);
                    }
                },
                complete: {
                    show: 'update_button'
                }
            });
        }

        TBG.Config.Issuetype.showOptions = function (url, id) {
            $('issuetype_' + id + '_content').toggle();
            if ($('issuetype_' + id + '_content').childElements().size() == 0) {
                TBG.Main.Helpers.ajax(url, {
                    loading: {indicator: 'issuetype_' + id + '_indicator'},
                    success: {update: 'issuetype_' + id + '_content'}
                });
            }
        }

        TBG.Config.Issuetype.update = function (url, id) {
            TBG.Main.Helpers.ajax(url, {
                form: 'edit_issuetype_' + id + '_form',
                loading: {indicator: 'edit_issuetype_' + id + '_indicator'},
                success: {
                    hide: 'edit_issuetype_' + id + '_form',
                    callback: function (json) {
                        if (json.description != undefined)
                            $('issuetype_' + id + '_description_span').update(json.description);
                        if (json.name != undefined) {
                            $('issuetype_' + id + '_name_span').update(json.name);
                            if ($('issuetype_' + id + '_info'))
                                $('issuetype_' + id + '_info').show();
                        }
                    }
                }
            });
        }

        TBG.Config.Issuetype.remove = function (url, id) {
            TBG.Main.Helpers.ajax(url, {
                loading: {
                    indicator: 'fullpage_backdrop',
                    show: 'fullpage_backdrop_indicator',
                    hide: ['fullpage_backdrop_content', 'dialog_backdrop']
                },
                success: {
                    remove: 'issuetype_' + id + '_box',
                    callback: TBG.Main.Helpers.Dialog.dismiss
                }
            });
        }

        TBG.Config.Issuetype.Choices.update = function (url, id) {
            TBG.Main.Helpers.ajax(url, {
                form: 'update_' + id + '_choices_form',
                loading: {indicator: 'update_' + id + '_choices_indicator'},
                success: {hide: 'issuetype_' + id + '_content'}
            });
        }

        TBG.Config.Issuetype.add = function (url) {
            TBG.Main.Helpers.ajax(url, {
                form: 'add_issuetype_form',
                loading: {
                    reset: 'add_issuetype_form',
                    indicator: 'add_issuetype_indicator'
                },
                success: {
                    update: {element: 'issuetypes_list', insertion: true}
                }
            });
        }

        TBG.Config.Issuetype.toggleForScheme = function (url, issuetype_id, scheme_id, action) {
            var hide_element = 'type_toggle_' + issuetype_id + '_' + action;
            var show_element = 'type_toggle_' + issuetype_id + '_' + ((action == 'enable') ? 'disable' : 'enable');
            var cb;
            if (action == 'enable') {
                cb = function (json) {
                    $('issuetype_' + json.issuetype_id + '_box').addClassName("greenbox");
                    $('issuetype_' + json.issuetype_id + '_box').removeClassName("greybox");
                };
            } else {
                cb = function (json) {
                    $('issuetype_' + json.issuetype_id + '_box').removeClassName("greenbox");
                    $('issuetype_' + json.issuetype_id + '_box').addClassName("greybox");
                };
            }
            TBG.Main.Helpers.ajax(url, {
                loading: {
                    indicator: 'issuetype_' + issuetype_id + '_indicator',
                    hide: hide_element
                },
                success: {
                    show: show_element,
                    callback: cb
                }
            });
        }

        TBG.Config.IssuetypeScheme.copy = function (url, scheme_id) {
            TBG.Main.Helpers.ajax(url, {
                form: 'copy_issuetype_scheme_' + scheme_id + '_form',
                loading: {
                    indicator: 'copy_issuetype_scheme_' + scheme_id + '_indicator'
                },
                success: {
                    hide: 'copy_scheme_' + scheme_id + '_popup',
                    update: {element: 'issuetype_schemes_list', insertion: true}
                }
            });
        }

        TBG.Config.IssuetypeScheme.remove = function (url, scheme_id) {
            TBG.Main.Helpers.ajax(url, {
                form: 'delete_issuetype_scheme_' + scheme_id + '_form',
                loading: {
                    indicator: 'delete_issuetype_scheme_' + scheme_id + '_indicator'
                },
                success: {
                    remove: ['delete_scheme_' + scheme_id + '_popup', 'copy_scheme_' + scheme_id + '_popup', 'issuetype_scheme_' + scheme_id],
                    update: {element: 'issuetype_schemes_list', insertion: true},
                    callback: function () {
                        TBG.Main.Helpers.Dialog.dismiss();
                    }
                }
            });
        }

        TBG.Config.Issuefields.saveOrder = function (container, type, url) {
            TBG.Main.Helpers.ajax(url, {
                additional_params: Sortable.serialize(container),
                loading: {
                    indicator: type + '_sort_indicator'
                }
            });
        };

        TBG.Config.Issuefields.Options.show = function (url, field) {
            $(field + '_content').toggle();
            if ($(field + '_content').childElements().size() == 0) {
                TBG.Main.Helpers.ajax(url, {
                    loading: {indicator: field + '_indicator'},
                    success: {update: field + '_content'}
                });
            }
        }

        TBG.Config.Issuefields.Options.add = function (url, type) {
            TBG.Main.Helpers.ajax(url, {
                form: 'add_' + type + '_form',
                loading: {indicator: 'add_' + type + '_indicator'},
                success: {
                    reset: 'add_' + type + '_form',
                    hide: 'no_' + type + '_items',
                    update: {element: type + '_list', insertion: true},
                    callback: function () {
                        if (sortable_options != undefined) {
                            Sortable.destroy(type + '_list');
                            Sortable.create(type + '_list', sortable_options);
                        }
                    }
                }
            });
        }

        TBG.Config.Issuefields.Options.update = function (url, type, id) {
            TBG.Main.Helpers.ajax(url, {
                form: 'edit_' + type + '_' + id + '_form',
                loading: {indicator: 'edit_' + type + '_' + id + '_indicator'},
                success: {
                    show: 'item_option_' + type + '_' + id + '_content',
                    hide: 'edit_item_option_' + id,
                    callback: function (json) {
                        $(type + '_' + id + '_name').update($(type + '_' + id + '_name_input').getValue());
                        if ($(type + '_' + id + '_itemdata_input') && $(type + '_' + id + '_itemdata'))
                            $(type + '_' + id + '_itemdata').style.backgroundColor = $(type + '_' + id + '_itemdata_input').getValue();
                        if ($(type + '_' + id + '_value_input') && $(type + '_' + id + '_value'))
                            $(type + '_' + id + '_value').update($(type + '_' + id + '_value_input').getValue());
                    }
                }
            });
        }

        TBG.Config.Issuefields.Options.remove = function (url, type, id) {
            TBG.Main.Helpers.ajax(url, {
                loading: {
                    indicator: 'fullpage_backdrop',
                    show: 'fullpage_backdrop_indicator',
                    hide: ['fullpage_backdrop_content', 'dialog_backdrop']
                },
                success: {
                    remove: 'item_option_' + type + '_' + id,
                    callback: function (json) {
                        TBG.Main.Helpers.Dialog.dismiss();
                        if ($(type + '_list').childElements().size() == 0) {
                            $('no_' + type + '_items').show();
                        }
                    }
                }
            });
        }

        TBG.Config.Issuefields.Custom.add = function (url) {
            TBG.Main.Helpers.ajax(url, {
                form: 'add_custom_type_form',
                loading: {
                    indicator: 'add_custom_type_indicator',
                    reset: 'add_custom_type_form'
                },
                success: {
                    update: {element: 'custom_types_list', insertion: true}
                }
            });
        }

        TBG.Config.Issuefields.Custom.update = function (url, type) {
            TBG.Main.Helpers.ajax(url, {
                form: 'edit_custom_type_' + type + '_form',
                loading: {indicator: 'edit_custom_type_' + type + '_indicator'},
                success: {
                    hide: 'edit_custom_type_' + type + '_form',
                    callback: function (json) {
                        $('custom_type_' + type + '_description_span').update(json.description);
                        $('custom_type_' + type + '_instructions_span').update(json.instructions);
                        if (json.instructions != '') {
                            $('custom_type_' + type + '_instructions_div').show();
                            $('custom_type_' + type + '_no_instructions_div').hide();
                        } else {
                            $('custom_type_' + type + '_instructions_div').hide();
                            $('custom_type_' + type + '_no_instructions_div').show();
                        }
                        $('custom_type_' + type + '_name').update(json.name);
                    },
                    show: 'custom_type_' + type + '_info'
                }
            });
        }

        TBG.Config.Issuefields.Custom.remove = function (url, type, id) {
            TBG.Main.Helpers.ajax(url, {
                loading: {
                    indicator: 'fullpage_backdrop',
                    show: 'fullpage_backdrop_indicator',
                    hide: ['fullpage_backdrop_content', 'dialog_backdrop']
                },
                success: {
                    remove: 'item_' + type + '_' + id,
                    callback: function (json) {
                        TBG.Main.Helpers.Dialog.dismiss();
                    }
                }
            });
        };

        TBG.Config.Permissions.set = function (url, field) {
            TBG.Main.Helpers.ajax(url, {
                loading: {
                    indicator: field + '_indicator',
                    callback: function (json) {
                        $$('#' + field + ' .image img').each(function (element) {
                            $(element).hide();
                        });
                    }
                },
                success: {update: field}
            });
        };

        TBG.Config.Permissions.getOptions = function (url, field) {
            $(field).toggle();
            if ($(field).childElements().size() == 0) {
                TBG.Main.Helpers.ajax(url, {
                    loading: {indicator: field + '_indicator'},
                    success: {update: field}
                });
            }
        }

        TBG.Config.Roles.getPermissions = function (url, field) {
            $(field).toggle();
            if ($(field).childElements().size() == 0) {
                TBG.Main.Helpers.ajax(url, {
                    url_method: 'get',
                    loading: {indicator: field + '_indicator'},
                    success: {update: field}
                });
            }
        }

        TBG.Config.Roles.getPermissionsEdit = function (url, field) {
            $(field).toggle();
            if ($(field).childElements().size() == 0) {
                TBG.Main.Helpers.ajax(url, {
                    url_method: 'get',
                    loading: {indicator: field + '_indicator'},
                    success: {update: field}
                });
            }
        }

        TBG.Config.Roles.update = function (url, role_id) {
            TBG.Main.Helpers.ajax(url, {
                form: 'role_' + role_id + '_form',
                loading: {indicator: 'role_' + role_id + '_form_indicator'},
                success: {
                    hide: 'role_' + role_id + '_permissions_edit',
                    callback: function (json) {
                        $('role_' + role_id + '_permissions_count').update(json.permissions_count);
                        $('role_' + role_id + '_permissions_list').update('');
                        $('role_' + role_id + '_permissions_list').hide();
                        $('role_' + role_id + '_name').update(json.role_name);
                    }
                }
            });
        }

        TBG.Config.Roles.remove = function (url, role_id) {
            TBG.Main.Helpers.ajax(url, {
                url_method: 'post',
                loading: {
                    indicator: 'fullpage_backdrop',
                    show: 'fullpage_backdrop_indicator',
                    hide: ['fullpage_backdrop_content', 'dialog_backdrop']
                },
                success: {
                    callback: function () {
                        var rc = $('role_' + role_id + '_container');
                        if (rc.up('ul').childElements().size() == 2) {
                            rc.up('ul').down('li.no_roles').show();
                        }
                        rc.remove();
                    }
                }
            });
        }

        TBG.Config.Roles.add = function (url) {
            TBG.Main.Helpers.ajax(url, {
                form: 'new_role_form',
                loading: {indicator: 'new_role_form_indicator'},
                success: {
                    update: {element: 'global_roles_list', insertion: true},
                    hide: ['global_roles_no_roles'],
                    callback: function  () {
                        $('add_new_role_input').setValue('');
                    }
                }
            });
        };

        TBG.Project.Roles.add = function (url, pid) {
            TBG.Main.Helpers.ajax(url, {
                form: 'new_project' + pid + '_role_form',
                loading: {indicator: 'new_project' + pid + '_role_form_indicator'},
                success: {
                    update: {element: 'project' + pid + '_roles_list', insertion: true},
                    hide: ['project' + pid + '_roles_no_roles', 'new_project' + pid + '_role']
                }
            });
        };

        TBG.Config.User.show = function (url, findstring) {
            TBG.Main.Helpers.ajax(url, {
                params: '&findstring=' + findstring,
                loading: {indicator: 'find_users_indicator'},
                success: {update: 'users_results'}
            });
        };

        TBG.Config.User.add = function (url, callback_function_for_import, form) {
            f = (form !== undefined) ? form : 'createuser_form';
            TBG.Main.Helpers.ajax(url, {
                form: f,
                success: {
                    hide: ['createuser_form_indicator', 'createuser_form_quick_indicator'],
                    update: 'users_results',
                    callback: function (json) {
                        $('adduser_div').hide();
                        TBG.Config.User._updateLinks(json);
                        f.reset();
                    }
                },
                failure: {
                    hide: ['createuser_form_indicator', 'createuser_form_quick_indicator'],
                    callback: function (json) {
                        if (json.allow_import || false) {
                            callback_function_for_import();
                        }
                    }
                }
            });
        };

        TBG.Config.User.addToScope = function (url) {
            TBG.Main.Helpers.ajax(url, {
                form: 'createuser_form',
                loading: {indicator: 'dialog_indicator'},
                success: {
                    update: 'users_results',
                    callback: function (json) {
                        TBG.Main.Helpers.Dialog.dismiss();
                        TBG.Config.User._updateLinks(json);
                    }
                }
            });
        };

        TBG.Config.User.getEditForm = function (url, uid) {
            TBG.Main.Helpers.ajax(url, {
                loading: {
                    indicator: 'user_' + uid + '_edit_spinning',
                    hide: 'users_results_user_' + uid
                },
                success: {
                    // update: 'user_' + uid + '_edit_td',
                    update: 'user_' + uid + '_edit_td',
                    show: ['user_' + uid + '_edit_tr', 'users_results_user_' + uid]
                },
                failure: {
                    show: 'users_results_user_' + uid
                }
            });
        };

        TBG.Config.User.remove = function (url, user_id) {
            TBG.Main.Helpers.ajax(url, {
                loading: {
                    indicator: 'fullpage_backdrop',
                    show: 'fullpage_backdrop_indicator',
                    hide: ['fullpage_backdrop_content', 'dialog_backdrop']
                },
                success: {
                    remove: ['users_results_user_' + user_id, 'user_' + user_id + '_edit_spinning', 'user_' + user_id + '_edit_tr', 'users_results_user_' + user_id + '_permissions_row'],
                    callback: TBG.Config.User._updateLinks
                }
            });
        };

        TBG.Config.User._updateLinks = function (json) {
            if (json == null) return;
            if ($('current_user_num_count'))
                $('current_user_num_count').update(json.total_count);
            (json.more_available) ? $('adduser_form_container').show() : $('adduser_form_container').hide();
            TBG.Config.Collection.updateDetailsFromJSON(json);
        };

        TBG.Config.User.update = function (url, user_id) {
            TBG.Main.Helpers.ajax(url, {
                form: 'edit_user_' + user_id + '_form',
                loading: {indicator: 'edit_user_' + user_id + '_indicator'},
                success: {
                    update: 'users_results_user_' + user_id,
                    show: 'users_results_user_' + user_id,
                    hide: 'user_' + user_id + '_edit_tr',
                    callback: function (json) {
                        $('password_' + user_id + '_leave').checked = true;
                        $('new_password_' + user_id + '_1').value = '';
                        $('new_password_' + user_id + '_2').value = '';
                        TBG.Config.Collection.updateDetailsFromJSON(json);
                    }
                }
            });
        };

        TBG.Config.User.updateScopes = function (url, user_id) {
            TBG.Main.Helpers.ajax(url, {
                form: 'edit_user_' + user_id + '_scopes_form',
                loading: {indicator: 'edit_user_' + user_id + '_scopes_form_indicator'},
                success: {
                    callback: TBG.Main.Helpers.Backdrop.reset
                }
            });
        };

        TBG.Config.User.getPermissionsBlock = function (url, user_id) {
            $('users_results_user_' + user_id + '_permissions_row').toggle();
            if ($('users_results_user_' + user_id + '_permissions').innerHTML == '') {
                TBG.Main.Helpers.ajax(url, {
                    loading: {
                        indicator: 'permissions_' + user_id + '_indicator'
                    },
                    success: {
                        update: 'users_results_user_' + user_id + '_permissions',
                        show: 'users_results_user_' + user_id + '_permissions'
                    }
                });
            }
        };

        TBG.Config.Collection.add = function (url, type, callback_function) {
            TBG.Main.Helpers.ajax(url, {
                form: 'create_' + type + '_form',
                loading: {indicator: 'create_' + type + '_indicator'},
                success: {
                    update: {element: type + 'config_list', insertion: true},
                    callback: callback_function
                }
            });
        };

        TBG.Config.Collection.remove = function (url, type, cid, callback_function) {
            TBG.Main.Helpers.ajax(url, {
                loading: {
                    indicator: 'fullpage_backdrop',
                    show: 'fullpage_backdrop_indicator',
                    hide: ['fullpage_backdrop_content', 'dialog_backdrop']
                },
                success: {
                    remove: type + 'box_' + cid,
                    callback: function (json) {
                        if (callback_function)
                            callback_function(json);
                    }
                }
            });
        };

        TBG.Config.Collection.clone = function (url, type, cid, callback_function) {
            TBG.Main.Helpers.ajax(url, {
                form: 'clone_' + type + '_' + cid + '_form',
                loading: {indicator: 'clone_' + type + '_' + cid + '_indicator'},
                success: {
                    update: {element: type + 'config_list', insertion: true},
                    hide: 'clone_' + type + '_' + cid,
                    callback: callback_function
                }
            });
        };

        TBG.Config.Collection.showMembers = function (url, type, cid) {
            $(type + '_members_' + cid + '_container').toggle();
            if ($(type + '_members_' + cid + '_list').innerHTML == '') {
                TBG.Main.Helpers.ajax(url, {
                    loading: {indicator: type + '_members_' + cid + '_indicator'},
                    success: {update: type + '_members_' + cid + '_list'},
                    failure: {hide: type + '_members_' + cid + '_container'}
                });
            }
        };

        TBG.Config.Collection.removeMember = function (url, type, cid, user_id) {
            TBG.Main.Helpers.ajax(url, {
                loading: {
                    indicator: type + '_members_' + cid + '_indicator',
                    hide: 'dialog_backdrop'
                },
                success: {
                    callback: function (json) {
                        $(type + '_' + cid + '_' + user_id + '_item').remove();
                        TBG.Config.Collection.updateDetailsFromJSON(json, false);
                        var ul = $(type + '_members_' + cid + '_list').down('ul');
                        if (ul != undefined && ul.childElements().size() == 0)
                            $(type + '_members_' + cid + '_no_users').show();
                    }
                }
            });
        };

        TBG.Config.Collection.addMember = function (url, type, cid, user_id) {
            TBG.Main.Helpers.ajax(url, {
                loading: {indicator: type + '_members_' + cid + '_indicator'},
                success: {
                    callback: function (json) {
                        TBG.Config.Collection.updateDetailsFromJSON(json, false);
                        if ($(type + '_members_' + cid + '_list').down('ul').innerHTML != '') {
                            if ($(type + '_members_' + cid + '_no_users'))
                                $(type + '_members_' + cid + '_no_users').hide();
                            $(type + '_members_' + cid + '_list').down('ul').insert({bottom: json[type + 'listitem']});
                        }
                    }
                }
            });
        };

        TBG.Config.Collection.updateDetailsFromJSON = function (json, clear) {
            if (json.update_groups) {
                json.update_groups.ids.each(function (group_id) {
                    if ($('group_' + group_id + '_membercount'))
                        $('group_' + group_id + '_membercount').update(json.update_groups.membercounts[group_id]);
                    if (clear == undefined || clear == true) {
                        $('group_members_' + group_id + '_container').hide();
                        $('group_members_' + group_id + '_list').update('');
                    }
                });
            }
            if (json.update_teams) {
                json.update_teams.ids.each(function (team_id) {
                    if ($('team_' + team_id + '_membercount'))
                        $('team_' + team_id + '_membercount').update(json.update_teams.membercounts[team_id]);
                    if (clear == undefined || clear == true) {
                        $('team_members_' + team_id + '_container').hide();
                        $('team_members_' + team_id + '_list').update('');
                    }
                });
            }
            if (json.update_clients) {
                json.update_clients.ids.each(function (client_id) {
                    if ($('client_' + client_id + '_membercount'))
                        $('client_' + client_id + '_membercount').update(json.update_clients.membercounts[client_id]);
                    if (clear == undefined || clear == true) {
                        $('client_members_' + client_id + '_container').hide();
                        $('client_members_' + client_id + '_list').update('');
                    }
                });
            }
        }

        TBG.Config.Group.add = function (url) {
            TBG.Config.Collection.add(url, 'group');
        }

        TBG.Config.Group.remove = function (url, group_id) {
            TBG.Config.Collection.remove(url, 'group', group_id);
        }

        TBG.Config.Group.clone = function (url, group_id) {
            TBG.Config.Collection.clone(url, 'group', group_id);
        }

        TBG.Config.Group.showMembers = function (url, group_id) {
            TBG.Config.Collection.showMembers(url, 'group', group_id);
        }

        TBG.Config.Team.updateLinks = function (json) {
            if ($('current_team_num_count'))
                $('current_team_num_count').update(json.total_count);
            $$('.copy_team_link').each(function (element) {
                (json.more_available) ? $(element).show() : $(element).hide();
            });
            (json.more_available) ? $('add_team_div').show() : $('add_team_div').hide();
        }

        TBG.Config.Team.getPermissionsBlock = function (url, team_id) {
            if ($('team_' + team_id + '_permissions').innerHTML == '') {
                TBG.Main.Helpers.ajax(url, {
                    loading: {
                        show: 'team_' + team_id + '_permissions_container',
                        indicator: 'team_' + team_id + '_permissions_indicator'
                    },
                    success: {
                        update: 'team_' + team_id + '_permissions',
                    }
                });
            }
        };

        TBG.Config.Team.add = function (url) {
            TBG.Config.Collection.add(url, 'team', TBG.Config.Team.updateLinks);
        }

        TBG.Config.Team.remove = function (url, team_id) {
            TBG.Config.Collection.remove(url, 'team', team_id, TBG.Config.Team.updateLinks);
        }

        TBG.Config.Team.clone = function (url, team_id) {
            TBG.Config.Collection.clone(url, 'team', team_id, TBG.Config.Team.updateLinks);
        }

        TBG.Config.Team.showMembers = function (url, team_id) {
            TBG.Config.Collection.showMembers(url, 'team', team_id);
        }

        TBG.Config.Team.removeMember = function (url, team_id, member_id) {
            TBG.Config.Collection.removeMember(url, 'team', team_id, member_id);
        }

        TBG.Config.Team.addMember = function (url, team_id, member_id) {
            TBG.Config.Collection.addMember(url, 'team', team_id, member_id);
        }

        TBG.Config.Client.add = function (url) {
            TBG.Config.Collection.add(url, 'client');
        }

        TBG.Config.Client.remove = function (url, client_id) {
            TBG.Config.Collection.remove(url, 'client', client_id);
        }

        TBG.Config.Client.showMembers = function (url, client_id) {
            TBG.Config.Collection.showMembers(url, 'client', client_id);
        }

        TBG.Config.Client.removeMember = function (url, client_id, member_id) {
            TBG.Config.Collection.removeMember(url, 'client', client_id, member_id);
        }

        TBG.Config.Client.addMember = function (url, client_id, member_id) {
            TBG.Config.Collection.addMember(url, 'client', client_id, member_id);
        }

        TBG.Config.Client.update = function (url, client_id) {
            TBG.Main.Helpers.ajax(url, {
                form: 'edit_client_' + client_id + '_form',
                loading: {indicator: 'edit_client_' + client_id + '_indicator'},
                success: {
                    hide: 'edit_client_' + client_id,
                    update: 'client_' + client_id + '_item'
                }
            });
        }

        TBG.Config.Workflows.Transition.remove = function (url, transition_id, direction) {
            $('transition_' + transition_id + '_delete_form').submit();
        }

        TBG.Config.Workflows.Scheme.copy = function (url, scheme_id) {
            TBG.Main.Helpers.ajax(url, {
                form: 'copy_workflow_scheme_' + scheme_id + '_form',
                loading: {indicator: 'copy_workflow_scheme_' + scheme_id + '_indicator'},
                success: {
                    hide: 'copy_scheme_' + scheme_id + '_popup',
                    update: {element: 'workflow_schemes_list', insertion: true}
                }
            });
        }

        TBG.Config.Workflows.Scheme.remove = function (url, scheme_id) {
            TBG.Main.Helpers.ajax(url, {
                loading: {
                    indicator: 'fullpage_backdrop',
                    show: 'fullpage_backdrop_indicator',
                    hide: ['fullpage_backdrop_content', 'dialog_backdrop']
                },
                success: {
                    remove: ['delete_scheme_' + scheme_id + '_popup', 'copy_scheme_' + scheme_id + '_popup', 'workflow_scheme_' + scheme_id],
                    update: {element: 'workflow_schemes_list', insertion: true}
                }
            });
        }

        TBG.Config.Workflows._updateLinks = function (json) {
            if ($('current_workflow_num_count'))
                $('current_workflow_num_count').update(json.total_count);
            $$('.copy_workflow_link').each(function (element) {
                (json.more_available) ? $(element).show() : $(element).hide();
            });
        }

        TBG.Config.Workflows.Workflow.copy = function (url, workflow_id) {
            TBG.Main.Helpers.ajax(url, {
                form: 'copy_workflow_' + workflow_id + '_form',
                loading: {indicator: 'copy_workflow_' + workflow_id + '_indicator'},
                success: {
                    hide: 'copy_workflow_' + workflow_id + '_popup',
                    update: {element: 'workflows_list', insertion: true},
                    callback: TBG.Config.Workflows._updateLinks
                }
            });
        }

        TBG.Config.Workflows.Workflow.remove = function (url, workflow_id) {
            TBG.Main.Helpers.ajax(url, {
                form: 'delete_workflow_' + workflow_id + '_form',
                loading: {indicator: 'delete_workflow_' + workflow_id + '_indicator'},
                success: {
                    remove: ['delete_workflow_' + workflow_id + '_popup', 'copy_workflow_' + workflow_id + '_popup', 'workflow_' + workflow_id],
                    update: {element: 'workflows_list', insertion: true},
                    callback: TBG.Config.Workflows._updateLinks
                }
            });
        }

        TBG.Config.Workflows.Scheme.update = function (url, scheme_id) {
            TBG.Main.Helpers.ajax(url, {
                form: 'workflow_scheme_form',
                loading: {indicator: 'workflow_scheme_indicator'}
            });
        }

        TBG.Config.Workflows.Transition.Validations.add = function (url, mode, key) {
            TBG.Main.Helpers.ajax(url, {
                loading: {indicator: 'workflowtransition' + mode + 'validationrule_add_indicator'},
                success: {
                    hide: ['no_workflowtransition' + mode + 'validationrules', 'add_workflowtransition' + mode + 'validationrule_' + key],
                    update: {element: 'workflowtransition' + mode + 'validationrules_list', insertion: true}
                }
            });
        }

        TBG.Config.Workflows.Transition.Validations.update = function (url, rule_id) {
            TBG.Main.Helpers.ajax(url, {
                form: 'workflowtransitionvalidationrule_' + rule_id + '_form',
                loading: {indicator: 'workflowtransitionvalidationrule_' + rule_id + '_indicator'},
                success: {
                    hide: ['workflowtransitionvalidationrule_' + rule_id + '_cancel_button', 'workflowtransitionvalidationrule_' + rule_id + '_edit'],
                    update: 'workflowtransitionvalidationrule_' + rule_id + '_value',
                    show: ['workflowtransitionvalidationrule_' + rule_id + '_edit_button', 'workflowtransitionvalidationrule_' + rule_id + '_delete_button', 'workflowtransitionvalidationrule_' + rule_id + '_description']
                }
            });
        }

        TBG.Config.Workflows.Transition.Validations.remove = function (url, rule_id, type, mode) {
            TBG.Main.Helpers.ajax(url, {
                loading: {
                    indicator: 'fullpage_backdrop',
                    show: 'fullpage_backdrop_indicator',
                    hide: ['fullpage_backdrop_content', 'dialog_backdrop']
                },
                success: {
                    remove: ['workflowtransitionvalidationrule_' + rule_id],
                    show: ['add_workflowtransition' + type + 'validationrule_' + mode],
                    callback: function () {
                        TBG.Main.Helpers.Dialog.dismiss();
                    }
                }
            });
        }

        TBG.Config.Workflows.Transition.Actions.add = function (url, key) {
            TBG.Main.Helpers.ajax(url, {
                loading: {indicator: 'workflowtransitionaction_add_indicator'},
                success: {
                    hide: ['no_workflowtransitionactions', 'add_workflowtransitionaction_' + key],
                    update: {element: 'workflowtransitionactions_list', insertion: true}
                }
            });
        }

        TBG.Config.Workflows.Transition.Actions.update = function (url, action_id) {
            TBG.Main.Helpers.ajax(url, {
                form: 'workflowtransitionaction_' + action_id + '_form',
                loading: {indicator: 'workflowtransitionaction_' + action_id + '_indicator'},
                success: {
                    hide: ['workflowtransitionaction_' + action_id + '_cancel_button', 'workflowtransitionaction_' + action_id + '_edit'],
                    update: 'workflowtransitionaction_' + action_id + '_value',
                    show: ['workflowtransitionaction_' + action_id + '_edit_button', 'workflowtransitionaction_' + action_id + '_delete_button', 'workflowtransitionaction_' + action_id + '_description']
                }
            });
        }

        TBG.Config.Workflows.Transition.Actions.remove = function (url, action_id, type) {
            TBG.Main.Helpers.ajax(url, {
                loading: {indicator: 'workflowtransitionaction_' + action_id + '_delete_indicator'},
                success: {
                    hide: ['workflowtransitionaction_' + action_id + '_delete', 'workflowtransitionaction_' + action_id],
                    show: ['add_workflowtransitionaction_' + type],
                    callback: function () {
                        TBG.Main.Helpers.Dialog.dismiss();
                    }
                }
            });
        }

        /**
         * This function updates available issue reporting fields on page to match
         * those returned by thebuggenie
         */
        TBG.Issues.updateFields = function (url)
        {
            if ($('issuetype_id').getValue() != 0) {
                $('issuetype_list').hide();
            }
            if ($('project_id').getValue() != 0 && $('issuetype_id').getValue() != 0) {
                $('report_more_here').hide();
                $('report_form').show('block');

                TBG.Main.Helpers.ajax(url, {
                    loading: {indicator: 'report_issue_more_options_indicator'},
                    params: 'issuetype_id=' + $('issuetype_id').getValue(),
                    success: {
                        callback: function (json) {
                            TBG.Main.Helpers.MarkitUp($$('textarea.markuppable'));
                            json.available_fields.each(function (fieldname, key)
                            {
                                if ($(fieldname + '_div')) {
                                    if (json.fields[fieldname]) {
                                        var prev_val = '';
                                        if (json.fields[fieldname].values) {
                                            if ($(fieldname + '_additional') && $(fieldname + '_additional').visible()) {
                                                prev_val = $(fieldname + '_id_additional').getValue();
                                            } else if ($(fieldname + '_div') && $(fieldname + '_div').visible()) {
                                                prev_val = $(fieldname + '_id').getValue();
                                            }
                                        }
                                        if (json.fields[fieldname].additional && $(fieldname + '_additional')) {
                                            $(fieldname + '_additional').show('block');
                                            $(fieldname + '_div').hide();
                                            if ($(fieldname + '_id_additional')) {
                                                $(fieldname + '_id_additional').enable();
                                            }
                                            if ($(fieldname + '_value_additional')) {
                                                $(fieldname + '_value_additional').enable();
                                            }
                                            if ($(fieldname + '_id')) {
                                                $(fieldname + '_id').disable();
                                            }
                                            if ($(fieldname + '_value')) {
                                                $(fieldname + '_value').disable();
                                            }
                                            if (json.fields[fieldname].values) {
                                                $(fieldname + '_id_additional').update('');
                                                for (var opt in json.fields[fieldname].values) {
                                                    $(fieldname + '_id_additional').insert('<option value="' + opt + '">' + json.fields[fieldname].values[opt] + '</option>');
                                                }
                                                $(fieldname + '_id_additional').setValue(prev_val);
                                            }
                                        } else {
                                            if ($(fieldname + '_div')) {
                                                $(fieldname + '_div').show('block');
                                            }
                                            if ($(fieldname + '_id')) {
                                                $(fieldname + '_id').enable();
                                            }
                                            if ($(fieldname + '_value')) {
                                                $(fieldname + '_value').enable();
                                            }
                                            if ($(fieldname + '_id_additional')) {
                                                $(fieldname + '_id_additional').disable();
                                            }
                                            if ($(fieldname + '_value_additional')) {
                                                $(fieldname + '_value_additional').disable();
                                            }
                                            if ($(fieldname + '_additional')) {
                                                $(fieldname + '_additional').hide();
                                            }
                                            if (json.fields[fieldname].values) {
                                                if ($(fieldname + '_id')) {
                                                    $(fieldname + '_id').update('');
                                                    for (var opt in json.fields[fieldname].values) {
                                                        $(fieldname + '_id').insert('<option value="' + opt + '">' + json.fields[fieldname].values[opt] + '</option>');
                                                    }
                                                    $(fieldname + '_id').setValue(prev_val);
                                                }
                                            }
                                        }
                                        (json.fields[fieldname].required) ? $(fieldname + '_label').addClassName('required') : $(fieldname + '_label').removeClassName('required');
                                    } else {
                                        if ($(fieldname + '_div')) {
                                            $(fieldname + '_div').hide();
                                        }
                                        if ($(fieldname + '_id')) {
                                            $(fieldname + '_id').disable();
                                        }
                                        if ($(fieldname + '_value')) {
                                            $(fieldname + '_value').disable();
                                        }
                                        if ($(fieldname + '_additional')) {
                                            $(fieldname + '_additional').hide();
                                        }
                                        if ($(fieldname + '_id_additional')) {
                                            $(fieldname + '_id_additional').disable();
                                        }
                                        if ($(fieldname + '_value_additional')) {
                                            $(fieldname + '_value_additional').disable();
                                        }
                                    }
                                }
                            });
                            var visible_fields = false;
                            $$('.additional_information').each(function (elm) {
                                if (elm.visible()) {
                                    visible_fields = true;
                                    return;
                                }
                            })
                            if (visible_fields) {
                                $$('.additional_information')[0].up('.reportissue_additional_information_container').show('block');
                            } else {
                                $$('.additional_information')[0].up('.reportissue_additional_information_container').hide();
                            }
                            var visible_extrafields = false;
                            $('reportissue_extrafields').childElements().each(function (elm) {
                                if (elm.visible()) {
                                    visible_extrafields = true;
                                    return;
                                }
                            })
                            if (visible_extrafields) {
                                $('reportissue_extrafields_none').hide();
                            } else {
                                $('reportissue_extrafields_none').show('block');
                            }
                            $('title').focus();
                            $('report_issue_more_options_indicator').hide();
                        }
                    }
                });
            } else {
                $('report_form').hide();
                $('report_more_here').show('block');
                $('issuetype_list').show('block');
            }

        }

        /**
         * Displays the workflow transition popup dialog
         */
        TBG.Issues.showWorkflowTransition = function (transition_id) {
            var existing_container = $('workflow_transition_fullpage').down('.workflow_transition');
            if (existing_container) {
                existing_container.hide();
                $('workflow_transition_container').insert(existing_container);
            }
            var workflow_div = $('issue_transition_container_' + transition_id);
            $('workflow_transition_fullpage').insert(workflow_div);
            $('workflow_transition_fullpage').appear({duration: 0.2});
            workflow_div.appear({duration: 0.2, afterFinish: function () {
                if ($('duplicate_finder_transition_' + transition_id)) {
                    $('viewissue_find_issue_' + transition_id + '_input').observe('keypress', function (event) {
                        if (event.keyCode == Event.KEY_RETURN) {
                            TBG.Issues.findDuplicate($('duplicate_finder_transition_' + transition_id).getValue(), transition_id);
                            event.stop();
                        }
                    });
                }

            }});
        };

        TBG.Issues.submitWorkflowTransition = function (form, callback) {
            TBG.Main.Helpers.ajax(form.action, {
                form: form,
                loading: {
                    indicator: 'fullpage_backdrop',
                    show: 'fullpage_backdrop_indicator',
                    hide: ['fullpage_backdrop_content', 'dialog_backdrop', 'workflow_transition_fullpage']
                },
                success: {
                    hide: 'workflow_transition_fullpage',
                    callback: callback
                },
                failure: {
                    show: 'workflow_transition_fullpage'
                }
            });
        };

        TBG.Issues.showLog = function (url) {
            if ($('viewissue_log_items').childElements().size() == 0) {
                TBG.Main.Helpers.ajax(url, {
                    url_method: 'get',
                    loading: {indicator: 'viewissue_log_loading_indicator'},
                    success: {
                        update: {element: 'viewissue_log_items'}
                    }
                });
            }
        }

        TBG.Issues.refreshRelatedIssues = function (url) {
            if ($('related_child_issues_inline')) {
                TBG.Main.Helpers.ajax(url, {
                    loading: {indicator: 'related_issues_indicator'},
                    success: {
                        hide: 'no_child_issues',
                        update: {element: 'related_child_issues_inline'},
                        callback: function () {
                            $('viewissue_related_issues_count').update($('related_child_issues_inline').childElements().size());
                        }
                    }
                });
            }
        };

        TBG.Issues.findRelated = function (url) {
            TBG.Main.Helpers.ajax(url, {
                form: 'viewissue_find_issue_form',
                loading: {indicator: 'find_issue_indicator'},
                success: {update: 'viewissue_relation_results'}
            });
            return false;
        };

        TBG.Issues.findDuplicate = function (url, transition_id) {
            TBG.Main.Helpers.ajax(url, {
                additional_params: 'searchfor=' + $('viewissue_find_issue_' + transition_id + '_input').getValue(),
                loading: {indicator: 'find_issue_' + transition_id + '_indicator'},
                success: {update: 'viewissue_' + transition_id + '_duplicate_results'}
            });
        };

        TBG.Issues.editTimeEntry = function (form) {
            var url = form.action;
            TBG.Main.Helpers.ajax(url, {
                form: form,
                loading: {
                    indicator: 'fullpage_backdrop_indicator',
                    hide: 'fullpage_backdrop_content'
                },
                success: {
                    callback: function (json) {
                        $('fullpage_backdrop_content').update(json.timeentries);
                        $('fullpage_backdrop_content').show();
                        if (json.timesum == 0) {
                            $('no_spent_time_' + json.issue_id).show();
                            $('spent_time_' + json.issue_id + '_name').hide();
                        } else {
                            $('no_spent_time_' + json.issue_id).hide();
                            $('spent_time_' + json.issue_id + '_name').show();
                            $('spent_time_' + json.issue_id + '_value').update(json.spenttime);
                        }
                        TBG.Issues.Field.updateEstimatedPercentbar(json);
                    }
                }
            });
        };

        TBG.Issues.deleteTimeEntry = function (url, entry_id) {
            TBG.Main.Helpers.ajax(url, {
                loading: {indicator: 'dialog_indicator'},
                success: {
                    callback: function (json) {
                        TBG.Main.Helpers.Dialog.dismiss();
                        $('issue_spenttime_' + entry_id).remove();
                        if ($('issue_spenttime_' + entry_id + '_comment'))
                            $('issue_spenttime_' + entry_id + '_comment').remove();
                        if (json.timesum == 0) {
                            $('no_spent_time_' + json.issue_id).show();
                            $('spent_time_' + json.issue_id + '_name').hide();
                        } else {
                            $('no_spent_time_' + json.issue_id).hide();
                            $('spent_time_' + json.issue_id + '_name').show();
                            $('spent_time_' + json.issue_id + '_value').update(json.spenttime);
                        }
                        TBG.Issues.Field.updateEstimatedPercentbar(json);
                    }
                }
            });
        };

        TBG.Issues.Field.updateEstimatedPercentbar = function (data) {
            $('estimated_percentbar').update(data.percentbar);
            if ($('no_estimated_time_' + data.issue_id).visible()) {
                $('estimated_percentbar').hide();
            }
            else {
                $('estimated_percentbar').show();
            }
        };

        TBG.Issues.Add = function (url) {
            var btn = $('reportissue_button');
            var additional_params_query = '';

            if (btn.dataset != undefined && btn.dataset.milestoneId != undefined && parseInt(btn.dataset.milestoneId) > 0) {
                additional_params_query += '/milestone_id/' + btn.dataset.milestoneId;
            }

            TBG.Main.Helpers.Backdrop.show(url +  additional_params_query);
        };

        TBG.Issues.relate = function (url) {

            TBG.Main.Helpers.ajax(url, {
                form: 'viewissue_relate_issues_form',
                loading: {indicator: 'relate_issues_indicator'},
                success: {
                    update: {element: 'related_child_issues_inline', insertion: true},
                    hide: 'no_child_issues',
                    callback: function (json) {
                        if (jQuery('.milestone_details_link.selected').eq(0).find('> a:first-child').length) {
                            jQuery('.milestone_details_link.selected').eq(0).find('> a:first-child').trigger('click');
                        }
                        else {
                            TBG.Main.Helpers.Backdrop.reset();
                        }
                        if ($('viewissue_related_issues_count')) $('viewissue_related_issues_count').update(json.count);
                        if (json.count > 0 && $('no_related_issues').visible()) $('no_related_issues').hide();
                    }
                }
            });
            return false;
        };

        TBG.Issues.removeRelated = function (url, issue_id) {
            TBG.Main.Helpers.ajax(url, {
                loading: {indicator: 'related_issues_indicator'},
                success: {
                    remove: 'related_issue_' + issue_id,
                    callback: function () {
                        var childcount = $('related_child_issues_inline').childElements().size();
                        $('viewissue_related_issues_count').update(childcount);
                        if (childcount == 0) {
                            $('no_related_issues').show();
                        }
                    }
                }
            });
        };

        TBG.Issues.removeDuplicated = function (url, issue_id) {
            TBG.Main.Helpers.ajax(url, {
                loading: {indicator: 'duplicate_issues_indicator'},
                success: {
                    remove: 'duplicated_issue_' + issue_id,
                    callback: function () {
                        var childcount = $('related_duplicate_issues_inline').childElements().size();
                        $('viewissue_duplicate_issues_count').update(childcount);
                        if (childcount == 0) {
                            $('no_duplicated_issues').show();
                        }
                    }
                }
            });
        };

        TBG.Issues.move = function (form, issue_id) {
            TBG.Main.Helpers.ajax(form.action, {
                form: form,
                loading: {
                    indicator: 'move_issue_indicator'
                },
                success: {
                    remove: 'issue_' + issue_id,
                    update: 'viewissue_move_issue_div'
                }
            });
        };

        TBG.Issues._addVote = function (url, direction) {
            var opp_direction = (direction == 'up') ? 'down' : 'up';

            TBG.Main.Helpers.ajax(url, {
                loading: {
                    indicator: 'vote_' + direction + '_indicator',
                    hide: 'vote_' + direction + '_link'},
                success: {
                    update: 'issue_votes',
                    hide: ['vote_' + direction + '_link', 'vote_' + opp_direction + '_faded'],
                    show: ['vote_' + direction + '_faded', 'vote_' + opp_direction + '_link']
                }
            });
        };

        TBG.Issues.voteUp = function (url) {
            TBG.Issues._addVote(url, 'up');
        };

        TBG.Issues.voteDown = function (url) {
            TBG.Issues._addVote(url, 'down');
        };

        TBG.Issues.toggleFavourite = function (url, issue_id_user_id)
        {
            var issue_id = new String(issue_id_user_id).indexOf('_') !== -1
                ? issue_id_user_id.substr(0, issue_id_user_id.indexOf('_'))
                : issue_id_user_id;
            TBG.Main.Helpers.ajax(url, {
                loading: {
                    callback: function () {
                        if ($('popup_find_subscriber_' + issue_id) != null && $('popup_find_subscriber_' + issue_id).visible() && $('popup_find_subscriber_' + issue_id + '_spinning')) {
                            $('popup_find_subscriber_' + issue_id + '_spinning').show();
                        }
                        else {
                            TBG.Core._processCommonAjaxPostEvents({
                                show: 'issue_favourite_indicator_' + issue_id_user_id,
                                hide: ['issue_favourite_normal_' + issue_id_user_id, 'issue_favourite_faded_' + issue_id_user_id]
                            });
                        }
                    }
                },
                success: {
                    hide: 'popup_find_subscriber_' + issue_id,
                    callback: function (json) {
                        if ($('popup_find_subscriber_' + issue_id + '_spinning')) {
                            $('popup_find_subscriber_' + issue_id + '_spinning').hide();
                        }
                        else {
                            TBG.Core._processCommonAjaxPostEvents({
                                hide: 'issue_favourite_indicator_' + issue_id_user_id,
                            });
                        }
                        if ($('issue_favourite_faded_' + issue_id_user_id)) {
                            if (json.starred) {
                                $('issue_favourite_faded_' + issue_id_user_id).hide();
                                $('issue_favourite_indicator_' + issue_id_user_id).hide();
                                $('issue_favourite_normal_' + issue_id_user_id).show();
                            } else {
                                $('issue_favourite_normal_' + issue_id_user_id).hide();
                                $('issue_favourite_indicator_' + issue_id_user_id).hide();
                                $('issue_favourite_faded_' + issue_id_user_id).show();
                            }
                        } else if (json.subscriber != '') {
                            $('subscribers_list').insert(json.subscriber);
                        }
                        if (json.count != undefined && $('subscribers_field_count')) {
                            $('subscribers_field_count').update(json.count);
                        }
                    }
                }
            });
        }

        TBG.Issues.toggleBlocking = function (url, issue_id)
        {
            TBG.Main.Helpers.ajax(url, {
                loading: {
                    indicator: 'fullpage_backdrop',
                    show: 'fullpage_backdrop_indicator',
                    hide: 'fullpage_backdrop_content'
                },
                success: {
                    callback: function (json) {
                        $('more_actions_mark_notblocking_link_' + issue_id).toggle();
                        $('more_actions_mark_blocking_link_' + issue_id).toggle();

                        if ($('blocking_div')) {
                            $('blocking_div').toggle();
                        }
                        if ($('issue_' + issue_id)) {
                            $('issue_' + issue_id).toggleClassName('blocking');
                        }
                    }
                }
            });
        }

        TBG.Issues.Link.add = function (url) {
            TBG.Main.Helpers.ajax(url, {
                form: 'attach_link_form',
                loading: {
                    indicator: 'attach_link_indicator',
                    callback: function () {
                        $('attach_link_submit').disable();
                    }
                },
                success: {
                    reset: 'attach_link_form',
                    hide: ['attach_link', 'viewissue_no_uploaded_files'],
                    update: {element: 'viewissue_uploaded_links', insertion: true},
                    callback: function (json) {
                        if ($('viewissue_uploaded_attachments_count'))
                            $('viewissue_uploaded_attachments_count').update(json.attachmentcount);
                        TBG.Main.Helpers.Backdrop.reset();
                    }
                },
                complete: {
                    callback: function () {
                        $('attach_link_submit').enable();
                    }
                }
            });
        }

        TBG.Issues.Link.remove = function (url, link_id) {
            TBG.Main.Helpers.ajax(url, {
                loading: {
                    indicator: 'viewissue_links_' + link_id + '_remove_indicator',
                    hide: link_id + '_remove_link',
                    callback: TBG.Main.Helpers.Dialog.dismiss
                },
                success: {
                    remove: ['viewissue_links_' + link_id, 'viewissue_links_' + link_id + '_remove_confirm'],
                    callback: function (json) {
                        if (json.attachmentcount == 0 && $('viewissue_no_uploaded_files')) $('viewissue_no_uploaded_files').show();
                        if ($('viewissue_uploaded_attachments_count')) $('viewissue_uploaded_attachments_count').update(json.attachmentcount);
                    }
                },
                failure: {
                    show: link_id + '_remove_link'
                }
            });
        }

        TBG.Issues.File.remove = function (url, file_id) {
            TBG.Core._detachFile(url, file_id, 'viewissue_files_', 'dialog_indicator');
        }

        TBG.Issues.Field.setPercent = function (url, mode) {
            TBG.Main.Helpers.ajax(url, {
                loading: {indicator: 'percent_complete_spinning'},
                success: {
                    callback: function (json) {
                        TBG.Main.updatePercentageLayout(json.percent);
                        (mode == 'set') ? TBG.Issues.markAsChanged('percent_complete') : TBG.Issues.markAsUnchanged('percent_complete');
                    },
                    hide: 'percent_complete_change'
                }
            });
        }

        TBG.Issues.Field.Updaters.dualFromJSON = function (issue_id, dualfield, field) {
            if (dualfield.id == 0) {
                $(field + '_table').hide();
                $('no_' + field).show();
            } else {
                $(field + '_content').update(dualfield.name);
                if (field == 'status')
                    $('status_' + issue_id + '_color').setStyle({backgroundColor: dualfield.color});
                else if (field == 'issuetype')
                    $('issuetype_image').src = dualfield.src;
                if ($('no_' + field))
                    $('no_' + field).hide();
                if ($(field + '_table'))
                    $(field + '_table').show();
            }
        }

        TBG.Issues.Field.Updaters.fromObject = function (issue_id, object, field) {
            var fn = field + '_' + issue_id + '_name';
            var nf = 'no_' + field + '_' + issue_id;
            if (!$(fn)) {
                fn = field + '_name';
                nf = 'no_' + field;
            }
            if ((Object.isUndefined(object.id) == false && object.id == 0) || (object.value && object.value == '')) {
                $(fn).hide();
                $(nf).show();
            } else {
                $(fn).update(object.name);
                if (object.url)
                    $(fn).href = object.url;
                $(nf).hide();
                $(fn).show();
            }
        }

        TBG.Issues.Field.Updaters.timeFromObject = function (issue_id, object, values, field) {
            var fn = field + '_' + issue_id + '_name';
            var nf = 'no_' + field + '_' + issue_id;
            if ($(fn) && $(nf)) {
                if (object.id == 0) {
                    $(fn).hide();
                    $(nf).show();
                } else {
                    $(fn).update(object.name);
                    $(nf).hide();
                    $(fn).show();
                }
            }
            ['points', 'hours', 'days', 'weeks', 'months'].each(function (unit) {
                if (field != 'spent_time' && $(field + '_' + issue_id + '_' + unit + '_input'))
                    $(field + '_' + issue_id + '_' + unit + '_input').setValue(values[unit]);

                if ($(field + '_' + issue_id + '_' + unit)) {
                    $(field + '_' + issue_id + '_' + unit).update(values[unit]);
                    if (values[unit] == 0) {
                        $(field + '_' + issue_id + '_' + unit).addClassName('faded_out');
                    } else {
                        $(field + '_' + issue_id + '_' + unit).removeClassName('faded_out');
                    }
                }
            });
        }

        TBG.Issues.Field.Updaters.allVisible = function (visible_fields) {
            TBG.available_fields.each(function (field)
            {
                if ($(field + '_field')) {
                    if (visible_fields[field] != undefined) {
                        $(field + '_field').show();
                        if ($(field + '_additional'))
                            $(field + '_additional').show();
                    } else {
                        $(field + '_field').hide();
                        if ($(field + '_additional'))
                            $(field + '_additional').hide();
                    }
                }
            });
        }

        /**
         * This function is triggered every time an issue is updated via the web interface
         * It sends a request that performs the update, and gets JSON back
         *
         * Depending on the JSON return value, it updates fields, shows/hides boxes on the
         * page, and sets some class values
         *
         * @param url The URL to request
         * @param field The field that is being changed
         * @param serialize_form Whether a form is being serialized
         */
        TBG.Issues.Field.set = function (url, field, serialize_form) {
            var post_form = undefined;
            if (['description', 'reproduction_steps', 'title', 'shortname'].indexOf(field) != -1) {
                post_form = field + '_form';
            } else if (serialize_form != undefined) {
                post_form = serialize_form + '_form';
            }

            var loading_show = (field == 'issuetype') ? 'issuetype_indicator_fullpage' : undefined;

            TBG.Main.Helpers.ajax(url, {
                form: post_form,
                loading: {
                    indicator: loading_show != undefined ? loading_show : field + '_spinning',
                    clear: field + '_change_error',
                    hide: field + '_change_error'
                },
                success: {
                    callback: function (json) {
                        if (json.field != undefined)
                        {
                            if (field == 'status' || field == 'issuetype')
                                TBG.Issues.Field.Updaters.dualFromJSON(json.issue_id, json.field, field);
                            else if (field == 'percent_complete')
                                TBG.Main.updatePercentageLayout(json.percent);
                            else if (field == 'estimated_time') {
                                TBG.Issues.Field.Updaters.timeFromObject(json.issue_id, json.field, json.values, field);
                                $(field + '_' + json.issue_id + '_change').hide();
                                TBG.Issues.Field.updateEstimatedPercentbar(json);
                            }
                            else if (field == 'spent_time') {
                                TBG.Issues.Field.Updaters.timeFromObject(json.issue_id, json.field, json.values, field);
                                $(field + '_' + json.issue_id + '_change').hide();
                            }
                            else
                                TBG.Issues.Field.Updaters.fromObject(json.issue_id, json.field, field);

                            if (field == 'issuetype')
                                TBG.Issues.Field.Updaters.allVisible(json.visible_fields);
                            else if (field == 'pain_bug_type' || field == 'pain_likelihood' || field == 'pain_effect')
                            {
                                $('issue_user_pain').update(json.user_pain);
                                if (json.user_pain_diff_text != '') {
                                    $('issue_user_pain_calculated').update(json.user_pain_diff_text);
                                    $('issue_user_pain_calculated').show();
                                } else {
                                    $('issue_user_pain_calculated').hide();
                                }
                            }
                        }
                        (json.changed == true) ? TBG.Issues.markAsChanged(field) : TBG.Issues.markAsUnchanged(field);
                        if (field == 'description' && $('description_edit')) {
                            $('description_edit').style.display = '';
                        }
                        else if (field == 'title') {
                            $('title_field').toggleClassName('editing');
                        }
                    },
                    hide: field + '_change'
                },
                failure: {
                    update: field + '_change_error',
                    show: field + '_change_error',
                    callback: function (json) {
                        new Effect.Pulsate($(field + '_change_error'));
                    }
                }
            });
        }

        TBG.Issues.Field.setTime = function (url, field, issue_id) {
            TBG.Main.Helpers.ajax(url, {
                form: field + '_' + issue_id + '_form',
                loading: {
                    indicator: field + '_' + issue_id + '_spinning',
                    clear: field + '_' + issue_id + '_change_error',
                    hide: field + '_' + issue_id + '_change_error'
                },
                success: {
                    callback: function (json) {
                        TBG.Issues.Field.Updaters.timeFromObject(json.issue_id, json.field, json.values, field);
                        (json.changed == true) ? TBG.Issues.markAsChanged(field) : TBG.Issues.markAsUnchanged(field);
                        if ($('issue_' + issue_id)) {
                            ['points', 'hours'].each(function (unit) {
                                if (field == 'estimated_time') {
                                    TBG.Issues.Field.updateEstimatedPercentbar(json);
                                    $('issue_' + issue_id).setAttribute('data-estimated-' + unit, json.values[unit]);
                                    $('issue_' + issue_id).down('.issue_estimate.' + unit).update(json.values[unit]);
                                    (parseInt(json.values[unit]) > 0) ? $('issue_' + issue_id).down('.issue_estimate.' + unit).show() : $('issue_' + issue_id).down('.issue_estimate.' + unit).hide();
                                } else {
                                    $('issue_' + issue_id).setAttribute('data-spent-' + unit, json.values[unit]);
                                    $('issue_' + issue_id).down('.issue_spent.' + unit).update(json.values[unit]);
                                    (parseInt(json.values[unit]) > 0) ? $('issue_' + issue_id).down('.issue_spent.' + unit).show() : $('issue_' + issue_id).down('.issue_spent.' + unit).hide();
                                }
                                $('issue_' + issue_id).dataset.lastUpdated = get_current_timestamp();
                            });
                            var fields = $('issue_' + issue_id).select('.sc_' + field);
                            if (fields.size() > 0) {
                                fields.each(function (sc_element) {
                                    if (json.field.name) {
                                        $(sc_element).update(json.field.name);
                                        $(sc_element).removeClassName('faded_out');
                                    } else {
                                        $(sc_element).update('-');
                                        $(sc_element).addClassName('faded_out');
                                    }
                                });
                            }
                        }
                        if ($('milestone_list')) {
                            TBG.Project.Planning.calculateMilestoneIssueVisibilityDetails($('issue_' + issue_id).up('.milestone_issues'));
                            TBG.Project.Planning.calculateNewBacklogMilestoneDetails();
                        }
                    },
                    hide: field + '_' + issue_id + '_change'
                },
                failure: {
                    update: field + '_' + issue_id + '_change_error',
                    show: field + '_' + issue_id + '_change_error',
                    callback: function (json) {
                        new Effect.Pulsate($(field + '_' + issue_id + '_change_error'));
                    }
                }
            });
        }

        TBG.Issues.Field.revert = function (url, field)
        {
            var loading_show = (field == 'issuetype') ? 'issuetype_indicator_fullpage' : undefined;

            TBG.Issues.markAsUnchanged(field);

            TBG.Main.Helpers.ajax(url, {
                loading: {
                    indicator: loading_show != undefined ? loading_show : field + '_undo_spinning'
                },
                success: {
                    callback: function (json) {
                        if (json.field != undefined) {
                            if (field == 'status' || field == 'issuetype')
                                TBG.Issues.Field.Updaters.dualFromJSON(json.issue_id, json.field, field);
                            else if (field == 'estimated_time') {
                                TBG.Issues.Field.Updaters.timeFromObject(json.issue_id, json.field, json.values, field);
                                TBG.Issues.Field.updateEstimatedPercentbar(json);
                            }
                            else if (field == 'spent_time')
                                TBG.Issues.Field.Updaters.timeFromObject(json.issue_id, json.field, json.values, field);
                            else if (field == 'percent_complete')
                                TBG.Main.updatePercentageLayout(json.field);
                            else
                                TBG.Issues.Field.Updaters.fromObject(json.issue_id, json.field, field);

                            if (field == 'issuetype')
                                TBG.Issues.Field.Updaters.allVisible(json.visible_fields);
                            else if (field == 'description' || field == 'reproduction_steps')
                                $(field + '_form_value').update(json.field.form_value);
                            else if (field == 'pain_bug_type' || field == 'pain_likelihood' || field == 'pain_effect')
                                $('issue_user_pain').update(json.field.user_pain);

                            if (field == 'description') {
                                $('description_edit').style.display = '';
                                $('description_change').hide();
                            }
                        }

                    }
                },
                failure: {
                    callback: function () {
                        TBG.Issues.markAsChanged(field);
                    }
                }
            });
        }

        TBG.Issues.markAsChanged = function (field)
        {
            if ($('viewissue_changed') != undefined) {
                if (!$('viewissue_changed').visible()) {
                    $('viewissue_changed').show();
                    Effect.Pulsate($('issue_info_container'), {pulses: 3, duration: 2});
                }

                $(field + '_field').addClassName('issue_detail_changed');
            }

            if ($('comment_save_changes'))
                $('comment_save_changes').checked = true;
        }

        TBG.Issues.markAsUnchanged = function (field)
        {
            if ($(field + '_field') && $('issue_view')) {
                $(field + '_field').removeClassName('issue_detail_changed');
                $(field + '_field').removeClassName('issue_detail_unmerged');
                if ($('issue_view').select('.issue_detail_changed').size() == 0) {
                    $('viewissue_changed').hide();
                    $('viewissue_merge_errors').hide();
                    $('viewissue_unsaved').hide();
                    if ($('comment_save_changes'))
                        $('comment_save_changes').checked = false;
                }
            }
        }

        TBG.Issues.ACL.toggle_checkboxes = function (element, issue_id) {
            var val = element.getValue();
            var opp_val = (val == 'restricted') ? 'public' : 'restricted';
            if ($(element).checked) {
                $('acl_' + issue_id + '_' + val).show();
                $('acl_' + issue_id + '_' + opp_val).hide();
            } else {
                $('acl_' + issue_id + '_' + val).hide();
                $('acl_' + issue_id + '_' + opp_val).show();
            }
        };

        TBG.Issues.ACL.addTarget = function (url, issue_id) {
            TBG.Main.Helpers.ajax(url, {
                loading: {
                    indicator: 'popup_find_acl_' + issue_id + '_spinning'
                },
                success: {
                    update: {element: 'issue_' + issue_id + '_access_list', insertion: true},
                    hide: ['popup_find_acl_' + issue_id, 'issue_' + issue_id + '_access_list_none']
                }
            });
        };

        TBG.Issues.ACL.set = function (url, issue_id, mode) {
            TBG.Main.Helpers.ajax(url, {
                form: 'acl_' + issue_id + '_' + mode + 'form',
                loading: {
                    indicator: 'fullpage_backdrop',
                    show: 'fullpage_backdrop_indicator',
                    hide: ['fullpage_backdrop_content', 'dialog_backdrop']
                },
                success: {
                    callback: TBG.Main.Helpers.Backdrop.reset
                }
            });
        };

        TBG.Issues.Affected.toggleConfirmed = function (url, affected)
        {
            TBG.Main.Helpers.ajax(url, {
                loading: {
                    callback: function () {
                        $('affected_' + affected + '_state').up('.affected_state').addClassName('loading');
                    }
                },
                success: {
                    callback: function (json) {
                        $('affected_' + affected + '_state').update(json.text);
                        $('affected_' + affected + '_state').up('.affected_state').toggleClassName('unconfirmed');
                        $('affected_' + affected + '_state').up('.affected_state').toggleClassName('confirmed');
                        $('affected_' + affected + '_state').up('.affected_state').removeClassName('loading');
                    }
                },
                complete: {
                    callback: function () {
                        $('affected_' + affected + '_state').up('.affected_state').removeClassName('loading');
                    }
                }
            });
        }

        TBG.Issues.Affected.remove = function (url, affected)
        {
            TBG.Main.Helpers.ajax(url, {
                loading: {
                    indicator: 'fullpage_backdrop',
                    show: 'fullpage_backdrop_indicator',
                    hide: ['fullpage_backdrop_content', 'dialog_backdrop']
                },
                success: {
                    update: {element: 'viewissue_affects_count', from: 'itemcount'},
                    remove: ['affected_' + affected + '_delete', 'affected_' + affected],
                    callback: function (json) {
                        if (json.itemcount == 0)
                            $('no_affected').show();
                    }
                }
            });
        }

        TBG.Issues.Affected.setStatus = function (url, affected)
        {
            TBG.Main.Helpers.ajax(url, {
                loading: {
                    indicator: 'affected_' + affected + '_status_spinning'
                },
                success: {
                    callback: function (json) {
                        $('affected_' + affected + '_status').setStyle({
                            backgroundColor: json.colour,
                        });
                    },
                    update: {element: 'affected_' + affected + '_status', from: 'name'},
                    hide: 'affected_' + affected + '_status_change'
                },
                failure: {
                    update: {element: 'affected_' + affected + '_status_error', from: 'error'},
                    show: 'affected_' + affected + '_status_error',
                    callback: function (json) {
                        new Effect.Pulsate($('affected_' + affected + '_status_error'));
                    }
                }
            });
        }

        TBG.Issues.Affected.add = function (url)
        {
            TBG.Main.Helpers.ajax(url, {
                form: 'viewissue_add_item_form',
                loading: {
                    indicator: 'add_affected_spinning'
                },
                success: {
                    callback: function (json) {
                        if ($('viewissue_affects_count'))
                            $('viewissue_affects_count').update(json.itemcount);
                        if (json.itemcount != 0 && $('no_affected'))
                            $('no_affected').hide();
                        TBG.Main.Helpers.Backdrop.reset();
                    },
                    update: {element: 'affected_list', insertion: true},
                }
            });
        }

        TBG.Issues.updateWorkflowAssignee = function (url, assignee_id, assignee_type, transition_id, teamup)
        {
            teamup = (teamup == undefined) ? 0 : 1;
            TBG.Main.Helpers.ajax(url, {
                loading: {
                    indicator: 'popup_assigned_to_name_indicator_' + transition_id,
                    hide: 'popup_no_assigned_to_' + transition_id,
                    show: 'popup_assigned_to_name_' + transition_id
                },
                success: {
                    update: 'popup_assigned_to_name_' + transition_id
                },
                complete: {
                    callback: function () {
                        $('popup_assigned_to_id_' + transition_id).setValue(assignee_id);
                        $('popup_assigned_to_type_' + transition_id).setValue(assignee_type);
                        $('popup_assigned_to_teamup_' + transition_id).setValue(teamup);
                        if (teamup) {
                            $('popup_assigned_to_teamup_info_' + transition_id).show();
                        } else {
                            $('popup_assigned_to_teamup_info_' + transition_id).hide();
                        }
                    },
                    hide: ['popup_assigned_to_teamup_info_' + transition_id, 'popup_assigned_to_change_' + transition_id]
                }
            });
        }

        TBG.Issues.updateWorkflowAssigneeTeamup = function (url, assignee_id, assignee_type, transition_id)
        {
            TBG.Issues.updateWorkflowAssignee(url, assignee_id, assignee_type, transition_id, true);
        }

        TBG.Search.deleteSavedSearch = function (url, id) {
            TBG.Main.Helpers.ajax(url, {
                loading: {indicator: 'delete_search_' + id + '_indicator'},
                success: {hide: 'saved_search_' + id + '_container'}
            });
        };

        TBG.Search.toPage = function (url, parameters, offset) {
            parameters += '&offset=' + offset;
            TBG.Main.Helpers.ajax(url, {
                params: parameters,
                loading: {indicator: 'paging_spinning'},
                success: {update: 'search_results'}
            });
        };

        TBG.Search.toggleColumn = function (column) {
            $$('.sc_' + column).each(function (element) {
                element.toggle();
            });
        };

        TBG.Search.resetColumns = function () {
            TBG.Search.ResultViews[TBG.Search.current_result_view].visible.each(function (column) {
                if (TBG.Search.ResultViews[TBG.Search.current_result_view].default_visible.indexOf(column) != -1) {
                    TBG.Search.setFilterValue($('search_column_' + column + '_toggler'), true);
                    $$('.sc_' + column).each(Element.show);
                } else {
                    TBG.Search.setFilterValue($('search_column_' + column + '_toggler'), false);
                    $$('.sc_' + column).each(Element.hide);
                }
            });
            TBG.Search.saveColumnVisibility();
        };

        TBG.Search.setColumns = function (resultview, available_columns, visible_columns, default_columns) {
            TBG.Search.current_result_view = resultview;
            TBG.Search.ResultViews[resultview] = {
                available: available_columns,
                visible: visible_columns,
                default_visible: default_columns
            };
            TBG.Search.ResultViews[resultview].available.each(function (column) {
                if (TBG.Search.ResultViews[resultview].visible.indexOf(column) != -1) {
                    TBG.Search.setFilterValue($('search_column_' + column + '_toggler'), true);
                } else {
                    TBG.Search.setFilterValue($('search_column_' + column + '_toggler'), false);
                }
            });
            $('scs_current_template').setValue(resultview);
        };

        TBG.Search.checkToggledCheckboxes = function () {
            var num_checked = 0;
            $('search_results').select('input[type=checkbox]').each(function (elm) {
                if (elm.checked)
                    num_checked++;
            });

            if (num_checked == 0) {
                $('search_bulk_container_top').addClassName('unavailable');
                $('search_bulk_container_bottom').addClassName('unavailable');
                $('bulk_action_submit_top').addClassName('disabled');
                $('bulk_action_submit_bottom').addClassName('disabled');
            } else {
                $('search_bulk_container_top').removeClassName('unavailable');
                $('search_bulk_container_bottom').removeClassName('unavailable');
                if ($('bulk_action_selector_top').getValue() != '')
                    $('bulk_action_submit_top').removeClassName('disabled');

                if ($('bulk_action_selector_bottom').getValue() != '')
                    $('bulk_action_submit_bottom').removeClassName('disabled');
            }
        }

        TBG.Search.toggleCheckboxes = function () {
            var do_check = true;

            if ($(this).hasClassName('semi-checked')) {
                $(this).removeClassName('semi-checked');
                $(this).checked = true;
                do_check = true;
            } else {
                do_check = $(this).checked;
            }

            $(this).up('table').down('tbody').select('input[type=checkbox]').each(function (element) {
                element.checked = do_check;
            });

            TBG.Search.checkToggledCheckboxes();
        };

        TBG.Search.toggleCheckbox = function () {
            var num_unchecked = 0;
            var num_checked = 0;
            this.up('tbody').select('input[type=checkbox]').each(function (elm) {
                if (!elm.checked)
                    num_unchecked++;
                if (elm.checked)
                    num_checked++;
            });

            var chk_box = this.up('table').down('thead').down('input[type=checkbox]');
            if (num_unchecked == 0) {
                chk_box.checked = true;
                chk_box.removeClassName('semi-checked');
            } else if (num_checked > 0) {
                chk_box.checked = true;
                chk_box.addClassName('semi-checked');
            } else {
                chk_box.checked = false;
                chk_box.removeClassName('semi-checked');
            }

            TBG.Search.checkToggledCheckboxes();
        };

        TBG.Search.bulkContainerChanger = function (mode) {
            var sub_container_id = 'bulk_action_subcontainer_' + $('bulk_action_selector_' + mode).getValue();
            $('search_results').select('.bulk_action_subcontainer').each(function (element) {
                element.hide();
            });
            if ($(sub_container_id + '_top')) {
                $(sub_container_id + '_top').show();
                $('bulk_action_submit_top').removeClassName('disabled');
                $(sub_container_id + '_bottom').show();
                $('bulk_action_submit_bottom').removeClassName('disabled');
                var dropdown_element = $(sub_container_id + '_' + mode).down('.focusable');
                if (dropdown_element != undefined)
                    dropdown_element.focus();
            } else {
                $('bulk_action_submit_top').addClassName('disabled');
                $('bulk_action_submit_bottom').addClassName('disabled');
            }
        };

        TBG.Search.bulkChanger = function (mode) {
            var sub_container_id = 'bulk_action_' + $('bulk_action_selector_' + mode).getValue();
            var opp_mode = (mode == 'top') ? 'bottom' : 'top';

            if ($('bulk_action_selector_' + mode).getValue() == '') {
                $('bulk_action_submit_' + mode).addClassName('disabled');
                $('bulk_action_submit_' + opp_mode).addClassName('disabled');
            } else if (!$('search_bulk_container_' + mode).hasClassName('unavailable')) {
                $('bulk_action_submit_' + mode).removeClassName('disabled');
                $('bulk_action_submit_' + opp_mode).removeClassName('disabled');
            }
            $(sub_container_id + '_' + opp_mode).value = $(sub_container_id + '_' + mode).getValue();
        }

        TBG.Search.bulkPostProcess = function (json) {
            if (json.last_updated) {
                if (json.milestone_name != undefined && json.milestone_id) {
                    if ($('milestone_list') != undefined) {
                        if ($('milestone_' + json.milestone_id) == undefined) {
                            TBG.Project.Milestone.retrieve(json.milestone_url, json.milestone_id, json.issue_ids);
                        }
                    }
                    if ($('bulk_action_assign_milestone_top') != undefined && $('bulk_action_assign_milestone_top_' + json.milestone_id) == undefined) {
                        $('bulk_action_assign_milestone_top').insert('<option value="' + json.milestone_id + '" id="bulk_action_assign_milestone_top_' + json.milestone_id + '">' + json.milestone_name + '</option>');
                        $('bulk_action_assign_milestone_top').setValue(json.milestone_id);
                        $('bulk_action_assign_milestone_top_name').hide();
                    }
                    if ($('bulk_action_assign_milestone_bottom') != undefined && $('bulk_action_assign_milestone_bottom_' + json.milestone_id) == undefined) {
                        $('bulk_action_assign_milestone_bottom').insert('<option value="' + json.milestone_id + '" id="bulk_action_assign_milestone_bottom_' + json.milestone_id + '">' + json.milestone_name + '</option>');
                        $('bulk_action_assign_milestone_bottom').setValue(json.milestone_id);
                        $('bulk_action_assign_milestone_bottom_name').hide();
                    }
                }
                json.issue_ids.each(function (issue_id) {
                    var issue_elm = $('issue_' + issue_id);
                    if (issue_elm != undefined) {
                        if (json.milestone_name != undefined) {
                            var milestone_container = issue_elm.down('.sc_milestone');
                            if (milestone_container != undefined) {
                                milestone_container.update(json.milestone_name);
                                if (json.milestone_name != '-') {
                                    milestone_container.removeClassName('faded_out');
                                } else {
                                    milestone_container.addClassName('faded_out');
                                }
                            }
                        }
                        if (json.status != undefined) {
                            var status_container = issue_elm.down('.sc_status');
                            if (status_container != undefined) {
                                status_container.down('.sc_status_name').update(json.status['name']);
                                var status_color_item = status_container.down('.sc_status_color');
                                if (status_color_item)
                                    status_color_item.setStyle({backgroundColor: json.status['color']});
                            }
                        }
                        ['resolution', 'priority', 'category', 'severity'].each(function (action) {
                            if (json[action] != undefined) {
                                var data_container = issue_elm.down('.sc_' + action);
                                if (data_container != undefined) {
                                    data_container.update(json[action]['name']);
                                    if (json[action]['name'] != '-') {
                                        data_container.removeClassName('faded_out');
                                    } else {
                                        data_container.addClassName('faded_out');
                                    }
                                }
                                if ($(action + '_selector_' + issue_id) != undefined) {
                                    $(action + '_selector_' + issue_id).setValue(json[action]['id']);
                                }
                            }
                        });
                        var last_updated_container = issue_elm.down('.sc_last_updated');
                        if (last_updated_container != undefined) {
                            last_updated_container.update(json.last_updated);
                        }
                        if (json.closed != undefined) {
                            if (json.closed) {
                                issue_elm.addClassName('closed');
                            } else {
                                issue_elm.removeClassName('closed');
                            }
                        }
                    }
                });
                TBG.Search.liveUpdate(true);
            }
        }

        TBG.Search.interactiveWorkflowTransition = function (url, transition_id, form) {
            TBG.Main.Helpers.ajax(url, {
                form: form,
                loading: {
                    indicator: 'transition_working_' + transition_id + '_indicator',
                    callback: function () {
                        $$('.workflow_transition_submit_button').each(function (element) {
                            $(element).addClassName('disabled');
                        });
                    }
                },
                success: {
                    callback: function (json) {
                        TBG.Core.Pollers.Callbacks.planningPoller();
                        TBG.Main.Helpers.Backdrop.reset();
                        TBG.Search.liveUpdate(true);
                    }
                },
                complete: {
                    callback: function () {
                        $$('.workflow_transition_submit_button').each(function (element) {
                            $(element).removeClassName('disabled');
                        });
                    }
                }
            });
        }

        TBG.Search.bulkWorkflowTransition = function (url, transition_id) {
            TBG.Main.Helpers.ajax(url, {
                form: 'bulk_workflow_transition_form',
                loading: {
                    indicator: 'transition_working_' + transition_id + '_indicator',
                    callback: function () {
                        $$('.workflow_transition_submit_button').each(function (element) {
                            $(element).addClassName('disabled');
                        });
                    }
                },
                success: {
                    callback: function (json) {
                        TBG.Search.bulkPostProcess(json)
                        TBG.Main.Helpers.Backdrop.reset();
                    }
                },
                complete: {
                    callback: function () {
                        $$('.workflow_transition_submit_button').each(function (element) {
                            $(element).removeClassName('disabled');
                        });
                    }
                }
            });
        };

        TBG.Search.bulkUpdate = function (url, mode) {
            if ($('bulk_action_selector_' + mode).getValue() == '')
                return;
            var issues = '';
            $('search_results').select('tbody input[type=checkbox]').each(function (element) {
                if (element.checked)
                    issues += '&issue_ids[' + element.getValue() + ']=' + element.getValue();
            });

            if ($('bulk_action_selector_' + mode).getValue() == 'perform_workflow_step') {
                TBG.Main.Helpers.Backdrop.show($('bulk_action_subcontainer_perform_workflow_step_' + mode + '_url').getValue() + issues);
            } else {
                TBG.Main.Helpers.ajax(url, {
                    form: 'bulk_action_form_' + mode,
                    additional_params: issues,
                    loading: {
                        indicator: 'fullpage_backdrop',
                        show: 'fullpage_backdrop_indicator',
                        hide: 'fullpage_backdrop_content'
                    },
                    success: {
                        callback: TBG.Search.bulkPostProcess
                    }
                });
            }
        };

        TBG.Search.moveDown = function (event) {
            var selected_elements = $('search_results').select('tr.selected');
            var old_selected_element = (selected_elements.size() == 0) ? undefined : selected_elements[0];
            var new_selected_element = (old_selected_element == undefined) ? $('search_results').select('table tbody tr')[0] : old_selected_element.next();

            TBG.Search.move(old_selected_element, new_selected_element, event, true);
        };

        TBG.Search.moveUp = function (event) {
            var selected_elements = $('search_results').select('tr.selected');
            var old_selected_element = (selected_elements.size() == 0) ? undefined : selected_elements[selected_elements.size() - 1];
            var new_selected_element = (old_selected_element == undefined) ? $('search_results').select('table tbody tr')[0] : old_selected_element.previous();

            TBG.Search.move(old_selected_element, new_selected_element, event, true);
        };

        TBG.Search.move = function (old_selected_element, new_selected_element, event, move) {
            if (old_selected_element && new_selected_element) {
                $(old_selected_element).removeClassName('selected');
            }
            if (new_selected_element) {
                var ns = $(new_selected_element);
                ns.addClassName('selected');
                var offsets = ns.cumulativeOffset();
                var dimensions = ($('bulk_action_form_top')) ? $('bulk_action_form_top').getDimensions() : ns.getDimensions();
                if (event)
                    event.preventDefault();
                if (move) {
                    var top = document.viewport.getScrollOffsets().top;
                    var v_height = document.viewport.getDimensions().height;
                    var bottom = top + v_height;
                    var is_above = top > offsets.top - dimensions.height;
                    var is_below = bottom < offsets.top + dimensions.height;
                    if (is_above || is_below) {
                        if (is_above)
                            window.scrollTo(0, offsets.top - dimensions.height);
                        if (is_below)
                            window.scrollTo(0, offsets.top + dimensions.height - v_height);
                    }
                }
            }
        }

        TBG.Search.moveTo = function (event) {
            var selected_elements = $('search_results').select('tr.selected');
            if (selected_elements.size() > 0) {
                var selected_issue = selected_elements[0];
                var link = selected_issue.select('a.issue_link')[0];
                if (link) {
                    window.location = link.href;
                    event.preventDefault();
                }
            }
        };

        TBG.Search.getFilterValues = function (element) {
            var filter = element.up('.filter');
            var results_container = filter.down('.filter_callback_results');
            var existing_container = filter.down('.filter_existing_values');
            var url = element.dataset.callbackUrl;
            var value = element.getValue();
            results_container.childElements().each(function (existing_element) {
                if (existing_element.hasClassName('selected')) {
                    existing_container.insert(existing_element.remove());
                }
            });
            if (value == '') {
                results_container.update('');
                TBG.Search.filterFilterOptionsElement(element);
            } else {
                var parameters = '&filter=' + value;
                filter.down('.filter_existing_values').select('input[type=checkbox]').each(function (checkbox) {
                    parameters += '&existing_id[' + checkbox.value + ']=1';
                });
                TBG.Main.Helpers.ajax(url, {
                    params: parameters,
                    loading: {
                        callback: function () {
                            TBG.Search.filterFilterOptionsElement(element);
                            element.addClassName('filtering');
                        }
                    },
                    success: {
                        callback: function (json) {
                            results_container.update(json.results);
                            window.setTimeout(function () {
                                results_container.select('li.filtervalue').each(function (filtervalue) {
                                    filtervalue.on('click', TBG.Search.toggleFilterValue);
                                });
                            }, 250);
                            element.removeClassName('filtering');
                        }
                    }
                });
            }
        };

        TBG.Search.initializeFilterSearchValues = function (filter) {
            var si = filter.down('input[type=search]');
            if (si != undefined)
            {
                si.dataset.previousValue = '';
                if (si.dataset.callbackUrl !== undefined) {
                    var fk = filter.dataset.filterKey;
                    si.on('keyup', function (event, element) {
                        if (TBG.ift_observers[fk])
                            clearTimeout(TBG.ift_observers[fk]);
                        if ((si.getValue().length >= 3 || si.getValue().length == 0) && si.getValue() != si.dataset.lastValue) {
                            TBG.ift_observers[fk] = setTimeout(function () {
                                TBG.Search.getFilterValues(si);
                                si.dataset.lastValue = si.getValue();
                            }, 1000);
                        }
                    });
                } else {
                    si.on('keyup', TBG.Search.filterFilterOptions);
                }
                si.on('click', function (event, element) {
                    event.stopPropagation();
                    event.preventDefault();
                });
                filter.addClassName('searchable');
            }
        };

        TBG.Search.initializeFilterField = function (filter) {
            filter.on('click', TBG.Search.toggleInteractiveFilter);
            filter.select('li.filtervalue').each(function (filtervalue) {
                filtervalue.on('click', TBG.Search.toggleFilterValue);
            });
            TBG.Search.initializeFilterSearchValues(filter);
            TBG.Search.initializeFilterNavigation(filter);
            TBG.Search.calculateFilterDetails(filter);
        };

        TBG.Search.initializeFilterNavigation = function (filter) {
            Event.observe(filter, 'keydown', function (event) {
                if (Event.KEY_DOWN == event.keyCode) {
                    TBG.Search.moveFilterDown(event, filter);
                    event.stopPropagation();
                    event.preventDefault();
                }
                else if (Event.KEY_UP == event.keyCode) {
                    TBG.Search.moveFilterUp(event, filter);
                    event.stopPropagation();
                    event.preventDefault();
                }
                else if (Event.KEY_RETURN == event.keyCode) {
                    var selected_elements = filter.select('li.highlighted');
                    var current_selected_element = (selected_elements.size() == 0) ? undefined : selected_elements[0];
                    if (current_selected_element != undefined) {
                        TBG.Search.toggleFilterValueElement(current_selected_element);
                    }
                }
                else if (Event.KEY_ESC == event.keyCode) {
                    TBG.Search.toggleInteractiveFilterElement(filter);
                }
            });
            filter.select('.filtervalue').each(function (elm) {
                if (!elm.hasClassName('separator'))
                    elm.addClassName('unfiltered');
            });
        };

        TBG.Search.filterFilterOptions = function (event, element) {
            event.stopPropagation();
            TBG.Search.filterFilterOptionsElement(element);
        };

        TBG.Search.filterFilterOptionsElement = function (element) {
            var filtervalue = element.getValue();
            if (filtervalue !== element.dataset.previousValue) {
                if (filtervalue !== '')
                    element.up().addClassName('filtered');
                else
                    element.up().removeClassName('filtered');

                element.up().select('.filtervalue').each(function (elm) {
                    if (elm.hasClassName('sticky'))
                        return;
                    if (filtervalue !== '') {
                        if (elm.innerHTML.toLowerCase().indexOf(filtervalue.toLowerCase()) !== -1 || elm.hasClassName('selected')) {
                            elm.addClassName('unfiltered');
                        } else {
                            elm.removeClassName('unfiltered');
                        }
                    } else {
                        elm.addClassName('unfiltered');
                    }
                    elm.removeClassName('highlighted');
                });
                element.dataset.previousValue = filtervalue;
            }
        };

        TBG.Search.moveFilterDown = function (event, filter) {
            var available_elements = filter.select('.filtervalue.unfiltered');
            var selected_elements = filter.select('li.highlighted');
            var old_selected_element = (selected_elements.size() == 0) ? undefined : selected_elements[0];
            var new_selected_element = (old_selected_element == undefined) ? available_elements[0] : old_selected_element.next('.filtervalue');
            if (new_selected_element === undefined && available_elements.size() > 1)
                new_selected_element = available_elements[0];

            TBG.Search.moveFilter(old_selected_element, new_selected_element, event);
        };

        TBG.Search.moveFilterUp = function (event, filter) {
            var available_elements = filter.select('.filtervalue.unfiltered');
            var selected_elements = filter.select('li.highlighted');
            var old_selected_element = (selected_elements.size() == 0) ? undefined : selected_elements[0];
            var new_selected_element = (old_selected_element == undefined) ? available_elements[0] : old_selected_element.previous('.filtervalue');
            if (new_selected_element === undefined && available_elements.size() > 1)
                new_selected_element = available_elements.last();

            TBG.Search.moveFilter(old_selected_element, new_selected_element, event);
        };

        TBG.Search.moveFilter = function (old_selected_element, new_selected_element, event) {
            if (old_selected_element && new_selected_element) {
                $(old_selected_element).removeClassName('highlighted');
            }
            if (new_selected_element) {
                var ns = $(new_selected_element);
                ns.addClassName('highlighted');
                if (event)
                    event.preventDefault();
            }
        };

        TBG.Search.addFilter = function (event, element) {
            if (!this.hasClassName('disabled')) {
                var filter = this.dataset.filter;
                $('searchbuilder_filterstrip_filtercontainer').insert($('interactive_filter_' + filter).remove());
                setTimeout(function () {
                    TBG.Search.toggleInteractiveFilterElement($('interactive_filter_' + filter));
                }, 250);
                this.addClassName('disabled');
            }
        };

        TBG.Search.removeFilter = function (element) {
            var do_update = ($('filter_' + element.dataset.filterkey + '_value_input').getValue() != '');
            $('additional_filter_' + element.dataset.filterkey + '_link').removeClassName('disabled');
            element.select('.filtervalue').each(function (elm) {

            });
            $('searchbuilder_filter_hiddencontainer').insert(element.remove());

            if (do_update)
                TBG.Search.liveUpdate();
        };

        TBG.Search.saveColumnVisibility = function () {
            var fif = $('find_issues_form');
            if (fif.dataset.isSaved === undefined) {
                var scc = $('search_columns_container');
                var parameters = fif.serialize();
                TBG.Main.Helpers.ajax(scc.dataset.url, {
                    params: parameters,
                    loading: {indicator: 'search_column_settings_indicator'},
                    success: {hide: 'search_column_settings_indicator'}
                });
            }
        };

        TBG.Search.updateColumnVisibility = function (event, element) {
            event.preventDefault();
            event.stopPropagation();
            if (element.down('input').checked) {
                TBG.Search.setFilterValue(element, false);
            } else {
                TBG.Search.setFilterValue(element, true);
            }
            TBG.Search.toggleColumn(element.dataset.value);
            TBG.Search.saveColumnVisibility();
        };

        TBG.Search.initializeFilters = function () {
            var fif = $('find_issues_form');
            fif.reset();
            $$('.filter').each(function (filter) {
                TBG.Search.initializeFilterField(filter);
            });
            ['interactive_plus_button', 'interactive_template_button', 'interactive_grouping_button', 'interactive_save_button'].each(function (element) {
                if ($(element))
                    $(element).on('click', TBG.Search.toggleInteractiveFilter);
            });
            TBG.Search.initializeFilterSearchValues($('search_column_settings_container'));
            TBG.Search.initializeFilterSearchValues($('search_grouping_container'));
            $('search_columns_container').select('li').each(function (element) {
                element.on('click', TBG.Search.updateColumnVisibility);
            });
            $('search_grouping_container').select('li').each(function (element) {
                element.on('click', TBG.Search.setGrouping);
            });
            $$('.template-picker').each(function (element) {
                element.on('click', TBG.Search.pickTemplate);
            });
            document.observe('click', function (event, element) {
                if (['INPUT'].indexOf(event.target.nodeName) != -1)
                    return;
                $$('.filter,.interactive_plus_button').each(function (element) {
                    element.removeClassName('selected');
                });
            });
            var sff = $('searchbuilder_filterstrip_filtercontainer');
            $('interactive_filters_availablefilters_container').select('li').each(function (element) {
                element.on('click', TBG.Search.addFilter);
                if (sff.down('#interactive_filter_' + element.dataset.filter)) {
                    element.addClassName('disabled');
                }
            });
            var ifts = $$('.filter_searchfield');
            TBG.ift_observers = {};
            ifts.each(function (ift) {
                ift.dataset.lastValue = '';
                ift.on('keyup', function (event, element) {
                    if (TBG.ift_observers[ift.id])
                        clearTimeout(TBG.ift_observers[ift.id]);
                    if ((ift.getValue().length >= 3 || ift.getValue().length == 0 || (ift.dataset.maxlength && ift.getValue().length > parseInt(ift.dataset.maxlength))) && ift.getValue() != ift.dataset.lastValue) {
                        TBG.ift_observers[ift.id] = setTimeout(function () {
                            TBG.Search.liveUpdate(true);
                            ift.dataset.lastValue = ift.getValue();
                            var flt = ift.up('.filter');
                            if (flt !== undefined) {
                                TBG.Search.updateFilterVisibleValue(flt, ift.getValue());
                            }
                        }, 1000);
                    }
                });

            });
        };

        TBG.Search.pickTemplate = function (event, element) {
            event.stopPropagation();
            var is_selected = this.hasClassName('selected');
            var current_elm = this;
            if (!is_selected) {
                $$('.template-picker').each(function (element) {
                    if (element == current_elm) {
                        current_elm.addClassName('selected');
                        $('filter_selected_template').setValue(current_elm.dataset.templateName);
                        if (current_elm.dataset.grouping == '1') {
                            $('search_grouping_container').removeClassName('nogrouping');
                            $('search_grouping_container').removeClassName('parameter');
                            $('search_filter_parameter_input').disable();
                        } else {
                            $('search_grouping_container').addClassName('nogrouping');
                            if (current_elm.dataset.parameter == '1') {
                                $('search_grouping_container').addClassName('parameter');
                                $('search_filter_parameter_description').update(current_elm.dataset.parameterText)
                                $('search_filter_parameter_input').enable();
                            } else {
                                $('search_grouping_container').removeClassName('parameter');
                            }
                        }
                    } else {
                        element.removeClassName('selected');
                    }
                });
            }
            $$('.filter,.interactive_plus_button').each(function (element) {
                if (element != this)
                    element.removeClassName('selected');
            });
            if (is_selected)
                this.removeClassName('selected');
            else
                this.addClassName('selected');

            TBG.Search.liveUpdate();
        };

        TBG.Search.setGrouping = function (event, element) {
            event.stopPropagation();
            TBG.Search.setFilterSelectionGroupSelections(this);
            TBG.Search.setFilterValue(element, true);

            if (element.hasClassName('groupby')) {
                if (element.dataset.groupby == '') {
                    $('filter_grouping_options').select('.grouporder').each(Element.hide);
                } else {
                    $('filter_grouping_options').select('.grouporder').each(Element.show);
                }
            }

            TBG.Search.liveUpdate();
        };

        TBG.Search.toggleInteractiveFilter = function (event, element) {
            event.stopPropagation();
            if (['INPUT'].indexOf(event.target.nodeName) != -1)
                return;
            TBG.Search.toggleInteractiveFilterElement(this);
        };

        TBG.Search.toggleInteractiveFilterElement = function (element) {
            var is_selected = element.hasClassName('selected');
            $$('.filter,.interactive_plus_button').each(function (elm) {
                if (elm != element)
                    elm.removeClassName('selected');
            });
            if (is_selected)
            {
                element.removeClassName('selected');
            }
            else
            {
                element.addClassName('selected');
                var search_inputs = (element.hasClassName('interactive_plus_button')) ? element.next().select('input[type=search]') : element.select('input[type=search]');
                if (search_inputs.size() > 0)
                    search_inputs[0].focus();
            }

            if (element.id == 'interactive_template_button' && element.hasClassName('selected')) {
                TBG.Search.initializeIssuesPerPageSlider();
            }
        };

        TBG.Search.moveIssuesPerPageSlider = function (step) {
            var steps = [25, 50, 100, 250, 500];
            var value = steps[step - 1];
            $('issues_per_page_slider_value').update(value);
            return value;
        };

        TBG.Search.isDirty = function () {
            if ($('filter_project_id_value_input').dataset.dirty == 'dirty')
                return true;
            if ($('filter_subprojects_value_input') && $('filter_subprojects_value_input').dataset.dirty == 'dirty')
                return true;

            return false;
        };

        TBG.Search.clearDirty = function () {
            $('filter_project_id_value_input').dataset.dirty = undefined;
            $('filter_subprojects_value_input').dataset.dirty = undefined;
        };

        TBG.Search.loadDynamicChoices = function () {
            var fif = $('find_issues_form');
            var url = fif.dataset.dynamicCallbackUrl;
            var parameters = '&project_id=' + $('filter_project_id_value_input').getValue();
            var filters_containers = [];
            var fsvi = $('filter_subprojects_value_input');
            if (fsvi)
                parameters += '&subprojects=' + fsvi.getValue();
            ['build', 'component', 'edition', 'milestone'].each(function (elm) {
                var filter = $('interactive_filter_' + elm);
                var results_container = filter.down('.interactive_menu_values');
                results_container.select('input[type=checkbox]').each(function (checkbox) {
                    if (checkbox.checked)
                        parameters += '&existing_ids[' + filter.dataset.filterkey + '][' + checkbox.value + ']=' + checkbox.value;
                });
                filters_containers.push({filter: filter, container: results_container});
            });
            TBG.Main.Helpers.ajax(url, {
                params: parameters,
                loading: {
                    callback: function () {
                        filters_containers.each(function (details) {
                            details['container'].addClassName('updating');
                        });
                    }
                },
                success: {
                    callback: function (json) {
                        filters_containers.each(function (details) {
                            details['container'].update(json.results[details['filter'].dataset.filterkey]);
                            window.setTimeout(function () {
                                details['container'].select('li.filtervalue').each(function (filtervalue) {
                                    filtervalue.on('click', TBG.Search.toggleFilterValue);
                                });
                                var si = details['filter'].down('input[type=search]');
                                if (si != undefined) {
                                    si.dataset.previousValue = '';
                                    TBG.Search.filterFilterOptionsElement(si);
                                }
                            }, 250);
                            details['container'].removeClassName('updating');
                        });
                    }
                }
            });
        };

        TBG.Search.sortResults = function (event) {
            if (this.dataset.sortField !== undefined) {
                var direction = (this.dataset.sortDirection == 'asc') ? 'desc' : 'asc';
                $('search_sortfields_input').setValue(this.dataset.sortField + '=' + direction);
                TBG.Search.liveUpdate(true);
            }
        };

        TBG.Search.download = function (format) {
            var fif = $('find_issues_form');
            var parameters = fif.serialize();
            window.location = fif.dataset.historyUrl + '?' + parameters + '&format=' + format;
        };

        TBG.Search.updateSavedSearchCounts = function () {
            var search_ids = '',
                searchitems = $$('.savedsearch-item'),
                project_id = $('search_sidebar').dataset.projectId;

            searchitems.each(function (searchitem) {
                search_ids += '&search_ids[]='+$(searchitem).dataset.searchId;
            });
            TBG.Main.Helpers.ajax($('main_container').dataset.url, {
                url_method: 'get',
                params: '&say=getsearchcounts&project_id='+project_id+search_ids,
                success: {
                    callback: function (json) {
                        searchitems.each(function (searchitem) {
                            var badge = $(searchitem).down('.num_results_badge');
                            if (badge !== undefined) {
                                badge.update(json[$(searchitem).dataset.searchId]);
                            }
                        });
                    }
                }
            });
        };

        TBG.Search.liveUpdate = function (force) {
            var fif = $('find_issues_form');
            var url = fif.action;
            var parameters = fif.serialize();

            var results_loaded = (fif.dataset.resultsLoaded != undefined && fif.dataset.resultsLoaded != '');

            if (force == true || results_loaded) {
                $('search_sidebar').addClassName('collapsed');
                TBG.Main.Helpers.ajax(url, {
                    params: parameters,
                    loading: {
                        indicator: 'search_results_loading_indicator',
                        callback: function () {
                            if (history.pushState) {
                                history.pushState({caller: 'liveUpdate'}, '', fif.dataset.historyUrl + '?' + parameters);
                            }
                        }
                    },
                    success: {update: 'search_results'},
                    complete: {
                        callback: function (json) {
                            if (!results_loaded) {
                                TBG.Search.updateSavedSearchCounts();
                            }
                            $('findissues_num_results_span').update(json.num_issues);
                            if (! $('findissues_search_title').visible() && ! $('findissues_search_generictitle').visible()) {
                                $('findissues_search_generictitle').show();
                            }
                            $('findissues_num_results').show();
                            $('interactive_save_button').show();
                            fif.dataset.resultsLoaded = true;
                            fif.dataset.isSaved = undefined;
                            $('search_results').select('th').each(function (header_elm) {
                                if (!header_elm.hasClassName('nosort')) {
                                    header_elm.on('click', TBG.Search.sortResults);
                                }
                            });
                            if (TBG.Search.isDirty()) {
                                TBG.Search.loadDynamicChoices();
                                TBG.Search.clearDirty();
                            }
                        }
                    }
                });
            }
        };

        TBG.Search.setIssuesPerPage = function (value) {
            var fip_value = $('filter_issues_per_page');
            fip_value.setValue(parseInt(value));
            TBG.Search.liveUpdate();
        };

        TBG.Search.initializeIssuesPerPageSlider = function () {
            var ipp_slider = $('issues_per_page_slider');
            if (ipp_slider.dataset.initialized == undefined) {
                var fip_value = $('filter_issues_per_page');
                var ipp_value = $('issues_per_page_slider_value');
                var step_start = 1;
                switch (parseInt(fip_value.getValue())) {
                    case 25:
                        step_start = 1;
                        break;
                    case 50:
                        step_start = 2;
                        break;
                    case 100:
                        step_start = 3;
                        break;
                    case 250:
                        step_start = 4;
                        break;
                    case 500:
                        step_start = 5;
                        break;
                }
                new Control.Slider('issues_per_page_handle', ipp_slider, {
                    range: $R(1, 5),
                    values: [1, 2, 3, 4, 5],
                    sliderValue: step_start,
                    onSlide: function (step) {
                        TBG.Search.moveIssuesPerPageSlider(step);
                    },
                    onChange: function (step) {
                        var value = TBG.Search.moveIssuesPerPageSlider(step);
                        TBG.Search.setIssuesPerPage(value);
                    }
                });
                ipp_slider.dataset.initialized = true;
            }
        };

        TBG.Search.setFilterValue = function (element, checked) {
            if (element.hasClassName('separator'))
                return;
            if (checked) {
                element.addClassName('selected');
                element.down('input').checked = true;
            } else {
                element.removeClassName('selected');
                element.down('input').checked = false;
            }
        };

        TBG.Search.setFilterSelectionGroupSelections = function (element) {
            var current_element = element;
            if (element.dataset.exclusive !== undefined) {
                element.up('.interactive_menu_values').childElements().each(function (filter_element) {
                    if (filter_element.hasClassName('filtervalue')) {
                        if ((element.dataset.excludeGroup !== undefined && filter_element.dataset.selectionGroup == element.dataset.excludeGroup) ||
                            element.dataset.selectionGroup == filter_element.dataset.selectionGroup) {
                            if (filter_element.dataset.value != current_element.dataset.value)
                                TBG.Search.setFilterValue(filter_element, false);
                        }
                    }
                });
            }
            else if (element.dataset.excludeGroup !== undefined) {
                element.up('.interactive_menu_values').childElements().each(function (filter_element) {
                    if (filter_element.hasClassName('filtervalue')) {
                        if (filter_element.dataset.selectionGroup != current_element.dataset.selectionGroup)
                            TBG.Search.setFilterValue(filter_element, false);
                    }
                });
            }
        };

        TBG.Search.setInteractiveDate = function (element) {
            var f_element = element.up('.filter');
            TBG.Search.calculateFilterDetails(f_element);
            element.dataset.dirty = 'dirty';
            TBG.Search.liveUpdate(true);
        };

        TBG.Search.saveSearch = function () {
            var fif = $('find_issues_form');
            var find_parameters = fif.serialize();
            var ssf = $('save_search_form');
            var p = find_parameters + '&' + ssf.serialize();

            var button = ssf.down('input[type=submit]');
            TBG.Main.Helpers.ajax(ssf.action, {
                params: p,
                loading: {
                    indicator: 'save_search_indicator',
                    callback: function () {
                        button.disable();
                    }
                },
                complete: {
                    callback: function () {
                        button.enable();
                    }
                }
            });
        };

        TBG.Search.toggleFilterValue = function (event, element) {
            event.stopPropagation();
            event.stopImmediatePropagation();
            event.preventDefault();
            TBG.Search.toggleFilterValueElement(this);
        };

        TBG.Search.toggleFilterValueElement = function (element, checked) {
            if (checked == undefined) {
                if (element.down('input').checked) {
                    TBG.Search.setFilterValue(element, false);
                } else {
                    TBG.Search.setFilterValue(element, true);
                }
            } else {
                TBG.Search.setFilterValue(element, checked);
            }
            TBG.Search.setFilterSelectionGroupSelections(element);
            var f_element = element.up('.filter');
            TBG.Search.calculateFilterDetails(f_element);
            $('filter_' + f_element.dataset.filterkey + '_value_input').dataset.dirty = 'dirty';
            TBG.Search.liveUpdate(true);
        };

        TBG.Search.calculateFilterDetails = function (filter) {
            var string = '';
            var value_string = '';
            var selected_elements = [];
            var selected_values = [];
            filter.select('input[type=checkbox]').each(function (element) {
                if (element.checked) {
                    selected_elements.push(element.dataset.text);
                    if (element.up('.filtervalue').dataset.operator == undefined) {
                        selected_values.push(element.getValue());
                    } else {
                        $('filter_' + filter.dataset.filterkey + '_operator_input').setValue(element.getValue());
                    }
                }
            });
            if (selected_elements.size() > 0) {
                string = selected_elements.join(', ');
                value_string = selected_values.join(',');
            } else {
                string = filter.dataset.allValue;
            }
            if (filter.dataset.isdate !== undefined) {
                selected_elements.push($('filter_' + filter.dataset.filterkey + '_value_input').dataset.displayValue);
                string = selected_elements.join(' ');
            }
            if (filter.dataset.istext !== undefined) {
                string = $('filter_' + filter.dataset.filterkey + '_value_input').getValue();
            }
            TBG.Search.updateFilterVisibleValue(filter, string);
            if (filter.dataset.isdate === undefined && filter.dataset.istext === undefined)
                $('filter_' + filter.dataset.filterkey + '_value_input').setValue(value_string);
        };

        TBG.Search.updateFilterVisibleValue = function (filter, value) {
            if (value.length > 23) {
                value = value.substr(0, 20) + '...';
            }
            filter.down('.value').update(value);
        };

        TBG.Search.initializeKeyboardNavigation = function () {
            Event.observe(document, 'keydown', function (event) {
                if (['INPUT', 'TEXTAREA'].indexOf(event.target.nodeName) != -1)
                    return;
                if (Event.KEY_DOWN == event.keyCode) {
                    TBG.Search.moveDown(event);
                }
                else if (Event.KEY_PAGEDOWN == event.keyCode) {
                    for (var cc = 1; cc <= 5; cc++) {
                        TBG.Search.moveDown(event);
                    }
                }
                else if (Event.KEY_UP == event.keyCode) {
                    TBG.Search.moveUp(event);
                }
                else if (Event.KEY_PAGEUP == event.keyCode) {
                    for (var cc = 1; cc <= 5; cc++) {
                        TBG.Search.moveUp(event);
                    }
                }
                else if (Event.KEY_RETURN == event.keyCode) {
                    TBG.Search.moveTo(event);
                }
            });
            $('search_results').select('tr').each(function (element) {
                element.observe('click', function (event) {
                    var selected_elements = $('search_results').select('tr.selected');
                    var old_selected_element = (selected_elements.size() == 0) ? undefined : selected_elements[selected_elements.size() - 1];
                    TBG.Search.move(old_selected_element, this, null, false);
                });
            });
        };

        /*
         Simple OpenID Plugin
         http://code.google.com/p/openid-selector/

         This code is licensed under the New BSD License.
         */

        TBG.Chart.config = {
            y_config: {color: '#AAA', min: 0, tickDecimals: 0},
            x_config: {color: '#AAA', tickDecimals: 0},
            grid_config: {
                color: '#CCC',
                borderWidth: 1,
                backgroundColor: {colors: ["#FFF", "#EEE"]},
                hoverable: true,
                autoHighlight: true
            }
        };

        TBG.OpenID = {
            version: '1.3', // version constant
            demo: false,
            demo_text: null,
            cookie_expires: 6 * 30, // 6 months.
            cookie_name: 'openid_provider',
            cookie_path: '/',
            img_path: 'images/',
            locale: 'en', // is set in openid-<locale>.js
            sprite: 'en', // usually equals to locale, is set in
            // openid-<locale>.js
            signin_text: null, // text on submit button on the form
            all_small: false, // output large providers w/ small icons
            image_title: '%openid_provider_name', // for image title

            input_id: 'openid_identifier',
            provider_url: null,
            provider_id: null,
            providers_small: null,
            providers_large: null,
            /**
             * Class constructor
             *
             * @return {Void}
             */
            init: function () {
                var openid_btns = $('openid_btns');
                if ($('openid_choice')) {
                    $('openid_choice').setStyle({
                        display: 'block'
                    });
                }
                if ($('openid_input_area')) {
                    $('openid_input_area').innerHTML = "";
                }
                var i = 0;
                // add box for each provider
                for (id in this.providers_large) {
                    box = this.getBoxHTML(id, this.providers_large[id], (this.all_small ? 'small' : 'large'), i++);
                    openid_btns.insert(box);
                }
                if (this.providers_small) {
                    openid_btns.insert('<br/>');
                    for (id in this.providers_small) {
                        box = this.getBoxHTML(id, this.providers_small[id], 'small', i++);
                        openid_btns.insert(box);
                    }
                }
    //		$('openid_form').submit = this.submit;
    //		var box_id = this.readCookie();
    //		if (box_id) {
    //			this.signin(box_id, true);
    //		}
            },
            /**
             * @return {String}
             */
            getBoxHTML: function (box_id, provider, box_size, index) {
                var image_ext = box_size == 'small' ? '.ico.png' : '.png';
                return '<a title="' + this.image_title.replace('%openid_provider_name', provider["name"]) + '" href="javascript:TBG.OpenID.signin(\'' + box_id + '\');"'
                    + 'class="' + box_id + ' openid_' + box_size + '_btn button button-silver"><img src="' + TBG.basepath + 'iconsets/oxygen/openid_providers.' + box_size + '/' + box_id + image_ext + '"></a>';
            },
            /**
             * Provider image click
             *
             * @return {Void}
             */
            signin: function (box_id) {
                var provider = (this.providers_large[box_id]) ? this.providers_large[box_id] : this.providers_small[box_id];
                if (!provider) {
                    return;
                }
                this.highlight(box_id);
                this.provider_id = box_id;
                this.provider_url = provider['url'];
                // prompt user for input?
                if (provider['label']) {
                    this.useInputBox(provider);
                } else {
                    $('openid_input_area').innerHTML = '';
                    this.submit();
                    $('openid_form').submit();
                }
            },
            /**
             * Sign-in button click
             *
             * @return {Boolean}
             */
            submit: function () {
                var url = this.provider_url;
                var username_field = $('openid_username');
                var username = username_field ? $('openid_username').getValue() : '';
                if (url) {
                    url = url.replace('{username}', username);
                    this.setOpenIdUrl(url);
                }
                return true;
            },
            /**
             * @return {Void}
             */
            setOpenIdUrl: function (url) {
                var hidden = document.getElementById(this.input_id);
                if (hidden != null) {
                    hidden.value = url;
                } else {
                    $('openid_form').insert('<input type="hidden" id="' + this.input_id + '" name="' + this.input_id + '" value="' + url + '"/>');
                }
            },
            /**
             * @return {Void}
             */
            highlight: function (box_id) {
                // remove previous highlight.
                var highlight = $$('.openid_highlight');
                if (highlight[0]) {
                    highlight[0].removeClassName('button-pressed');
                    highlight[0].removeClassName('openid_highlight');
                }
                // add new highlight.
                var box = $$('.' + box_id)[0];
                box.addClassName('openid_highlight');
                box.addClassName('button-pressed');
            },
            setCookie: function (value) {
                var date = new Date();
                date.setTime(date.getTime() + (this.cookie_expires * 24 * 60 * 60 * 1000));
                var expires = "; expires=" + date.toGMTString();
                document.cookie = this.cookie_name + "=" + value + expires + "; path=" + this.cookie_path;
            },
            readCookie: function () {
                var nameEQ = this.cookie_name + "=";
                var ca = document.cookie.split(';');
                for (var i = 0; i < ca.length; i++) {
                    var c = ca[i];
                    while (c.charAt(0) == ' ')
                        c = c.substring(1, c.length);
                    if (c.indexOf(nameEQ) == 0)
                        return c.substring(nameEQ.length, c.length);
                }
                return null;
            },
            /**
             * @return {Void}
             */
            useInputBox: function (provider) {
                var input_area = $('openid_input_area');
                var html = '';
                var id = 'openid_username';
                var value = '';
                var label = provider['label'];
                var style = '';
                if (provider['name'] == 'OpenID') {
                    id = this.input_id;
                    value = 'http://';
                    style = 'background: #FFF url(' + TBG.basepath + 'iconsets/oxygen/openid-inputicon.gif) no-repeat scroll 0 50%; padding-left:18px;';
                }
                html = '<input id="' + id + '" type="text" style="' + style + '" name="' + id + '" value="' + value + '" />';
                if (label) {
                    html += '<label for="' + id + '">' + label + '</label>';
                }
                input_area.innerHTML = html;
                $('openid_submit_button').show();

    //		$('openid_submit').onclick = this.submit;
                $(id).focus();
            },
            setDemoMode: function (demoMode) {
                this.demo = demoMode;
            }
        };

        TBG.Tutorial.highlightArea = function (top, left, width, height, blocked, seethrough) {
            var backdrop_class = (seethrough != undefined && seethrough == true) ? 'seethrough' : '';
            var d1 = '<div class="fullpage_backdrop ' + backdrop_class + ' tutorial" style="top: 0; left: 0; width: ' + left + 'px;"></div>';
            var d2_width = TBG.Core._vp_width - left - width;
            var d2 = '<div class="fullpage_backdrop ' + backdrop_class + ' tutorial" style="top: 0; left: ' + (left + width) + 'px; width: ' + d2_width + 'px;"></div>';
            var d3 = '<div class="fullpage_backdrop ' + backdrop_class + ' tutorial" style="top: 0; left: ' + left + 'px; width: ' + width + 'px; height: ' + top + 'px"></div>';
            var vp_height = document.viewport.getHeight();
            var d4_height = vp_height - top - height;
            var d4 = '<div class="fullpage_backdrop ' + backdrop_class + ' tutorial" style="top: ' + (top + height) + 'px; left: ' + left + 'px; width: ' + width + 'px; height: ' + d4_height + 'px"></div>';
            var mc = $('main_container');
            if (blocked == true) {
                var d_overlay = '<div class="tutorial block_overlay" style="top: ' + top + 'px; left: ' + left + 'px; width: ' + width + 'px; height: ' + height + 'px;"></div>';
                mc.insert(d_overlay);
            }
            mc.insert(d1);
            mc.insert(d2);
            mc.insert(d3);
            mc.insert(d4);
            TBG.Tutorial.positionMessage(top, left, width, height);
        };
        TBG.Tutorial.highlightElement = function (element, blocked, seethrough) {
            element = $(element);
            var el = element.getLayout();
            var os = element.cumulativeOffset();
            var width = el.get('width') + el.get('padding-left') + el.get('padding-right');
            var height = el.get('height') + el.get('padding-top') + el.get('padding-bottom');
            TBG.Tutorial.highlightArea(os.top, os.left, width, height, blocked, seethrough);
        };
        TBG.Tutorial.positionMessage = function (top, left, width, height) {
            var tm = $('tutorial-message');
            ['above', 'below', 'left', 'right'].each(function (pos) {
                tm.removeClassName(pos);
            });
            if (top + left + width + height == 0) {
                tm.addClassName('full');
                tm.setStyle({top: '', left: ''});
            } else {
                tm.removeClassName('full');
                var step = parseInt(tm.dataset.tutorialStep);
                var key = tm.dataset.tutorialKey;
                var td = TBG.Tutorial.Stories[key][step];
                tm.addClassName(td.messagePosition);
                var tl = tm.getLayout();
                var twidth = tl.get('width') + tl.get('padding-left') + tl.get('padding-right');
                switch (td.messagePosition) {
                    case 'right':
                        var tl = tm.getLayout();
                        var th = tl.get('height') + tl.get('padding-top') + tl.get('padding-bottom');
                        tm.setStyle({top: (top - parseInt(th / 2)) + 'px', left: (left + width + 15) + 'px'});
                        break;
                    case 'left':
                        var tl = tm.getLayout();
                        var width = tl.get('width') + tl.get('padding-left') + tl.get('padding-right');
                        var th = tl.get('height') + tl.get('padding-top') + tl.get('padding-bottom');
                        tm.setStyle({top: (top - parseInt(th / 2)) + 'px', left: (left - width - 15) + 'px'});
                        break;
                    case 'below':
                        tm.setStyle({top: (top + height + 15) + 'px', left: ((left - parseInt(twidth / 2)) + width / 2) + 'px'});
                        break;
                    case 'above':
                        var tl = tm.getLayout();
                        var th = tl.get('height') + tl.get('padding-top') + tl.get('padding-bottom');
                        tm.setStyle({top: (top - th - 15) + 'px', left: ((left - parseInt(twidth / 2)) + width / 2) + 'px'});
                        break;
                    case 'center':
                        var tl = tm.getLayout();
                        var th = tl.get('height') + tl.get('padding-top') + tl.get('padding-bottom');
                        tm.setStyle({top: (top + (height / 2) - (th / 2)) + 'px', left: ((left - parseInt(twidth / 2)) + width / 2) + 'px'});
                        break;
                }
            }
            tm.show();
        };
        TBG.Tutorial.resetHighlight = function () {
            $$('.tutorial').each(Element.remove);
        };
        TBG.Tutorial.disable = function () {
            var tm = $('tutorial-message');
            var key = tm.dataset.tutorialKey;
            var url = tm.dataset.disableUrl;
            TBG.Main.Helpers.ajax(url, {
                params: '&key=' + key
            });
            $('tutorial-next-button').stopObserving('click');
            TBG.Tutorial.resetHighlight();
            $('tutorial-message').hide();
        };
        TBG.Tutorial.playNextStep = function () {
            TBG.Tutorial.resetHighlight();
            var tm = $('tutorial-message');
            tm.hide();
            var step = parseInt(tm.dataset.tutorialStep);
            var key = tm.dataset.tutorialKey;
            step++;
            $('tutorial-current-step').update(step);
            tm.dataset.tutorialStep = step;
            var tutorialData = TBG.Tutorial.Stories[key][step];
            if (tutorialData != undefined) {
                if (tutorialData.cb) {
                    tutorialData.cb(tutorialData);
                }
                $('tutorial-message-container').update(tutorialData.message);
                var tbn = tm.down('.tutorial-buttons').down('.button-next');
                var tb = tm.down('.tutorial-buttons').down('.button-disable');
                if (tutorialData.button != undefined) {
                    tbn.update(tutorialData.button);
                    tbn.show();
                    if (step > 1) {
                        tb.hide();
                    } else {
                        tb.show();
                    }
                } else {
                    tbn.hide();
                    tb.hide();
                }
                ['small', 'medium', 'large'].each(function (cn) {
                    tm.removeClassName(cn);
                });
                tm.addClassName(tutorialData.messageSize);
                if (tutorialData.highlight != undefined) {
                    var tdh = tutorialData.highlight;
                    var timeout = (tdh.delay) ? tdh.delay : 50;
                    window.setTimeout(function () {
                        tm.show();
                        if (tdh.element != undefined) {
                            var seethrough = (tdh.seethrough != undefined) ? tdh.seethrough : false;
                            TBG.Tutorial.highlightElement(tdh.element, tdh.blocked, seethrough);
                        } else {
                            TBG.Tutorial.highlightArea(tdh.top, tdh.left, tdh.width, tdh.height, tdh.blocked);
                        }
                    }, timeout);
                } else {
                    TBG.Tutorial.highlightArea(0, 0, 0, 0, true);
                }
            } else {
                TBG.Tutorial.disable();
            }
        };
        TBG.Tutorial.start = function (key, initial_step) {
            var tutorial = TBG.Tutorial.Stories[key];
            var ts = 0;
            var is = (initial_step != undefined) ? (initial_step - 1) : 0;
            for (var d in tutorial) {
                ts++;
            }
            var tm = $('tutorial-message');
            tm.dataset.tutorialKey = key;
            tm.dataset.tutorialStep = is;
            tm.dataset.tutorialSteps = ts;
            $('tutorial-total-steps').update(ts);
            $('tutorial-next-button').stopObserving('click');
            $('tutorial-next-button').observe('click', TBG.Tutorial.playNextStep);
            TBG.Tutorial.playNextStep();
        };

        TBG.Main.Helpers.toggler = function (elm) {
            elm.toggleClass("button-pressed");
            if (jQuery(elm).data('target')) {
                jQuery('#'+jQuery(elm).data('target')).toggle();
            } else {
                elm.next().toggle();
            }
        };

        TBG.Main.loadParentArticles = function (form) {
            TBG.Main.Helpers.ajax(form.action, {
                params: $(form).serialize(),
                loading: {
                    indicator: 'parent_selector_container_indicator',
                },
                complete: {
                    callback: function (json) {
                        $('parent_articles_list').update(json.list);
                    }
                }
            });
        };

        TBG.Main.Notifications.markAllRead = function () {
            TBG.Main.Helpers.ajax(TBG.data_url, {
                url_method: 'post',
                params: '&say=notificationsread',
                loading: {
                    callback: function () {
                        $('user_notifications').addClassName('toggling');
                    }
                },
                success: {
                    callback: function (json) {
                        var un = $('user_notifications');
                        un.select('li').each(function (li) {
                            li.removeClassName('unread');
                            li.addClassName('read');
                        });
                        TBG.Core.Pollers.Callbacks.dataPoller();
                    }
                }
            });
        };

        TBG.Main.Notifications.toggleRead = function (notification_id) {
            TBG.Main.Helpers.ajax(TBG.data_url, {
                url_method: 'post',
                params: '&say=notificationstatus&notification_id=' + notification_id,
                loading: {
                    callback: function () {
                        $('notification_' + notification_id + '_container').addClassName('toggling');
                    }
                },
                success: {
                    callback: function (json) {
                        var nc = $('notification_' + notification_id + '_container');
                        ['toggling', 'read', 'unread'].each(function (cn) {
                            nc.toggleClassName(cn);
                        });
                        TBG.Core.Pollers.Callbacks.dataPoller();
                    }
                }
            });
        };
        
        TBG.Main.Notifications.loadMore = function () {
            if (TBG.Main.Notifications.loadingLocked !== true) {
                TBG.Main.Notifications.loadingLocked = true;
                var unl = $('user_notifications_list'),
                    unl_data = unl.dataset;
                TBG.Main.Helpers.ajax(unl_data.notificationsUrl+'&offset='+unl_data.offset, {
                    url_method: 'get',
                    loading: {
                        indicator: 'user_notifications_loading_indicator'
                    },
                    success: {
                        update: { element: 'user_notifications_list', insertion: true },
                        callback: function () {
<<<<<<< HEAD
                            jQuery("#user_notifications_list_wrapper").mCustomScrollbar('update');
=======
                            jQuery("#user_notifications_list_wrapper_nano").nanoScroller();
>>>>>>> d24ced32
                            unl_data.offset = parseInt(unl_data.offset) + 25;
                            TBG.Main.Notifications.loadingLocked = false;
                        }
                    }
                });
            }
        }

        TBG.Main.initializeMentionable = function (textarea) {
            if ($(textarea).hasClassName('mentionable') && !$(textarea).hasClassName('mentionable-initialized')) {
                TBG.Main.Helpers.ajax(TBG.data_url, {
                    url_method: 'get',
                    params: 'say=get_mentionables&target_type=' + $(textarea).dataset.targetType + '&target_id=' + $(textarea).dataset.targetId,
                    success: {
                        callback: function (json) {
                            jQuery('#' + textarea.id).mention({
                                delimiter: '@',
                                sensitive: true,
                                emptyQuery: true,
                                queryBy: ['name', 'username'],
                                typeaheadOpts: {
                                    items: 10 // Max number of items you want to show
                                },
                                users: json.mentionables
                            });
                            $(textarea).addClassName('mentionable-initialized');
                        }
                    }
                });
            }
            ;
        };

        TBG.Main.Helpers.loadDynamicMenu = function (menu) {
            var url = $(menu).dataset.menuUrl;
            TBG.Main.Helpers.ajax(url, {
                url_method: 'get',
                success: {
                    callback: function (json) {
                        $(menu).replace(json.menu);
                    }
                }
            });
        };

        TBG.Main.Helpers.toggleFancyFilterElement = function (element) {
            var is_selected = element.hasClassName('selected');
            $$('.fancyfilter').each(function (elm) {
                if (elm != element)
                    elm.removeClassName('selected');
            });
            if (is_selected)
            {
                element.removeClassName('selected');
            }
            else
            {
                element.addClassName('selected');
            }
        };

        TBG.Main.Helpers.initializeFancyFilterField = function (filter) {
            if (!filter.hasClassName('initialized')) {
                filter.on('click', TBG.Main.Helpers.toggleFancyFilter);
                filter.select('li.filtervalue').each(function (filtervalue) {
                    filtervalue.on('click', TBG.Main.Helpers.toggleFancyFilterValue);
                });
                TBG.Main.Helpers.calculateFancyFilterDetails(filter);
            }
        };

        TBG.Main.Helpers.toggleFancyFilter = function (event, element) {
            if (event) {
                event.stopPropagation();
                if (['INPUT'].indexOf(event.target.nodeName) != -1)
                    return;
            }
            TBG.Main.Helpers.toggleFancyFilterElement(this);
        };

        TBG.Main.Helpers.setFancyFilterValue = function (element, checked) {
            if (element.hasClassName('separator'))
                return;
            if (checked) {
                element.addClassName('selected');
                element.down('input').checked = true;
            } else {
                element.removeClassName('selected');
                element.down('input').checked = false;
            }
        };

        TBG.Main.Helpers.toggleFancyFilterValue = function (event, element) {
            event.stopPropagation();
            event.stopImmediatePropagation();
            event.preventDefault();
            if (!$(this).hasClassName('disabled')) {
                TBG.Main.Helpers.toggleFancyFilterValueElement(this);
            }
        };

        TBG.Main.Helpers.setFancyFilterSelectionGroupSelections = function (element) {
            var current_element = element;
            if (element.dataset.exclusive !== undefined) {
                element.up('.interactive_menu_values').childElements().each(function (filter_element) {
                    if (filter_element.hasClassName('filtervalue')) {
                        if ((element.dataset.excludeGroup !== undefined && filter_element.dataset.selectionGroup == element.dataset.excludeGroup) ||
                            element.dataset.selectionGroup == filter_element.dataset.selectionGroup) {
                            if (filter_element.dataset.value != current_element.dataset.value)
                                TBG.Main.Helpers.setFancyFilterValue(filter_element, false);
                        }
                    }
                });
            }
            else if (element.dataset.excludeGroup !== undefined) {
                element.up('.interactive_menu_values').childElements().each(function (filter_element) {
                    if (filter_element.hasClassName('filtervalue')) {
                        if (filter_element.dataset.selectionGroup != current_element.dataset.selectionGroup)
                            TBG.Main.Helpers.setFancyFilterValue(filter_element, false);
                    }
                });
            }
            if (element.up('.fancyfilter').dataset.exclusivityGroup !== undefined) {
                var egroup = element.up('.fancyfilter').dataset.exclusivityGroup;
                $$('.interactive_menu_values').each(function (value_list) {
                    if (value_list.up('.fancyfilter').dataset.exclusivityGroup !== undefined && value_list.up('.fancyfilter').dataset.exclusivityGroup === egroup) {
                        value_list.childElements('.filtervalue').each(function (filtervalue) {
                            if ($(filtervalue).dataset.value === element.dataset.value) {
                                if ($(filtervalue) !== element) {
                                    if (element.hasClassName('selected')) {
                                        $(filtervalue).addClassName('disabled');
                                    } else {
                                        $(filtervalue).removeClassName('disabled');
                                    }
                                }
                            }
                        })
                    }
                });
            }
        };

        TBG.Main.Helpers.recalculateFancyFilters = function(filter) {
            if (filter != undefined) {
                $$('.filter').each(TBG.Main.Helpers.calculateFancyFilterDetails);
            }
            else {
                TBG.Main.Helpers.calculateFancyFilterDetails(filter);
            }
        };

        TBG.Main.Helpers.toggleFancyFilterValueElement = function (element, checked) {
            if (checked == undefined) {
                if (element.down('input').checked) {
                    TBG.Main.Helpers.setFancyFilterValue(element, false);
                } else {
                    TBG.Main.Helpers.setFancyFilterValue(element, true);
                }
            } else {
                TBG.Main.Helpers.setFancyFilterValue(element, checked);
            }
            TBG.Main.Helpers.setFancyFilterSelectionGroupSelections(element);
            var f_element = element.up('.filter');
            TBG.Main.Helpers.calculateFancyFilterDetails(f_element);
            if (element.dataset.exclusive !== undefined) TBG.Main.Helpers.toggleFancyFilterElement(f_element);
        };

        TBG.Main.Helpers.calculateFancyFilterDetails = function (filter) {
            var string = '';
            var value_string = '';
            var selected_elements = [];
            var selected_values = [];
            filter.select('input[type=checkbox]').each(function (element) {
                if (element.checked) {
                    selected_elements.push(element.dataset.text);
                    selected_values.push(element.getValue());
                }
            });
            if (selected_elements.size() > 0) {
                string = selected_elements.join(', ');
                value_string = selected_values.join(',');
            } else {
                string = filter.dataset.noSelectionValue;
            }
            TBG.Main.Helpers.updateFancyFilterVisibleValue(filter, string);
            $('filter_' + filter.dataset.filterkey + '_value_input').setValue(value_string);
        };

        TBG.Main.Helpers.updateFancyFilterVisibleValue = function (filter, value) {
            filter.down('.value').update(value);
        };

        TBG.Main.Helpers.initializeFancyFilters = function(fancyfilter) {
            if (fancyfilter != undefined) {
                TBG.Main.Helpers.initializeFancyFilterField(fancyfilter);
            }
            else {
                $$('.fancyfilter').each(TBG.Main.Helpers.initializeFancyFilterField);
            }
        };

        TBG.Core.getPluginUpdates = function (type) {
            var params = '',
                plugins = $('installed-'+type+'s-list').childElements();
            plugins.each(function (plugin) {
                if (type == 'theme' || !plugin.hasClassName('disabled')) {
                    params += '&addons[]=' + plugin.dataset[type+'Key'];
                }
            });
            TBG.Main.Helpers.ajax($('main_container').dataset.url, {
                url_method: 'get',
                params: 'say=get_'+type+'_updates' + params,
                loading: {
                    indicator: 'installed_'+type+'s_indicator'
                },
                success: {
                    update: 'installed_'+type+'s_indicator',
                    callback: function (json) {
                        plugins.each(function (plugin) {
                            if (json[plugin.dataset[type+'Key']] !== undefined) {
                                if (plugin.dataset.version != json[plugin.dataset[type+'Key']].version) {
                                    plugin.addClassName('can-update');
                                    var link = $(type + '_'+plugin.dataset[type+'Key']+'_download_location');
                                    link.setAttribute('href', json[plugin.dataset[type+'Key']].download);
                                    jQuery('body').on('click', '.update-'+type+'-menu-item', function (e) {
                                        var pluginbox = jQuery(this).parents('li.'+type);
                                        $('update_'+type+'_help_' + pluginbox.data('id')).show();
                                        if (!TBG.Core.Pollers.pluginupdatepoller)
                                            TBG.Core.Pollers.pluginupdatepoller = new PeriodicalExecuter(TBG.Core.validatePluginUpdateUploadedPoller(type, pluginbox.data('module-key')), 5);
                                    });
                                }
                            }
                        })
                    }
                },
                failure: {
                    callback: function (response) {
                        console.log(response);
                    }
                }
            });
        };

        TBG.Core.cancelManualUpdatePoller = function () {
            TBG.Core.Pollers.Locks.pluginupdatepoller = false;
            if (TBG.Core.Pollers.pluginupdatepoller) {
                TBG.Core.Pollers.pluginupdatepoller.stop();
                TBG.Core.Pollers.pluginupdatepoller = undefined;
            }
        };

        TBG.Core.validatePluginUpdateUploadedPoller = function (type, pluginkey) {
            return function () {
                if (!TBG.Core.Pollers.Locks.pluginupdatepoller) {
                    TBG.Core.Pollers.Locks.pluginupdatepoller = true;
                    TBG.Main.Helpers.ajax($('main_container').dataset.url, {
                        url_method: 'get',
                        params: '&say=verify_'+type+'_update_file&'+type+'_key='+pluginkey,
                        success: {
                            callback: function (json) {
                                if (json.verified == '1') {
                                    jQuery('#'+type+'_'+pluginkey+'_perform_update').children('input[type=submit]').prop('disabled', false);
                                    TBG.Core.cancelManualUpdatePoller();
                                }
                                TBG.Core.Pollers.Locks.pluginupdatepoller = false;
                            }
                        }
                    });
                }
            }
        };

        TBG.Core.getAvailablePlugins = function (type, callback) {
            TBG.Main.Helpers.ajax($('main_container').dataset.url, {
                url_method: 'get',
                params: '&say=get_'+type,
                loading: {
                    indicator: 'available_'+type+'_loading_indicator'
                },
                success: {
                    update: 'available_'+type+'_container',
                    callback: function () {
                        jQuery('body').on('click', '.install-button', callback);
                    }
                }
            });
        };

        TBG.Core.installPlugin = function (button, type) {
            button = jQuery(button);
            button.addClass('installing');
            button.prop('disabled', true);
            TBG.Main.Helpers.ajax($('main_container').dataset.url, {
                url_method: 'post',
                params: '&say=install-'+type+'&'+type+'_key='+button.data('key'),
                success: {
                    callback: function (json) {
                        if (json.installed) {
                            $('online-'+type+'-' + json[type+'_key']).addClassName('installed');
                            $('installed-'+type+'s-list').insert(json[type], 'after');
                        }
                    }
                },
                failure: {
                    callback: function () {
                        button.removeClass('installing');
                        button.prop('disabled', false);
                    }
                }
            });
        };

        TBG.Modules.getModuleUpdates = function () {
            TBG.Core.getPluginUpdates('module');
        };

        TBG.Modules.getAvailableOnline = function () {
            TBG.Core.getAvailablePlugins('modules', TBG.Modules.install);
        };

        TBG.Modules.install = function (event) {
            TBG.Core.installPlugin(this, 'module');
        };

        TBG.Themes.getThemeUpdates = function () {
            TBG.Core.getPluginUpdates('theme');
        };

        TBG.Themes.getAvailableOnline = function () {
            TBG.Core.getAvailablePlugins('themes', TBG.Themes.install);
        };

        TBG.Themes.install = function (event) {
            TBG.Core.installPlugin(this, 'theme');
        };

        return TBG;
});<|MERGE_RESOLUTION|>--- conflicted
+++ resolved
@@ -505,7 +505,6 @@
                         success: {
                             update: 'user_notifications_list',
                             callback: function () {
-<<<<<<< HEAD
                                 jQuery("#user_notifications_list_wrapper").mCustomScrollbar({
                                     scrollInertia: 1300,
                                     autoHideScrollbar: true,
@@ -516,11 +515,6 @@
                                     callbacks: {
                                         onTotalScroll: TBG.Main.Notifications.loadMore
                                     }
-=======
-                                jQuery("#user_notifications_list_wrapper_nano").nanoScroller();
-                                jQuery("#user_notifications_list_wrapper_nano").bind("scrollend", function (e) {
-                                    TBG.Main.Notifications.loadMore();
->>>>>>> d24ced32
                                 });
                             }
                         }
@@ -7304,11 +7298,7 @@
                     success: {
                         update: { element: 'user_notifications_list', insertion: true },
                         callback: function () {
-<<<<<<< HEAD
                             jQuery("#user_notifications_list_wrapper").mCustomScrollbar('update');
-=======
-                            jQuery("#user_notifications_list_wrapper_nano").nanoScroller();
->>>>>>> d24ced32
                             unl_data.offset = parseInt(unl_data.offset) + 25;
                             TBG.Main.Notifications.loadingLocked = false;
                         }
