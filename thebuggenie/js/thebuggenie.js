--- conflicted
+++ resolved
@@ -30,7 +30,8 @@
 		},
 		Build: {},
 		Component: {},
-		Edition: {}
+		Edition: {},
+        Commits: {}
 	},
 	Config: {
 		Permissions: {},
@@ -926,6 +927,24 @@
 			show: 'timeline_more_link',
 			callback: function(json) {
 				$('timeline_offset').setValue(json.offset)
+			}
+		}
+	});
+};
+
+TBG.Project.Commits.update = function(url) {
+	TBG.Main.Helpers.ajax(url, {
+		url_method: 'get',
+		additional_params: {offset: $('commits_offset').getValue()},
+		loading: {
+			indicator: 'commits_indicator',
+			hide: 'commits_more_link'
+		},
+		success: {
+			update: {element: 'commits', insertion: true},
+			show: 'commits_more_link',
+			callback: function(json) {
+				$('commits_offset').setValue(json.offset)
 			}
 		}
 	});
@@ -2487,16 +2506,7 @@
 	}
 }
 
-<<<<<<< HEAD
-function updateCommits(url)
-{
-	_updateDivWithJSONFeedback(url, 'commits', 'commits_indicator', true, false, 'commits_more_link', null, ['commits_more_link'], 'get', {offset: $('commits_offset').getValue()}, function (json) {$('commits_offset').setValue(json.offset)});
-}
-
-function refreshMilestoneDetails(url, milestone_id)
-=======
 TBG.Issues.Affected.toggleConfirmed = function(url, affected)
->>>>>>> fa37101a
 {
 	TBG.Main.Helpers.ajax(url, {
 		loading: {
